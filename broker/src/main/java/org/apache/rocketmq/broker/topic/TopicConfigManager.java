/*
 * Licensed to the Apache Software Foundation (ASF) under one or more
 * contributor license agreements.  See the NOTICE file distributed with
 * this work for additional information regarding copyright ownership.
 * The ASF licenses this file to You under the Apache License, Version 2.0
 * (the "License"); you may not use this file except in compliance with
 * the License.  You may obtain a copy of the License at
 *
 *     http://www.apache.org/licenses/LICENSE-2.0
 *
 * Unless required by applicable law or agreed to in writing, software
 * distributed under the License is distributed on an "AS IS" BASIS,
 * WITHOUT WARRANTIES OR CONDITIONS OF ANY KIND, either express or implied.
 * See the License for the specific language governing permissions and
 * limitations under the License.
 */
package org.apache.rocketmq.broker.topic;

import java.util.Iterator;
import java.util.Map;
import java.util.Map.Entry;
import java.util.Set;
import java.util.concurrent.ConcurrentHashMap;
import java.util.concurrent.ConcurrentMap;
import java.util.concurrent.TimeUnit;
import java.util.concurrent.locks.Lock;
import java.util.concurrent.locks.ReentrantLock;
import org.apache.rocketmq.broker.BrokerController;
import org.apache.rocketmq.broker.BrokerPathConfigHelper;
import org.apache.rocketmq.common.ConfigManager;
import org.apache.rocketmq.common.DataVersion;
import org.apache.rocketmq.common.MixAll;
import org.apache.rocketmq.common.TopicConfig;
import org.apache.rocketmq.common.constant.LoggerName;
import org.apache.rocketmq.common.constant.PermName;
import org.apache.rocketmq.common.protocol.body.KVTable;
import org.apache.rocketmq.common.protocol.body.TopicConfigSerializeWrapper;
import org.apache.rocketmq.common.sysflag.TopicSysFlag;
import org.apache.rocketmq.common.topic.TopicValidator;
import org.apache.rocketmq.logging.InternalLogger;
import org.apache.rocketmq.logging.InternalLoggerFactory;

public class TopicConfigManager extends ConfigManager {
    private static final InternalLogger log = InternalLoggerFactory.getLogger(LoggerName.BROKER_LOGGER_NAME);
    private static final long LOCK_TIMEOUT_MILLIS = 3000;
    private static final int SCHEDULE_TOPIC_QUEUE_NUM = 18;

    private transient final Lock lockTopicConfigTable = new ReentrantLock();

    private final ConcurrentMap<String, TopicConfig> topicConfigTable =
        new ConcurrentHashMap<String, TopicConfig>(1024);
    private final DataVersion dataVersion = new DataVersion();
    private transient BrokerController brokerController;

    public TopicConfigManager() {
    }

    public TopicConfigManager(BrokerController brokerController) {
        this.brokerController = brokerController;
        {
            String topic = TopicValidator.RMQ_SYS_SELF_TEST_TOPIC;
            TopicConfig topicConfig = new TopicConfig(topic);
            TopicValidator.addSystemTopic(topic);
            topicConfig.setReadQueueNums(1);
            topicConfig.setWriteQueueNums(1);
            this.topicConfigTable.put(topicConfig.getTopicName(), topicConfig);
        }
        {
            if (this.brokerController.getBrokerConfig().isAutoCreateTopicEnable()) {
                String topic = TopicValidator.AUTO_CREATE_TOPIC_KEY_TOPIC;
                TopicConfig topicConfig = new TopicConfig(topic);
                TopicValidator.addSystemTopic(topic);
                topicConfig.setReadQueueNums(this.brokerController.getBrokerConfig()
                    .getDefaultTopicQueueNums());
                topicConfig.setWriteQueueNums(this.brokerController.getBrokerConfig()
                    .getDefaultTopicQueueNums());
                int perm = PermName.PERM_INHERIT | PermName.PERM_READ | PermName.PERM_WRITE;
                topicConfig.setPerm(perm);
                this.topicConfigTable.put(topicConfig.getTopicName(), topicConfig);
            }
        }
        {
            String topic = TopicValidator.RMQ_SYS_BENCHMARK_TOPIC;
            TopicConfig topicConfig = new TopicConfig(topic);
            TopicValidator.addSystemTopic(topic);
            topicConfig.setReadQueueNums(1024);
            topicConfig.setWriteQueueNums(1024);
            this.topicConfigTable.put(topicConfig.getTopicName(), topicConfig);
        }
        {

            String topic = this.brokerController.getBrokerConfig().getBrokerClusterName();
            TopicConfig topicConfig = new TopicConfig(topic);
            TopicValidator.addSystemTopic(topic);
            int perm = PermName.PERM_INHERIT;
            if (this.brokerController.getBrokerConfig().isClusterTopicEnable()) {
                perm |= PermName.PERM_READ | PermName.PERM_WRITE;
            }
            topicConfig.setPerm(perm);
            this.topicConfigTable.put(topicConfig.getTopicName(), topicConfig);
        }
        {

            String topic = this.brokerController.getBrokerConfig().getBrokerName();
            TopicConfig topicConfig = new TopicConfig(topic);
            TopicValidator.addSystemTopic(topic);
            int perm = PermName.PERM_INHERIT;
            if (this.brokerController.getBrokerConfig().isBrokerTopicEnable()) {
                perm |= PermName.PERM_READ | PermName.PERM_WRITE;
            }
            topicConfig.setReadQueueNums(1);
            topicConfig.setWriteQueueNums(1);
            topicConfig.setPerm(perm);
            this.topicConfigTable.put(topicConfig.getTopicName(), topicConfig);
        }
        {
            String topic = TopicValidator.RMQ_SYS_OFFSET_MOVED_EVENT;
            TopicConfig topicConfig = new TopicConfig(topic);
            TopicValidator.addSystemTopic(topic);
            topicConfig.setReadQueueNums(1);
            topicConfig.setWriteQueueNums(1);
            this.topicConfigTable.put(topicConfig.getTopicName(), topicConfig);
        }
        {
            String topic = TopicValidator.RMQ_SYS_SCHEDULE_TOPIC;
            TopicConfig topicConfig = new TopicConfig(topic);
            TopicValidator.addSystemTopic(topic);
            topicConfig.setReadQueueNums(SCHEDULE_TOPIC_QUEUE_NUM);
            topicConfig.setWriteQueueNums(SCHEDULE_TOPIC_QUEUE_NUM);
            this.topicConfigTable.put(topicConfig.getTopicName(), topicConfig);
        }
        {
            if (this.brokerController.getBrokerConfig().isTraceTopicEnable()) {
                String topic = this.brokerController.getBrokerConfig().getMsgTraceTopicName();
                TopicConfig topicConfig = new TopicConfig(topic);
                TopicValidator.addSystemTopic(topic);
                topicConfig.setReadQueueNums(1);
                topicConfig.setWriteQueueNums(1);
                this.topicConfigTable.put(topicConfig.getTopicName(), topicConfig);
            }
        }
        {
            String topic = this.brokerController.getBrokerConfig().getBrokerClusterName() + "_" + MixAll.REPLY_TOPIC_POSTFIX;
            TopicConfig topicConfig = new TopicConfig(topic);
            TopicValidator.addSystemTopic(topic);
            topicConfig.setReadQueueNums(1);
            topicConfig.setWriteQueueNums(1);
            this.topicConfigTable.put(topicConfig.getTopicName(), topicConfig);
        }
    }

<<<<<<< HEAD
    public boolean isSystemTopic(final String topic) {
        return this.systemTopicList.contains(topic);
    }

    public Set<String> getSystemTopic() {
        return this.systemTopicList;
    }

    /**
     * 获取TopicConfig
     * @param topic
     * @return
     */
=======
>>>>>>> 9f95a972
    public TopicConfig selectTopicConfig(final String topic) {
        return this.topicConfigTable.get(topic);
    }

    /**
     * producer正常发送消息时   如果当前topic不存在  则创建
     * @param topic
     * @param defaultTopic
     * @param remoteAddress
     * @param clientDefaultTopicQueueNums
     * @param topicSysFlag
     * @return
     */
    public TopicConfig createTopicInSendMessageMethod(final String topic, final String defaultTopic,
        final String remoteAddress, final int clientDefaultTopicQueueNums, final int topicSysFlag) {
        TopicConfig topicConfig = null;
        boolean createNew = false;

        try {
            if (this.lockTopicConfigTable.tryLock(LOCK_TIMEOUT_MILLIS, TimeUnit.MILLISECONDS)) {
                try {
                    topicConfig = this.topicConfigTable.get(topic);
                    if (topicConfig != null)
                        return topicConfig;

                    /**
                     * defaultTopic存在
                     */
                    TopicConfig defaultTopicConfig = this.topicConfigTable.get(defaultTopic);
                    if (defaultTopicConfig != null) {
<<<<<<< HEAD
                        /**
                         * defaultTopic得值为TBW102
                         */
                        if (defaultTopic.equals(MixAll.AUTO_CREATE_TOPIC_KEY_TOPIC)) {
                            /**
                             * 不允许自动创建topic
                             */
=======
                        if (defaultTopic.equals(TopicValidator.AUTO_CREATE_TOPIC_KEY_TOPIC)) {
>>>>>>> 9f95a972
                            if (!this.brokerController.getBrokerConfig().isAutoCreateTopicEnable()) {
                                /**
                                 * 修改权限  只拥有读写权限  但没有PERM_INHERIT权限
                                 */
                                defaultTopicConfig.setPerm(PermName.PERM_READ | PermName.PERM_WRITE);
                            }
                        }

                        /**
                         * 如果拥有PERM_INHERIT   创建topic
                         */
                        if (PermName.isInherited(defaultTopicConfig.getPerm())) {
                            topicConfig = new TopicConfig(topic);

                            /**
                             * topic对应的queue数量  不能超过defaultTopicConfig.getWriteQueueNums()
                             */
                            int queueNums =
                                clientDefaultTopicQueueNums > defaultTopicConfig.getWriteQueueNums() ? defaultTopicConfig
                                    .getWriteQueueNums() : clientDefaultTopicQueueNums;

                            if (queueNums < 0) {
                                queueNums = 0;
                            }

                            topicConfig.setReadQueueNums(queueNums);
                            topicConfig.setWriteQueueNums(queueNums);
                            int perm = defaultTopicConfig.getPerm();
                            perm &= ~PermName.PERM_INHERIT;
                            topicConfig.setPerm(perm);
                            topicConfig.setTopicSysFlag(topicSysFlag);
                            topicConfig.setTopicFilterType(defaultTopicConfig.getTopicFilterType());
                        } else {
                            log.warn("Create new topic failed, because the default topic[{}] has no perm [{}] producer:[{}]",
                                defaultTopic, defaultTopicConfig.getPerm(), remoteAddress);
                        }
                    } else {
                        log.warn("Create new topic failed, because the default topic[{}] not exist. producer:[{}]",
                            defaultTopic, remoteAddress);
                    }

                    /**
                     * topic创建成功   缓存并刷盘
                     */
                    if (topicConfig != null) {
                        log.info("Create new topic by default topic:[{}] config:[{}] producer:[{}]",
                            defaultTopic, topicConfig, remoteAddress);

                        /**
                         * 缓存
                         */
                        this.topicConfigTable.put(topic, topicConfig);

                        /**
                         * topic信息改变后   必须接着改变对应的数据版本
                         */
                        this.dataVersion.nextVersion();

                        createNew = true;

                        /**
                         * 刷盘
                         */
                        this.persist();
                    }
                } finally {
                    this.lockTopicConfigTable.unlock();
                }
            }
        } catch (InterruptedException e) {
            log.error("createTopicInSendMessageMethod exception", e);
        }

        /**
         * 新增topic，是否需要通知nameserver  broker的topic发生变化
         */
        if (createNew) {
            this.brokerController.registerBrokerAll(false, true, true);
        }

        return topicConfig;
    }

    /**
     * 如果当前topic不存在  则直接创建  （重试队列和死信队列）
     * @param topic
     * @param clientDefaultTopicQueueNums
     * @param perm
     * @param topicSysFlag
     * @return
     */
    public TopicConfig createTopicInSendMessageBackMethod(
        final String topic,
        final int clientDefaultTopicQueueNums,
        final int perm,
        final int topicSysFlag) {
        TopicConfig topicConfig = this.topicConfigTable.get(topic);
        if (topicConfig != null)
            return topicConfig;

        boolean createNew = false;

        /**
         * 直接创建topic
         */
        try {
            if (this.lockTopicConfigTable.tryLock(LOCK_TIMEOUT_MILLIS, TimeUnit.MILLISECONDS)) {
                try {
                    topicConfig = this.topicConfigTable.get(topic);
                    if (topicConfig != null)
                        return topicConfig;

                    topicConfig = new TopicConfig(topic);
                    topicConfig.setReadQueueNums(clientDefaultTopicQueueNums);
                    topicConfig.setWriteQueueNums(clientDefaultTopicQueueNums);
                    topicConfig.setPerm(perm);
                    topicConfig.setTopicSysFlag(topicSysFlag);

                    log.info("create new topic {}", topicConfig);
                    /**
                     * 缓存
                     */
                    this.topicConfigTable.put(topic, topicConfig);
                    createNew = true;
                    /**
                     * topic信息改变后   必须接着改变对应的数据版本
                     */
                    this.dataVersion.nextVersion();
                    /**
                     * 刷盘
                     */
                    this.persist();
                } finally {
                    this.lockTopicConfigTable.unlock();
                }
            }
        } catch (InterruptedException e) {
            log.error("createTopicInSendMessageBackMethod exception", e);
        }

        /**
         * 新增topic，是否需要通知nameserver  broker的topic发生变化
         */
        if (createNew) {
            this.brokerController.registerBrokerAll(false, true, true);
        }

        return topicConfig;
    }

    public TopicConfig createTopicOfTranCheckMaxTime(final int clientDefaultTopicQueueNums, final int perm) {
        TopicConfig topicConfig = this.topicConfigTable.get(TopicValidator.RMQ_SYS_TRANS_CHECK_MAX_TIME_TOPIC);
        if (topicConfig != null)
            return topicConfig;

        boolean createNew = false;

        try {
            if (this.lockTopicConfigTable.tryLock(LOCK_TIMEOUT_MILLIS, TimeUnit.MILLISECONDS)) {
                try {
                    topicConfig = this.topicConfigTable.get(TopicValidator.RMQ_SYS_TRANS_CHECK_MAX_TIME_TOPIC);
                    if (topicConfig != null)
                        return topicConfig;

                    topicConfig = new TopicConfig(TopicValidator.RMQ_SYS_TRANS_CHECK_MAX_TIME_TOPIC);
                    topicConfig.setReadQueueNums(clientDefaultTopicQueueNums);
                    topicConfig.setWriteQueueNums(clientDefaultTopicQueueNums);
                    topicConfig.setPerm(perm);
                    topicConfig.setTopicSysFlag(0);

                    log.info("create new topic {}", topicConfig);
                    this.topicConfigTable.put(TopicValidator.RMQ_SYS_TRANS_CHECK_MAX_TIME_TOPIC, topicConfig);
                    createNew = true;
                    this.dataVersion.nextVersion();
                    this.persist();
                } finally {
                    this.lockTopicConfigTable.unlock();
                }
            }
        } catch (InterruptedException e) {
            log.error("create TRANS_CHECK_MAX_TIME_TOPIC exception", e);
        }

        if (createNew) {
            this.brokerController.registerBrokerAll(false, true, true);
        }

        return topicConfig;
    }

    public void updateTopicUnitFlag(final String topic, final boolean unit) {

        TopicConfig topicConfig = this.topicConfigTable.get(topic);
        if (topicConfig != null) {
            int oldTopicSysFlag = topicConfig.getTopicSysFlag();
            if (unit) {
                topicConfig.setTopicSysFlag(TopicSysFlag.setUnitFlag(oldTopicSysFlag));
            } else {
                topicConfig.setTopicSysFlag(TopicSysFlag.clearUnitFlag(oldTopicSysFlag));
            }

            log.info("update topic sys flag. oldTopicSysFlag={}, newTopicSysFlag", oldTopicSysFlag,
                topicConfig.getTopicSysFlag());

            this.topicConfigTable.put(topic, topicConfig);

            this.dataVersion.nextVersion();

            this.persist();
            this.brokerController.registerBrokerAll(false, true, true);
        }
    }

    public void updateTopicUnitSubFlag(final String topic, final boolean hasUnitSub) {
        TopicConfig topicConfig = this.topicConfigTable.get(topic);
        if (topicConfig != null) {
            int oldTopicSysFlag = topicConfig.getTopicSysFlag();
            if (hasUnitSub) {
                topicConfig.setTopicSysFlag(TopicSysFlag.setUnitSubFlag(oldTopicSysFlag));
            }

            log.info("update topic sys flag. oldTopicSysFlag={}, newTopicSysFlag", oldTopicSysFlag,
                topicConfig.getTopicSysFlag());

            this.topicConfigTable.put(topic, topicConfig);

            this.dataVersion.nextVersion();

            this.persist();
            this.brokerController.registerBrokerAll(false, true, true);
        }
    }

    public void updateTopicConfig(final TopicConfig topicConfig) {
        TopicConfig old = this.topicConfigTable.put(topicConfig.getTopicName(), topicConfig);
        if (old != null) {
            log.info("update topic config, old:[{}] new:[{}]", old, topicConfig);
        } else {
            log.info("create new topic [{}]", topicConfig);
        }

        this.dataVersion.nextVersion();

        this.persist();
    }

    /**
     * 更新顺序消费topic配置
     * @param orderKVTableFromNs
     */
    public void updateOrderTopicConfig(final KVTable orderKVTableFromNs) {

        if (orderKVTableFromNs != null && orderKVTableFromNs.getTable() != null) {
            boolean isChange = false;
            Set<String> orderTopics = orderKVTableFromNs.getTable().keySet();

            /**
             * orderTopics与本地topicConfigTable都存在的   则设置本地的topic为顺序消费
             */
            for (String topic : orderTopics) {
                TopicConfig topicConfig = this.topicConfigTable.get(topic);
                if (topicConfig != null && !topicConfig.isOrder()) {
                    topicConfig.setOrder(true);
                    isChange = true;
                    log.info("update order topic config, topic={}, order={}", topic, true);
                }
            }

            /**
             * orderTopics不存在但是本地topicConfigTable存在的的   则设置本地的topic为顺普通消费
             */
            for (Map.Entry<String, TopicConfig> entry : this.topicConfigTable.entrySet()) {
                String topic = entry.getKey();
                if (!orderTopics.contains(topic)) {
                    TopicConfig topicConfig = entry.getValue();
                    if (topicConfig.isOrder()) {
                        topicConfig.setOrder(false);
                        isChange = true;
                        log.info("update order topic config, topic={}, order={}", topic, false);
                    }
                }
            }

            /**
             * 更新dataVersion并持久化
             */
            if (isChange) {
                this.dataVersion.nextVersion();
                this.persist();
            }
        }
    }

    /**
     * 从topicConfigTable中查询topic是否为顺序
     * @param topic
     * @return
     */
    public boolean isOrderTopic(final String topic) {
        TopicConfig topicConfig = this.topicConfigTable.get(topic);
        if (topicConfig == null) {
            return false;
        } else {
            return topicConfig.isOrder();
        }
    }

    public void deleteTopicConfig(final String topic) {
        TopicConfig old = this.topicConfigTable.remove(topic);
        if (old != null) {
            log.info("delete topic config OK, topic: {}", old);
            this.dataVersion.nextVersion();
            this.persist();
        } else {
            log.warn("delete topic config failed, topic: {} not exists", topic);
        }
    }

    public TopicConfigSerializeWrapper buildTopicConfigSerializeWrapper() {
        TopicConfigSerializeWrapper topicConfigSerializeWrapper = new TopicConfigSerializeWrapper();
        topicConfigSerializeWrapper.setTopicConfigTable(this.topicConfigTable);
        topicConfigSerializeWrapper.setDataVersion(this.dataVersion);
        return topicConfigSerializeWrapper;
    }

    @Override
    public String encode() {
        return encode(false);
    }

    @Override
    public String configFilePath() {
        return BrokerPathConfigHelper.getTopicConfigPath(this.brokerController.getMessageStoreConfig()
            .getStorePathRootDir());
    }

    @Override
    public void decode(String jsonString) {
        if (jsonString != null) {
            /**
             * 将jsonString转换为TopicConfigSerializeWrapper
             */
            TopicConfigSerializeWrapper topicConfigSerializeWrapper =
                TopicConfigSerializeWrapper.fromJson(jsonString, TopicConfigSerializeWrapper.class);
            if (topicConfigSerializeWrapper != null) {
                /**
                 * 更新topicConfigTable和dataVersion中的值为配件文件中的值
                 */
                this.topicConfigTable.putAll(topicConfigSerializeWrapper.getTopicConfigTable());
                /**
                 * 记录数据版本
                 */
                this.dataVersion.assignNewOne(topicConfigSerializeWrapper.getDataVersion());
                /**
                 * 输出
                 */
                this.printLoadDataWhenFirstBoot(topicConfigSerializeWrapper);
            }
        }
    }

    public String encode(final boolean prettyFormat) {
        TopicConfigSerializeWrapper topicConfigSerializeWrapper = new TopicConfigSerializeWrapper();
        topicConfigSerializeWrapper.setTopicConfigTable(this.topicConfigTable);
        topicConfigSerializeWrapper.setDataVersion(this.dataVersion);
        return topicConfigSerializeWrapper.toJson(prettyFormat);
    }

    private void printLoadDataWhenFirstBoot(final TopicConfigSerializeWrapper tcs) {
        Iterator<Entry<String, TopicConfig>> it = tcs.getTopicConfigTable().entrySet().iterator();
        while (it.hasNext()) {
            Entry<String, TopicConfig> next = it.next();
            log.info("load exist local topic, {}", next.getValue().toString());
        }
    }

    public DataVersion getDataVersion() {
        return dataVersion;
    }

    public ConcurrentMap<String, TopicConfig> getTopicConfigTable() {
        return topicConfigTable;
    }
}<|MERGE_RESOLUTION|>--- conflicted
+++ resolved
@@ -149,22 +149,11 @@
         }
     }
 
-<<<<<<< HEAD
-    public boolean isSystemTopic(final String topic) {
-        return this.systemTopicList.contains(topic);
-    }
-
-    public Set<String> getSystemTopic() {
-        return this.systemTopicList;
-    }
-
     /**
      * 获取TopicConfig
      * @param topic
      * @return
      */
-=======
->>>>>>> 9f95a972
     public TopicConfig selectTopicConfig(final String topic) {
         return this.topicConfigTable.get(topic);
     }
@@ -195,20 +184,16 @@
                      */
                     TopicConfig defaultTopicConfig = this.topicConfigTable.get(defaultTopic);
                     if (defaultTopicConfig != null) {
-<<<<<<< HEAD
                         /**
                          * defaultTopic得值为TBW102
                          */
-                        if (defaultTopic.equals(MixAll.AUTO_CREATE_TOPIC_KEY_TOPIC)) {
-                            /**
-                             * 不允许自动创建topic
-                             */
-=======
                         if (defaultTopic.equals(TopicValidator.AUTO_CREATE_TOPIC_KEY_TOPIC)) {
->>>>>>> 9f95a972
                             if (!this.brokerController.getBrokerConfig().isAutoCreateTopicEnable()) {
                                 /**
                                  * 修改权限  只拥有读写权限  但没有PERM_INHERIT权限
+                                 */
+                                /**
+                                 * 不允许自动创建topic
                                  */
                                 defaultTopicConfig.setPerm(PermName.PERM_READ | PermName.PERM_WRITE);
                             }
