--- conflicted
+++ resolved
@@ -208,16 +208,10 @@
                         if (PermName.isInherited(defaultTopicConfig.getPerm())) {
                             topicConfig = new TopicConfig(topic);
 
-<<<<<<< HEAD
                             /**
                              * topic对应的queue数量  不能超过defaultTopicConfig.getWriteQueueNums()
                              */
-                            int queueNums =
-                                clientDefaultTopicQueueNums > defaultTopicConfig.getWriteQueueNums() ? defaultTopicConfig
-                                    .getWriteQueueNums() : clientDefaultTopicQueueNums;
-=======
                             int queueNums = Math.min(clientDefaultTopicQueueNums, defaultTopicConfig.getWriteQueueNums());
->>>>>>> df1d93fc
 
                             if (queueNums < 0) {
                                 queueNums = 0;
