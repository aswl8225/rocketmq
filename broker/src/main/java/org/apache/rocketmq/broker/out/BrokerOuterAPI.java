/*
 * Licensed to the Apache Software Foundation (ASF) under one or more
 * contributor license agreements.  See the NOTICE file distributed with
 * this work for additional information regarding copyright ownership.
 * The ASF licenses this file to You under the Apache License, Version 2.0
 * (the "License"); you may not use this file except in compliance with
 * the License.  You may obtain a copy of the License at
 *
 *     http://www.apache.org/licenses/LICENSE-2.0
 *
 * Unless required by applicable law or agreed to in writing, software
 * distributed under the License is distributed on an "AS IS" BASIS,
 * WITHOUT WARRANTIES OR CONDITIONS OF ANY KIND, either express or implied.
 * See the License for the specific language governing permissions and
 * limitations under the License.
 */
package org.apache.rocketmq.broker.out;

import java.io.UnsupportedEncodingException;
import java.util.ArrayList;
import java.util.List;
import java.util.concurrent.ArrayBlockingQueue;
import java.util.concurrent.CopyOnWriteArrayList;
import java.util.concurrent.CountDownLatch;
import java.util.concurrent.TimeUnit;
import org.apache.rocketmq.broker.latency.BrokerFixedThreadPoolExecutor;
import org.apache.rocketmq.client.exception.MQBrokerException;
import org.apache.rocketmq.common.DataVersion;
import org.apache.rocketmq.common.MixAll;
import org.apache.rocketmq.common.ThreadFactoryImpl;
import org.apache.rocketmq.common.UtilAll;
import org.apache.rocketmq.common.constant.LoggerName;
import org.apache.rocketmq.logging.InternalLogger;
import org.apache.rocketmq.logging.InternalLoggerFactory;
import org.apache.rocketmq.common.namesrv.RegisterBrokerResult;
import org.apache.rocketmq.common.namesrv.TopAddressing;
import org.apache.rocketmq.common.protocol.RequestCode;
import org.apache.rocketmq.common.protocol.ResponseCode;
import org.apache.rocketmq.common.protocol.body.ConsumerOffsetSerializeWrapper;
import org.apache.rocketmq.common.protocol.body.KVTable;
import org.apache.rocketmq.common.protocol.body.RegisterBrokerBody;
import org.apache.rocketmq.common.protocol.body.SubscriptionGroupWrapper;
import org.apache.rocketmq.common.protocol.body.TopicConfigSerializeWrapper;
import org.apache.rocketmq.common.protocol.header.namesrv.QueryDataVersionRequestHeader;
import org.apache.rocketmq.common.protocol.header.namesrv.QueryDataVersionResponseHeader;
import org.apache.rocketmq.common.protocol.header.namesrv.RegisterBrokerRequestHeader;
import org.apache.rocketmq.common.protocol.header.namesrv.RegisterBrokerResponseHeader;
import org.apache.rocketmq.common.protocol.header.namesrv.UnRegisterBrokerRequestHeader;
import org.apache.rocketmq.remoting.RPCHook;
import org.apache.rocketmq.remoting.RemotingClient;
import org.apache.rocketmq.remoting.exception.RemotingCommandException;
import org.apache.rocketmq.remoting.exception.RemotingConnectException;
import org.apache.rocketmq.remoting.exception.RemotingSendRequestException;
import org.apache.rocketmq.remoting.exception.RemotingTimeoutException;
import org.apache.rocketmq.remoting.exception.RemotingTooMuchRequestException;
import org.apache.rocketmq.remoting.netty.NettyClientConfig;
import org.apache.rocketmq.remoting.netty.NettyRemotingClient;
import org.apache.rocketmq.remoting.protocol.RemotingCommand;

public class BrokerOuterAPI {
    private static final InternalLogger log = InternalLoggerFactory.getLogger(LoggerName.BROKER_LOGGER_NAME);
    private final RemotingClient remotingClient;
    private final TopAddressing topAddressing = new TopAddressing(MixAll.getWSAddr());
    private String nameSrvAddr = null;
    private BrokerFixedThreadPoolExecutor brokerOuterExecutor = new BrokerFixedThreadPoolExecutor(4, 10, 1, TimeUnit.MINUTES,
        new ArrayBlockingQueue<Runnable>(32), new ThreadFactoryImpl("brokerOutApi_thread_", true));

    public BrokerOuterAPI(final NettyClientConfig nettyClientConfig) {
        this(nettyClientConfig, null);
    }

    public BrokerOuterAPI(final NettyClientConfig nettyClientConfig, RPCHook rpcHook) {
        this.remotingClient = new NettyRemotingClient(nettyClientConfig);
        this.remotingClient.registerRPCHook(rpcHook);
    }

    public void start() {
        this.remotingClient.start();
    }

    public void shutdown() {
        this.remotingClient.shutdown();
        this.brokerOuterExecutor.shutdown();
    }

    public String fetchNameServerAddr() {
        try {
            String addrs = this.topAddressing.fetchNSAddr();
            if (addrs != null) {
                if (!addrs.equals(this.nameSrvAddr)) {
                    log.info("name server address changed, old: {} new: {}", this.nameSrvAddr, addrs);
                    this.updateNameServerAddressList(addrs);
                    this.nameSrvAddr = addrs;
                    return nameSrvAddr;
                }
            }
        } catch (Exception e) {
            log.error("fetchNameServerAddr Exception", e);
        }
        return nameSrvAddr;
    }

    public void updateNameServerAddressList(final String addrs) {
        List<String> lst = new ArrayList<String>();
        String[] addrArray = addrs.split(";");
        for (String addr : addrArray) {
            lst.add(addr);
        }

        /**
         * 缓存NamesrvAddr到namesrvAddrList
         */
        this.remotingClient.updateNameServerAddressList(lst);
    }

    /**
     * 向nameserver注册broker信息
     * @param clusterName
     * @param brokerAddr
     * @param brokerName
     * @param brokerId
     * @param haServerAddr
     * @param topicConfigWrapper
     * @param filterServerList
     * @param oneway
     * @param timeoutMills
     * @param compressed
     * @return
     */
    public List<RegisterBrokerResult> registerBrokerAll(
        final String clusterName,
        final String brokerAddr,
        final String brokerName,
        final long brokerId,
        final String haServerAddr,
        final TopicConfigSerializeWrapper topicConfigWrapper,
        final List<String> filterServerList,
        final boolean oneway,
        final int timeoutMills,
        final boolean compressed) {

<<<<<<< HEAD
        final List<RegisterBrokerResult> registerBrokerResultList = Lists.newArrayList();
        /**
         * 获得nameserver列表
         */
=======
        final List<RegisterBrokerResult> registerBrokerResultList = new CopyOnWriteArrayList<>();
>>>>>>> 39bb9386
        List<String> nameServerAddressList = this.remotingClient.getNameServerAddressList();
        if (nameServerAddressList != null && nameServerAddressList.size() > 0) {

            final RegisterBrokerRequestHeader requestHeader = new RegisterBrokerRequestHeader();
            requestHeader.setBrokerAddr(brokerAddr);
            requestHeader.setBrokerId(brokerId);
            requestHeader.setBrokerName(brokerName);
            requestHeader.setClusterName(clusterName);
            requestHeader.setHaServerAddr(haServerAddr);
            requestHeader.setCompressed(compressed);

            RegisterBrokerBody requestBody = new RegisterBrokerBody();
            requestBody.setTopicConfigSerializeWrapper(topicConfigWrapper);
            requestBody.setFilterServerList(filterServerList);
            final byte[] body = requestBody.encode(compressed);
            final int bodyCrc32 = UtilAll.crc32(body);
            requestHeader.setBodyCrc32(bodyCrc32);
            final CountDownLatch countDownLatch = new CountDownLatch(nameServerAddressList.size());
            /**
             * 轮询向nameserver发起注册请求
             */
            for (final String namesrvAddr : nameServerAddressList) {
                brokerOuterExecutor.execute(new Runnable() {
                    @Override
                    public void run() {
                        try {
                            RegisterBrokerResult result = registerBroker(namesrvAddr,oneway, timeoutMills,requestHeader,body);
                            if (result != null) {
                                registerBrokerResultList.add(result);
                            }

                            log.info("register broker[{}]to name server {} OK", brokerId, namesrvAddr);
                        } catch (Exception e) {
                            log.warn("registerBroker Exception, {}", namesrvAddr, e);
                        } finally {
                            countDownLatch.countDown();
                        }
                    }
                });
            }

            try {
                countDownLatch.await(timeoutMills, TimeUnit.MILLISECONDS);
            } catch (InterruptedException e) {
            }
        }

        return registerBrokerResultList;
    }

    /**
     * broker向nameserver发起注册请求
     * @param namesrvAddr
     * @param oneway
     * @param timeoutMills
     * @param requestHeader
     * @param body
     * @return
     * @throws RemotingCommandException
     * @throws MQBrokerException
     * @throws RemotingConnectException
     * @throws RemotingSendRequestException
     * @throws RemotingTimeoutException
     * @throws InterruptedException
     */
    private RegisterBrokerResult registerBroker(
        final String namesrvAddr,
        final boolean oneway,
        final int timeoutMills,
        final RegisterBrokerRequestHeader requestHeader,
        final byte[] body
    ) throws RemotingCommandException, MQBrokerException, RemotingConnectException, RemotingSendRequestException, RemotingTimeoutException,
        InterruptedException {
        RemotingCommand request = RemotingCommand.createRequestCommand(RequestCode.REGISTER_BROKER, requestHeader);
        request.setBody(body);

        /**
         * oneway发送
         */
        if (oneway) {
            try {
                this.remotingClient.invokeOneway(namesrvAddr, request, timeoutMills);
            } catch (RemotingTooMuchRequestException e) {
                // Ignore
            }
            return null;
        }

        /**
         * 同步发送
         */
        RemotingCommand response = this.remotingClient.invokeSync(namesrvAddr, request, timeoutMills);
        assert response != null;
        switch (response.getCode()) {
            case ResponseCode.SUCCESS: {
                RegisterBrokerResponseHeader responseHeader =
                    (RegisterBrokerResponseHeader) response.decodeCommandCustomHeader(RegisterBrokerResponseHeader.class);
                RegisterBrokerResult result = new RegisterBrokerResult();
                result.setMasterAddr(responseHeader.getMasterAddr());
                result.setHaServerAddr(responseHeader.getHaServerAddr());
                if (response.getBody() != null) {
                    result.setKvTable(KVTable.decode(response.getBody(), KVTable.class));
                }
                return result;
            }
            default:
                break;
        }

        throw new MQBrokerException(response.getCode(), response.getRemark(), requestHeader == null ? null : requestHeader.getBrokerAddr());
    }

    public void unregisterBrokerAll(
        final String clusterName,
        final String brokerAddr,
        final String brokerName,
        final long brokerId
    ) {
        List<String> nameServerAddressList = this.remotingClient.getNameServerAddressList();
        if (nameServerAddressList != null) {
            for (String namesrvAddr : nameServerAddressList) {
                try {
                    this.unregisterBroker(namesrvAddr, clusterName, brokerAddr, brokerName, brokerId);
                    log.info("unregisterBroker OK, NamesrvAddr: {}", namesrvAddr);
                } catch (Exception e) {
                    log.warn("unregisterBroker Exception, {}", namesrvAddr, e);
                }
            }
        }
    }

    public void unregisterBroker(
        final String namesrvAddr,
        final String clusterName,
        final String brokerAddr,
        final String brokerName,
        final long brokerId
    ) throws RemotingConnectException, RemotingSendRequestException, RemotingTimeoutException, InterruptedException, MQBrokerException {
        UnRegisterBrokerRequestHeader requestHeader = new UnRegisterBrokerRequestHeader();
        requestHeader.setBrokerAddr(brokerAddr);
        requestHeader.setBrokerId(brokerId);
        requestHeader.setBrokerName(brokerName);
        requestHeader.setClusterName(clusterName);
        RemotingCommand request = RemotingCommand.createRequestCommand(RequestCode.UNREGISTER_BROKER, requestHeader);

        RemotingCommand response = this.remotingClient.invokeSync(namesrvAddr, request, 3000);
        assert response != null;
        switch (response.getCode()) {
            case ResponseCode.SUCCESS: {
                return;
            }
            default:
                break;
        }

        throw new MQBrokerException(response.getCode(), response.getRemark(), brokerAddr);
    }

    /**
     * 向所有的nameserver发起请求   broker存储的topic是否有发生变化
     * @param clusterName
     * @param brokerAddr
     * @param brokerName
     * @param brokerId
     * @param topicConfigWrapper
     * @param timeoutMills
     * @return
     */
    public List<Boolean> needRegister(
        final String clusterName,
        final String brokerAddr,
        final String brokerName,
        final long brokerId,
        final TopicConfigSerializeWrapper topicConfigWrapper,
        final int timeoutMills) {
        final List<Boolean> changedList = new CopyOnWriteArrayList<>();
        /**
         * 获得nameserver列表
         */
        List<String> nameServerAddressList = this.remotingClient.getNameServerAddressList();
        if (nameServerAddressList != null && nameServerAddressList.size() > 0) {
            final CountDownLatch countDownLatch = new CountDownLatch(nameServerAddressList.size());
            /**
             * 向所有的nameserver发起请求
             */
            for (final String namesrvAddr : nameServerAddressList) {
                brokerOuterExecutor.execute(new Runnable() {
                    @Override
                    public void run() {
                        try {
                            QueryDataVersionRequestHeader requestHeader = new QueryDataVersionRequestHeader();
                            requestHeader.setBrokerAddr(brokerAddr);
                            requestHeader.setBrokerId(brokerId);
                            requestHeader.setBrokerName(brokerName);
                            requestHeader.setClusterName(clusterName);
                            RemotingCommand request = RemotingCommand.createRequestCommand(RequestCode.QUERY_DATA_VERSION, requestHeader);
                            /**
                             * 只比对DataVersion  TopicConfigSerializeWrapper中一旦topic发生变化则DataVersion也会变化
                             * 所以在这里只比对DataVersion   而无需比对topic
                             */
                            request.setBody(topicConfigWrapper.getDataVersion().encode());
                            /**
                             * 发送请求
                             */
                            RemotingCommand response = remotingClient.invokeSync(namesrvAddr, request, timeoutMills);
                            DataVersion nameServerDataVersion = null;
                            Boolean changed = false;
                            switch (response.getCode()) {
                                case ResponseCode.SUCCESS: {
                                    QueryDataVersionResponseHeader queryDataVersionResponseHeader =
                                        (QueryDataVersionResponseHeader) response.decodeCommandCustomHeader(QueryDataVersionResponseHeader.class);
                                    /**
                                     * 比对头部  判断是否发生变化
                                     */
                                    changed = queryDataVersionResponseHeader.getChanged();
                                    byte[] body = response.getBody();
                                    if (body != null) {
                                        nameServerDataVersion = DataVersion.decode(body, DataVersion.class);
                                        /**
                                         * 比对返回数据  判断是否变化
                                         */
                                        if (!topicConfigWrapper.getDataVersion().equals(nameServerDataVersion)) {
                                            changed = true;
                                        }
                                    }
                                    if (changed == null || changed) {
                                        changedList.add(Boolean.TRUE);
                                    }
                                }
                                default:
                                    break;
                            }
                            log.warn("Query data version from name server {} OK,changed {}, broker {},name server {}", namesrvAddr, changed, topicConfigWrapper.getDataVersion(), nameServerDataVersion == null ? "" : nameServerDataVersion);
                        } catch (Exception e) {
                            changedList.add(Boolean.TRUE);
                            log.error("Query data version from name server {}  Exception, {}", namesrvAddr, e);
                        } finally {
                            countDownLatch.countDown();
                        }
                    }
                });

            }
            try {
                countDownLatch.await(timeoutMills, TimeUnit.MILLISECONDS);
            } catch (InterruptedException e) {
                log.error("query dataversion from nameserver countDownLatch await Exception", e);
            }
        }
        return changedList;
    }

    /**
     * slave从master同步topic
     * @param addr
     * @return
     * @throws RemotingConnectException
     * @throws RemotingSendRequestException
     * @throws RemotingTimeoutException
     * @throws InterruptedException
     * @throws MQBrokerException
     */
    public TopicConfigSerializeWrapper getAllTopicConfig(
        final String addr) throws RemotingConnectException, RemotingSendRequestException,
        RemotingTimeoutException, InterruptedException, MQBrokerException {
        RemotingCommand request = RemotingCommand.createRequestCommand(RequestCode.GET_ALL_TOPIC_CONFIG, null);

        RemotingCommand response = this.remotingClient.invokeSync(MixAll.brokerVIPChannel(true, addr), request, 3000);
        assert response != null;
        switch (response.getCode()) {
            case ResponseCode.SUCCESS: {
                return TopicConfigSerializeWrapper.decode(response.getBody(), TopicConfigSerializeWrapper.class);
            }
            default:
                break;
        }

        throw new MQBrokerException(response.getCode(), response.getRemark(), addr);
    }

    /**
     * slave从master查询ConsumerOffset
     * @param addr
     * @return
     * @throws InterruptedException
     * @throws RemotingTimeoutException
     * @throws RemotingSendRequestException
     * @throws RemotingConnectException
     * @throws MQBrokerException
     */
    public ConsumerOffsetSerializeWrapper getAllConsumerOffset(
        final String addr) throws InterruptedException, RemotingTimeoutException,
        RemotingSendRequestException, RemotingConnectException, MQBrokerException {
        RemotingCommand request = RemotingCommand.createRequestCommand(RequestCode.GET_ALL_CONSUMER_OFFSET, null);
        RemotingCommand response = this.remotingClient.invokeSync(addr, request, 3000);
        assert response != null;
        switch (response.getCode()) {
            case ResponseCode.SUCCESS: {
                return ConsumerOffsetSerializeWrapper.decode(response.getBody(), ConsumerOffsetSerializeWrapper.class);
            }
            default:
                break;
        }

        throw new MQBrokerException(response.getCode(), response.getRemark(), addr);
    }

    /**
     * slave从master获取全部的DelayOffset
     * @param addr
     * @return
     * @throws InterruptedException
     * @throws RemotingTimeoutException
     * @throws RemotingSendRequestException
     * @throws RemotingConnectException
     * @throws MQBrokerException
     * @throws UnsupportedEncodingException
     */
    public String getAllDelayOffset(
        final String addr) throws InterruptedException, RemotingTimeoutException, RemotingSendRequestException,
        RemotingConnectException, MQBrokerException, UnsupportedEncodingException {
        RemotingCommand request = RemotingCommand.createRequestCommand(RequestCode.GET_ALL_DELAY_OFFSET, null);
        RemotingCommand response = this.remotingClient.invokeSync(addr, request, 3000);
        assert response != null;
        switch (response.getCode()) {
            case ResponseCode.SUCCESS: {
                return new String(response.getBody(), MixAll.DEFAULT_CHARSET);
            }
            default:
                break;
        }

        throw new MQBrokerException(response.getCode(), response.getRemark(), addr);
    }

    /**
     * slave从master获取全部的SubscriptionGroup
     * @param addr
     * @return
     * @throws InterruptedException
     * @throws RemotingTimeoutException
     * @throws RemotingSendRequestException
     * @throws RemotingConnectException
     * @throws MQBrokerException
     */
    public SubscriptionGroupWrapper getAllSubscriptionGroupConfig(
        final String addr) throws InterruptedException, RemotingTimeoutException,
        RemotingSendRequestException, RemotingConnectException, MQBrokerException {
        RemotingCommand request = RemotingCommand.createRequestCommand(RequestCode.GET_ALL_SUBSCRIPTIONGROUP_CONFIG, null);
        RemotingCommand response = this.remotingClient.invokeSync(addr, request, 3000);
        assert response != null;
        switch (response.getCode()) {
            case ResponseCode.SUCCESS: {
                return SubscriptionGroupWrapper.decode(response.getBody(), SubscriptionGroupWrapper.class);
            }
            default:
                break;
        }

        throw new MQBrokerException(response.getCode(), response.getRemark(), addr);
    }

    public void registerRPCHook(RPCHook rpcHook) {
        remotingClient.registerRPCHook(rpcHook);
    }
}<|MERGE_RESOLUTION|>--- conflicted
+++ resolved
@@ -139,14 +139,10 @@
         final int timeoutMills,
         final boolean compressed) {
 
-<<<<<<< HEAD
-        final List<RegisterBrokerResult> registerBrokerResultList = Lists.newArrayList();
+        final List<RegisterBrokerResult> registerBrokerResultList = new CopyOnWriteArrayList<>();
         /**
          * 获得nameserver列表
          */
-=======
-        final List<RegisterBrokerResult> registerBrokerResultList = new CopyOnWriteArrayList<>();
->>>>>>> 39bb9386
         List<String> nameServerAddressList = this.remotingClient.getNameServerAddressList();
         if (nameServerAddressList != null && nameServerAddressList.size() > 0) {
 
@@ -165,9 +161,6 @@
             final int bodyCrc32 = UtilAll.crc32(body);
             requestHeader.setBodyCrc32(bodyCrc32);
             final CountDownLatch countDownLatch = new CountDownLatch(nameServerAddressList.size());
-            /**
-             * 轮询向nameserver发起注册请求
-             */
             for (final String namesrvAddr : nameServerAddressList) {
                 brokerOuterExecutor.execute(new Runnable() {
                     @Override
