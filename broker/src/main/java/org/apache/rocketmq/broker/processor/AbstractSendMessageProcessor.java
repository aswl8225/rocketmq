/*
 * Licensed to the Apache Software Foundation (ASF) under one or more
 * contributor license agreements.  See the NOTICE file distributed with
 * this work for additional information regarding copyright ownership.
 * The ASF licenses this file to You under the Apache License, Version 2.0
 * (the "License"); you may not use this file except in compliance with
 * the License.  You may obtain a copy of the License at
 *
 *     http://www.apache.org/licenses/LICENSE-2.0
 *
 * Unless required by applicable law or agreed to in writing, software
 * distributed under the License is distributed on an "AS IS" BASIS,
 * WITHOUT WARRANTIES OR CONDITIONS OF ANY KIND, either express or implied.
 * See the License for the specific language governing permissions and
 * limitations under the License.
 */
package org.apache.rocketmq.broker.processor;

import io.netty.channel.ChannelHandlerContext;
import java.net.InetSocketAddress;
import java.net.SocketAddress;
import java.util.List;
import java.util.Map;
import java.util.Random;
import org.apache.rocketmq.broker.BrokerController;
import org.apache.rocketmq.broker.mqtrace.SendMessageContext;
import org.apache.rocketmq.broker.mqtrace.SendMessageHook;
import org.apache.rocketmq.broker.topic.TopicValidator;
import org.apache.rocketmq.common.MixAll;
import org.apache.rocketmq.common.TopicConfig;
import org.apache.rocketmq.common.TopicFilterType;
import org.apache.rocketmq.common.constant.DBMsgConstants;
import org.apache.rocketmq.common.constant.LoggerName;
import org.apache.rocketmq.common.constant.PermName;
import org.apache.rocketmq.common.help.FAQUrl;
import org.apache.rocketmq.common.message.MessageAccessor;
import org.apache.rocketmq.common.message.MessageConst;
import org.apache.rocketmq.common.message.MessageDecoder;
import org.apache.rocketmq.common.protocol.NamespaceUtil;
import org.apache.rocketmq.common.protocol.RequestCode;
import org.apache.rocketmq.common.protocol.ResponseCode;
import org.apache.rocketmq.common.protocol.header.SendMessageRequestHeader;
import org.apache.rocketmq.common.protocol.header.SendMessageRequestHeaderV2;
import org.apache.rocketmq.common.protocol.header.SendMessageResponseHeader;
import org.apache.rocketmq.common.sysflag.MessageSysFlag;
import org.apache.rocketmq.common.sysflag.TopicSysFlag;
import org.apache.rocketmq.common.utils.ChannelUtil;
import org.apache.rocketmq.logging.InternalLogger;
import org.apache.rocketmq.logging.InternalLoggerFactory;
import org.apache.rocketmq.remoting.common.RemotingHelper;
import org.apache.rocketmq.remoting.exception.RemotingCommandException;
import org.apache.rocketmq.remoting.netty.NettyRequestProcessor;
import org.apache.rocketmq.remoting.protocol.RemotingCommand;
import org.apache.rocketmq.store.MessageExtBrokerInner;

public abstract class AbstractSendMessageProcessor implements NettyRequestProcessor {
    protected static final InternalLogger log = InternalLoggerFactory.getLogger(LoggerName.BROKER_LOGGER_NAME);

    protected final static int DLQ_NUMS_PER_GROUP = 1;
    protected final BrokerController brokerController;
    protected final Random random = new Random(System.currentTimeMillis());
    protected final SocketAddress storeHost;
    private List<SendMessageHook> sendMessageHookList;

    public AbstractSendMessageProcessor(final BrokerController brokerController) {
        this.brokerController = brokerController;
        this.storeHost =
            new InetSocketAddress(brokerController.getBrokerConfig().getBrokerIP1(), brokerController
                .getNettyServerConfig().getListenPort());
    }

    protected SendMessageContext buildMsgContext(ChannelHandlerContext ctx,
        SendMessageRequestHeader requestHeader) {
        if (!this.hasSendMessageHook()) {
            return null;
        }
        String namespace = NamespaceUtil.getNamespaceFromResource(requestHeader.getTopic());
        SendMessageContext mqtraceContext;
        mqtraceContext = new SendMessageContext();
        mqtraceContext.setProducerGroup(requestHeader.getProducerGroup());
        mqtraceContext.setNamespace(namespace);
        mqtraceContext.setTopic(requestHeader.getTopic());
        mqtraceContext.setMsgProps(requestHeader.getProperties());
        mqtraceContext.setBornHost(RemotingHelper.parseChannelRemoteAddr(ctx.channel()));
        mqtraceContext.setBrokerAddr(this.brokerController.getBrokerAddr());
        mqtraceContext.setBrokerRegionId(this.brokerController.getBrokerConfig().getRegionId());
        mqtraceContext.setBornTimeStamp(requestHeader.getBornTimestamp());

        Map<String, String> properties = MessageDecoder.string2messageProperties(requestHeader.getProperties());
        String uniqueKey = properties.get(MessageConst.PROPERTY_UNIQ_CLIENT_MESSAGE_ID_KEYIDX);
        properties.put(MessageConst.PROPERTY_MSG_REGION, this.brokerController.getBrokerConfig().getRegionId());
        properties.put(MessageConst.PROPERTY_TRACE_SWITCH, String.valueOf(this.brokerController.getBrokerConfig().isTraceOn()));
        requestHeader.setProperties(MessageDecoder.messageProperties2String(properties));

        if (uniqueKey == null) {
            uniqueKey = "";
        }
        mqtraceContext.setMsgUniqueKey(uniqueKey);
        return mqtraceContext;
    }

    public boolean hasSendMessageHook() {
        return sendMessageHookList != null && !this.sendMessageHookList.isEmpty();
    }

    protected MessageExtBrokerInner buildInnerMsg(final ChannelHandlerContext ctx,
        final SendMessageRequestHeader requestHeader, final byte[] body, TopicConfig topicConfig) {
        int queueIdInt = requestHeader.getQueueId();
        if (queueIdInt < 0) {
            queueIdInt = Math.abs(this.random.nextInt() % 99999999) % topicConfig.getWriteQueueNums();
        }
        int sysFlag = requestHeader.getSysFlag();

        if (TopicFilterType.MULTI_TAG == topicConfig.getTopicFilterType()) {
            sysFlag |= MessageSysFlag.MULTI_TAGS_FLAG;
        }

        MessageExtBrokerInner msgInner = new MessageExtBrokerInner();
        msgInner.setTopic(requestHeader.getTopic());
        msgInner.setBody(body);
        msgInner.setFlag(requestHeader.getFlag());
        MessageAccessor.setProperties(msgInner,
            MessageDecoder.string2messageProperties(requestHeader.getProperties()));
        msgInner.setPropertiesString(requestHeader.getProperties());
        msgInner.setTagsCode(MessageExtBrokerInner.tagsString2tagsCode(topicConfig.getTopicFilterType(),
            msgInner.getTags()));

        msgInner.setQueueId(queueIdInt);
        msgInner.setSysFlag(sysFlag);
        msgInner.setBornTimestamp(requestHeader.getBornTimestamp());
        msgInner.setBornHost(ctx.channel().remoteAddress());
        msgInner.setStoreHost(this.getStoreHost());
        msgInner.setReconsumeTimes(requestHeader.getReconsumeTimes() == null ? 0 : requestHeader
            .getReconsumeTimes());
        return msgInner;
    }

    public SocketAddress getStoreHost() {
        return storeHost;
    }

    protected RemotingCommand msgContentCheck(final ChannelHandlerContext ctx,
        final SendMessageRequestHeader requestHeader, RemotingCommand request,
        final RemotingCommand response) {
        if (requestHeader.getTopic().length() > Byte.MAX_VALUE) {
            log.warn("putMessage message topic length too long {}", requestHeader.getTopic().length());
            response.setCode(ResponseCode.MESSAGE_ILLEGAL);
            return response;
        }
        if (requestHeader.getProperties() != null && requestHeader.getProperties().length() > Short.MAX_VALUE) {
            log.warn("putMessage message properties length too long {}", requestHeader.getProperties().length());
            response.setCode(ResponseCode.MESSAGE_ILLEGAL);
            return response;
        }
        if (request.getBody().length > DBMsgConstants.MAX_BODY_SIZE) {
            log.warn(" topic {}  msg body size {}  from {}", requestHeader.getTopic(),
                request.getBody().length, ChannelUtil.getRemoteIp(ctx.channel()));
            response.setRemark("msg body must be less 64KB");
            response.setCode(ResponseCode.MESSAGE_ILLEGAL);
            return response;
        }
        return response;
    }

    /**
     * 校验topic  是否顺序  名称是否为默认  已经是否存在  如果不存在是否需要创建并通知nameserver  以及ha
     */
    protected RemotingCommand msgCheck(final ChannelHandlerContext ctx,
        final SendMessageRequestHeader requestHeader, final RemotingCommand response) {
        /**
         * topic为顺序
         */
        if (!PermName.isWriteable(this.brokerController.getBrokerConfig().getBrokerPermission())
            && this.brokerController.getTopicConfigManager().isOrderTopic(requestHeader.getTopic())) {
            response.setCode(ResponseCode.NO_PERMISSION);
            response.setRemark("the broker[" + this.brokerController.getBrokerConfig().getBrokerIP1()
                + "] sending message is forbidden");
            return response;
        }

<<<<<<< HEAD
        /**
         * topic不能等于TBW102
         */
        if (!this.brokerController.getTopicConfigManager().isTopicCanSendMessage(requestHeader.getTopic())) {
            String errorMsg = "the topic[" + requestHeader.getTopic() + "] is conflict with system reserved words.";
            log.warn(errorMsg);
            response.setCode(ResponseCode.SYSTEM_ERROR);
            response.setRemark(errorMsg);
=======
        if (!TopicValidator.validateTopic(requestHeader.getTopic(), response)) {
>>>>>>> 73bb4b40
            return response;
        }

        /**
         * 获取TopicConfig
         */
        TopicConfig topicConfig =
            this.brokerController.getTopicConfigManager().selectTopicConfig(requestHeader.getTopic());

        /**
         * broker没有topic的对应
         */
        if (null == topicConfig) {
            int topicSysFlag = 0;
            if (requestHeader.isUnitMode()) {
                /**
                 * topic为重试
                 */
                if (requestHeader.getTopic().startsWith(MixAll.RETRY_GROUP_TOPIC_PREFIX)) {
                    topicSysFlag = TopicSysFlag.buildSysFlag(false, true);
                } else {
                    topicSysFlag = TopicSysFlag.buildSysFlag(true, false);
                }
            }

            log.warn("the topic {} not exist, producer: {}", requestHeader.getTopic(), ctx.channel().remoteAddress());

            /**
             * 创建topic
             */
            topicConfig = this.brokerController.getTopicConfigManager().createTopicInSendMessageMethod(
                requestHeader.getTopic(),
                requestHeader.getDefaultTopic(),
                RemotingHelper.parseChannelRemoteAddr(ctx.channel()),
                requestHeader.getDefaultTopicQueueNums(), topicSysFlag);

            if (null == topicConfig) {
                /**
                 * 是否为重试队列
                 */
                if (requestHeader.getTopic().startsWith(MixAll.RETRY_GROUP_TOPIC_PREFIX)) {
                    /**
                     * 创建重试队列   通知nameserver
                     */
                    topicConfig =
                        this.brokerController.getTopicConfigManager().createTopicInSendMessageBackMethod(
                            requestHeader.getTopic(), 1, PermName.PERM_WRITE | PermName.PERM_READ,
                            topicSysFlag);
                }
            }

            if (null == topicConfig) {
                response.setCode(ResponseCode.TOPIC_NOT_EXIST);
                response.setRemark("topic[" + requestHeader.getTopic() + "] not exist, apply first please!"
                    + FAQUrl.suggestTodo(FAQUrl.APPLY_TOPIC_URL));
                return response;
            }
        }

        int queueIdInt = requestHeader.getQueueId();
        int idValid = Math.max(topicConfig.getWriteQueueNums(), topicConfig.getReadQueueNums());
        /**
         * msg对应的queueid大于topic对应的最大QueueNum
         */
        if (queueIdInt >= idValid) {
            String errorInfo = String.format("request queueId[%d] is illegal, %s Producer: %s",
                queueIdInt,
                topicConfig.toString(),
                RemotingHelper.parseChannelRemoteAddr(ctx.channel()));

            log.warn(errorInfo);
            response.setCode(ResponseCode.SYSTEM_ERROR);
            response.setRemark(errorInfo);

            return response;
        }
        return response;
    }

    public void registerSendMessageHook(List<SendMessageHook> sendMessageHookList) {
        this.sendMessageHookList = sendMessageHookList;
    }

    protected void doResponse(ChannelHandlerContext ctx, RemotingCommand request,
        final RemotingCommand response) {
        if (!request.isOnewayRPC()) {
            try {
                ctx.writeAndFlush(response);
            } catch (Throwable e) {
                log.error("SendMessageProcessor process request over, but response failed", e);
                log.error(request.toString());
                log.error(response.toString());
            }
        }
    }

    public void executeSendMessageHookBefore(final ChannelHandlerContext ctx, final RemotingCommand request,
        SendMessageContext context) {
        if (hasSendMessageHook()) {
            for (SendMessageHook hook : this.sendMessageHookList) {
                try {
                    final SendMessageRequestHeader requestHeader = parseRequestHeader(request);

                    String namespace = NamespaceUtil.getNamespaceFromResource(requestHeader.getTopic());
                    if (null != requestHeader) {
                        context.setNamespace(namespace);
                        context.setProducerGroup(requestHeader.getProducerGroup());
                        context.setTopic(requestHeader.getTopic());
                        context.setBodyLength(request.getBody().length);
                        context.setMsgProps(requestHeader.getProperties());
                        context.setBornHost(RemotingHelper.parseChannelRemoteAddr(ctx.channel()));
                        context.setBrokerAddr(this.brokerController.getBrokerAddr());
                        context.setQueueId(requestHeader.getQueueId());
                    }

                    hook.sendMessageBefore(context);
                    if (requestHeader != null) {
                        requestHeader.setProperties(context.getMsgProps());
                    }
                } catch (Throwable e) {
                    // Ignore
                }
            }
        }
    }

    /**
     * 将request转为SendMessageRequestHeader
     * @param request
     * @return
     * @throws RemotingCommandException
     */
    protected SendMessageRequestHeader parseRequestHeader(RemotingCommand request)
        throws RemotingCommandException {

        SendMessageRequestHeaderV2 requestHeaderV2 = null;
        SendMessageRequestHeader requestHeader = null;
        switch (request.getCode()) {
            /**
             * 批量消息
             */
            case RequestCode.SEND_BATCH_MESSAGE:
            case RequestCode.SEND_MESSAGE_V2:
                requestHeaderV2 =
                    (SendMessageRequestHeaderV2) request
                        .decodeCommandCustomHeader(SendMessageRequestHeaderV2.class);
                /**
                 * 没有break  进入下个case
                 */
            case RequestCode.SEND_MESSAGE:
                if (null == requestHeaderV2) {
                    requestHeader =
                        (SendMessageRequestHeader) request
                            .decodeCommandCustomHeader(SendMessageRequestHeader.class);
                } else {
                    requestHeader = SendMessageRequestHeaderV2.createSendMessageRequestHeaderV1(requestHeaderV2);
                }
            default:
                break;
        }
        return requestHeader;
    }

    public void executeSendMessageHookAfter(final RemotingCommand response, final SendMessageContext context) {
        if (hasSendMessageHook()) {
            for (SendMessageHook hook : this.sendMessageHookList) {
                try {
                    if (response != null) {
                        final SendMessageResponseHeader responseHeader =
                            (SendMessageResponseHeader) response.readCustomHeader();
                        context.setMsgId(responseHeader.getMsgId());
                        context.setQueueId(responseHeader.getQueueId());
                        context.setQueueOffset(responseHeader.getQueueOffset());
                        context.setCode(response.getCode());
                        context.setErrorMsg(response.getRemark());
                    }
                    hook.sendMessageAfter(context);
                } catch (Throwable e) {
                    // Ignore
                }
            }
        }
    }

    @Override
    public boolean rejectRequest() {
        return false;
    }
}<|MERGE_RESOLUTION|>--- conflicted
+++ resolved
@@ -178,18 +178,7 @@
             return response;
         }
 
-<<<<<<< HEAD
-        /**
-         * topic不能等于TBW102
-         */
-        if (!this.brokerController.getTopicConfigManager().isTopicCanSendMessage(requestHeader.getTopic())) {
-            String errorMsg = "the topic[" + requestHeader.getTopic() + "] is conflict with system reserved words.";
-            log.warn(errorMsg);
-            response.setCode(ResponseCode.SYSTEM_ERROR);
-            response.setRemark(errorMsg);
-=======
         if (!TopicValidator.validateTopic(requestHeader.getTopic(), response)) {
->>>>>>> 73bb4b40
             return response;
         }
 
