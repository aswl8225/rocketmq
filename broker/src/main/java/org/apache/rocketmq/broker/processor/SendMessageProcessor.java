--- conflicted
+++ resolved
@@ -87,14 +87,10 @@
         final SendMessageContext mqtraceContext;
         switch (request.getCode()) {
             case RequestCode.CONSUMER_SEND_MSG_BACK:
-<<<<<<< HEAD
                 /**
                  * 发送重试队列
                  */
-                return this.consumerSendMsgBack(ctx, request);
-=======
                 return this.asyncConsumerSendMsgBack(ctx, request);
->>>>>>> 8ef01a6c
             default:
                 /**
                  * 接受消息
@@ -104,38 +100,25 @@
                 if (requestHeader == null) {
                     return CompletableFuture.completedFuture(null);
                 }
-<<<<<<< HEAD
-
                 /**
                  * 没有hook 下面跳过
                  */
                 mqtraceContext = buildMsgContext(ctx, requestHeader);
                 this.executeSendMessageHookBefore(ctx, request, mqtraceContext);
-
-                RemotingCommand response;
-
                 if (requestHeader.isBatch()) {
                     /**
                      * 批量消息
                      * 批量消息
                      * 批量消息
                      */
-                    response = this.sendBatchMessage(ctx, request, mqtraceContext, requestHeader);
+                    return this.asyncSendBatchMessage(ctx, request, mqtraceContext, requestHeader);
                 } else {
                     /**
                      * 处理非批量消息
                      * 处理非批量消息
                      * 处理非批量消息
                      */
-                    response = this.sendMessage(ctx, request, mqtraceContext, requestHeader);
-=======
-                mqtraceContext = buildMsgContext(ctx, requestHeader);
-                this.executeSendMessageHookBefore(ctx, request, mqtraceContext);
-                if (requestHeader.isBatch()) {
-                    return this.asyncSendBatchMessage(ctx, request, mqtraceContext, requestHeader);
-                } else {
                     return this.asyncSendMessage(ctx, request, mqtraceContext, requestHeader);
->>>>>>> 8ef01a6c
                 }
         }
     }
@@ -146,7 +129,6 @@
             this.brokerController.getMessageStore().isTransientStorePoolDeficient();
     }
 
-<<<<<<< HEAD
     /**
      * 发送重试队列
      * @param ctx
@@ -154,12 +136,8 @@
      * @return
      * @throws RemotingCommandException
      */
-    private RemotingCommand consumerSendMsgBack(final ChannelHandlerContext ctx, final RemotingCommand request)
-        throws RemotingCommandException {
-=======
     private CompletableFuture<RemotingCommand> asyncConsumerSendMsgBack(ChannelHandlerContext ctx,
                                                                         RemotingCommand request) throws RemotingCommandException {
->>>>>>> 8ef01a6c
         final RemotingCommand response = RemotingCommand.createResponseCommand(null);
         final ConsumerSendMsgBackRequestHeader requestHeader =
                 (ConsumerSendMsgBackRequestHeader)request.decodeCommandCustomHeader(ConsumerSendMsgBackRequestHeader.class);
@@ -168,13 +146,9 @@
             ConsumeMessageContext context = buildConsumeMessageContext(namespace, requestHeader, request);
             this.executeConsumeMessageHookAfter(context);
         }
-<<<<<<< HEAD
-
         /**
          * 获得订阅组信息
          */
-=======
->>>>>>> 8ef01a6c
         SubscriptionGroupConfig subscriptionGroupConfig =
             this.brokerController.getSubscriptionGroupManager().findSubscriptionGroupConfig(requestHeader.getGroup());
         if (null == subscriptionGroupConfig) {
@@ -183,13 +157,9 @@
                 + FAQUrl.suggestTodo(FAQUrl.SUBSCRIPTION_GROUP_NOT_EXIST));
             return CompletableFuture.completedFuture(response);
         }
-<<<<<<< HEAD
-
         /**
          * 当前broker不支持写操作
          */
-=======
->>>>>>> 8ef01a6c
         if (!PermName.isWriteable(this.brokerController.getBrokerConfig().getBrokerPermission())) {
             response.setCode(ResponseCode.NO_PERMISSION);
             response.setRemark("the broker[" + this.brokerController.getBrokerConfig().getBrokerIP1() + "] sending message is forbidden");
@@ -236,13 +206,9 @@
             response.setRemark(String.format("the topic[%s] sending message is forbidden", newTopic));
             return CompletableFuture.completedFuture(response);
         }
-<<<<<<< HEAD
-
         /**
          * 查询Offset处对应的消息
          */
-=======
->>>>>>> 8ef01a6c
         MessageExt msgExt = this.brokerController.getMessageStore().lookMessageByOffset(requestHeader.getOffset());
         if (null == msgExt) {
             response.setCode(ResponseCode.SYSTEM_ERROR);
@@ -281,15 +247,11 @@
             maxReconsumeTimes = requestHeader.getMaxReconsumeTimes();
         }
 
-<<<<<<< HEAD
         /**
          * 当前消息的重试次数超过最大重试次数  则应该发送到死信队列
          * 死信队列只有写权限  没有读权限
          */
         if (msgExt.getReconsumeTimes() >= maxReconsumeTimes
-=======
-        if (msgExt.getReconsumeTimes() >= maxReconsumeTimes 
->>>>>>> 8ef01a6c
             || delayLevel < 0) {
             newTopic = MixAll.getDLQTopic(requestHeader.getGroup());
             queueIdInt = Math.abs(this.random.nextInt() % 99999999) % DLQ_NUMS_PER_GROUP;
@@ -314,13 +276,9 @@
             if (0 == delayLevel) {
                 delayLevel = 3 + msgExt.getReconsumeTimes();
             }
-<<<<<<< HEAD
-
             /**
              * 将delayLevel存储到消息的Property中
              */
-=======
->>>>>>> 8ef01a6c
             msgExt.setDelayTimeLevel(delayLevel);
         }
 
@@ -339,24 +297,27 @@
         msgInner.setSysFlag(msgExt.getSysFlag());
         msgInner.setBornTimestamp(msgExt.getBornTimestamp());
         msgInner.setBornHost(msgExt.getBornHost());
-<<<<<<< HEAD
-        msgInner.setStoreHost(this.getStoreHost());
-
+        msgInner.setStoreHost(msgExt.getStoreHost());
         /**
          * 重试次数+1
          */
-=======
-        msgInner.setStoreHost(msgExt.getStoreHost());
->>>>>>> 8ef01a6c
         msgInner.setReconsumeTimes(msgExt.getReconsumeTimes() + 1);
 
         String originMsgId = MessageAccessor.getOriginMessageId(msgExt);
         MessageAccessor.setOriginMessageId(msgInner, UtilAll.isBlank(originMsgId) ? msgExt.getMsgId() : originMsgId);
+        /**
+         * 存储消息  作为一条全新的消息  再次存储   只是对应的topic和queueid会改变
+         * 存储消息  作为一条全新的消息  再次存储   只是对应的topic和queueid会改变
+         * 存储消息  作为一条全新的消息  再次存储   只是对应的topic和queueid会改变
+         */
         CompletableFuture<PutMessageResult> putMessageResult = this.brokerController.getMessageStore().asyncPutMessage(msgInner);
         return putMessageResult.thenApply((r) -> {
             if (r != null) {
                 switch (r.getPutMessageStatus()) {
                     case PUT_OK:
+                        /**
+                         * 统计
+                         */
                         String backTopic = msgExt.getTopic();
                         String correctTopic = msgExt.getProperty(MessageConst.PROPERTY_RETRY_TOPIC);
                         if (correctTopic != null) {
@@ -379,26 +340,6 @@
         });
     }
 
-<<<<<<< HEAD
-        /**
-         * 存储消息  作为一条全新的消息  再次存储   只是对应的topic和queueid会改变
-         * 存储消息  作为一条全新的消息  再次存储   只是对应的topic和queueid会改变
-         * 存储消息  作为一条全新的消息  再次存储   只是对应的topic和queueid会改变
-         */
-        PutMessageResult putMessageResult = this.brokerController.getMessageStore().putMessage(msgInner);
-        if (putMessageResult != null) {
-            switch (putMessageResult.getPutMessageStatus()) {
-                case PUT_OK:
-                    /**
-                     * 统计
-                     */
-                    String backTopic = msgExt.getTopic();
-                    String correctTopic = msgExt.getProperty(MessageConst.PROPERTY_RETRY_TOPIC);
-                    if (correctTopic != null) {
-                        backTopic = correctTopic;
-                    }
-=======
->>>>>>> 8ef01a6c
 
     private CompletableFuture<RemotingCommand> asyncSendMessage(ChannelHandlerContext ctx, RemotingCommand request,
                                                                 SendMessageContext mqtraceContext,
@@ -759,7 +700,6 @@
         return response;
     }
 
-<<<<<<< HEAD
     /**
      * 处理producer发送的批量消息
      * @param ctx
@@ -769,44 +709,12 @@
      * @return
      * @throws RemotingCommandException
      */
-    private RemotingCommand sendBatchMessage(final ChannelHandlerContext ctx,
-                                             final RemotingCommand request,
-                                             final SendMessageContext sendMessageContext,
-                                             final SendMessageRequestHeader requestHeader) throws RemotingCommandException {
-
-        final RemotingCommand response = RemotingCommand.createResponseCommand(SendMessageResponseHeader.class);
-        final SendMessageResponseHeader responseHeader = (SendMessageResponseHeader)response.readCustomHeader();
-
-        response.setOpaque(request.getOpaque());
-
-        response.addExtField(MessageConst.PROPERTY_MSG_REGION, this.brokerController.getBrokerConfig().getRegionId());
-        response.addExtField(MessageConst.PROPERTY_TRACE_SWITCH, String.valueOf(this.brokerController.getBrokerConfig().isTraceOn()));
-
-        log.debug("Receive SendMessage request command {}", request);
-
-        /**
-         * broker开始提供服务
-         */
-        final long startTimstamp = this.brokerController.getBrokerConfig().getStartAcceptSendRequestTimeStamp();
-        if (this.brokerController.getMessageStore().now() < startTimstamp) {
-            response.setCode(ResponseCode.SYSTEM_ERROR);
-            response.setRemark(String.format("broker unable to service, until %s", UtilAll.timeMillisToHumanString2(startTimstamp)));
-            return response;
-        }
-
-        response.setCode(-1);
-        /**
-         * 校验topic  是否顺序  名称是否为默认  已经是否存在  如果不存在是否需要创建并通知nameserver  以及ha
-         */
-        super.msgCheck(ctx, requestHeader, response);
-=======
     private CompletableFuture<RemotingCommand> asyncSendBatchMessage(ChannelHandlerContext ctx, RemotingCommand request,
                                                                      SendMessageContext mqtraceContext,
                                                                      SendMessageRequestHeader requestHeader) {
         final RemotingCommand response = preSend(ctx, request, requestHeader);
         final SendMessageResponseHeader responseHeader = (SendMessageResponseHeader)response.readCustomHeader();
 
->>>>>>> 8ef01a6c
         if (response.getCode() != -1) {
             return CompletableFuture.completedFuture(response);
         }
@@ -833,21 +741,9 @@
             return CompletableFuture.completedFuture(response);
         }
 
-<<<<<<< HEAD
-        /**
-         * 重试topic不能发送批量消息
-         */
-        if (requestHeader.getTopic() != null && requestHeader.getTopic().startsWith(MixAll.RETRY_GROUP_TOPIC_PREFIX)) {
-            response.setCode(ResponseCode.MESSAGE_ILLEGAL);
-            response.setRemark("batch request does not support retry group " + requestHeader.getTopic());
-            return response;
-        }
-
         /**
          * 初始化MessageExtBatch
          */
-=======
->>>>>>> 8ef01a6c
         MessageExtBatch messageExtBatch = new MessageExtBatch();
         messageExtBatch.setTopic(requestHeader.getTopic());
         messageExtBatch.setQueueId(queueIdInt);
@@ -871,19 +767,13 @@
         String clusterName = this.brokerController.getBrokerConfig().getBrokerClusterName();
         MessageAccessor.putProperty(messageExtBatch, MessageConst.PROPERTY_CLUSTER, clusterName);
 
-<<<<<<< HEAD
         /**
          * 存储批量消息
          * 存储批量消息
          * 存储批量消息
          */
-        PutMessageResult putMessageResult = this.brokerController.getMessageStore().putMessages(messageExtBatch);
-
-        return handlePutMessageResult(putMessageResult, response, request, messageExtBatch, responseHeader, sendMessageContext, ctx, queueIdInt);
-=======
         CompletableFuture<PutMessageResult> putMessageResult = this.brokerController.getMessageStore().asyncPutMessages(messageExtBatch);
         return handlePutMessageResultFuture(putMessageResult, response, request, messageExtBatch, responseHeader, mqtraceContext, ctx, queueIdInt);
->>>>>>> 8ef01a6c
     }
 
 
