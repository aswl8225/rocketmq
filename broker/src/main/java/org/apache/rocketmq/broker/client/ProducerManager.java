--- conflicted
+++ resolved
@@ -91,38 +91,13 @@
         }
     }
 
-<<<<<<< HEAD
     /**
      * 记录生产者集群
      * @param group
      * @param clientChannelInfo
      */
-    public void registerProducer(final String group, final ClientChannelInfo clientChannelInfo) {
-        try {
-            ClientChannelInfo clientChannelInfoFound = null;
-
-            if (this.groupChannelLock.tryLock(LOCK_TIMEOUT_MILLIS, TimeUnit.MILLISECONDS)) {
-                try {
-                    HashMap<Channel, ClientChannelInfo> channelTable = this.groupChannelTable.get(group);
-                    if (null == channelTable) {
-                        channelTable = new HashMap<>();
-                        this.groupChannelTable.put(group, channelTable);
-                    }
-
-                    clientChannelInfoFound = channelTable.get(clientChannelInfo.getChannel());
-                    if (null == clientChannelInfoFound) {
-                        channelTable.put(clientChannelInfo.getChannel(), clientChannelInfo);
-                        clientChannelTable.put(clientChannelInfo.getClientId(), clientChannelInfo.getChannel());
-                        log.info("new producer connected, group: {} channel: {}", group,
-                            clientChannelInfo.toString());
-                    }
-                } finally {
-                    this.groupChannelLock.unlock();
-                }
-=======
     public synchronized void registerProducer(final String group, final ClientChannelInfo clientChannelInfo) {
         ClientChannelInfo clientChannelInfoFound = null;
->>>>>>> 73bb4b40
 
         ConcurrentHashMap<Channel, ClientChannelInfo> channelTable = this.groupChannelTable.get(group);
         if (null == channelTable) {
