--- conflicted
+++ resolved
@@ -154,16 +154,12 @@
                      */
                     msgInner.setPreparedTransactionOffset(requestHeader.getCommitLogOffset());
                     msgInner.setStoreTimestamp(result.getPrepareMessage().getStoreTimestamp());
-<<<<<<< HEAD
-
+                    MessageAccessor.clearProperty(msgInner, MessageConst.PROPERTY_TRANSACTION_PREPARED);
                     /**
                      * 存储消息 按照消息初始得topic和queueid
                      * 存储消息 按照消息初始得topic和queueid
                      * 存储消息 按照消息初始得topic和queueid
                      */
-=======
-                    MessageAccessor.clearProperty(msgInner, MessageConst.PROPERTY_TRANSACTION_PREPARED);
->>>>>>> 73bb4b40
                     RemotingCommand sendResult = sendFinalMessage(msgInner);
 
                     /**
