/*
 * Licensed to the Apache Software Foundation (ASF) under one or more
 * contributor license agreements.  See the NOTICE file distributed with
 * this work for additional information regarding copyright ownership.
 * The ASF licenses this file to You under the Apache License, Version 2.0
 * (the "License"); you may not use this file except in compliance with
 * the License.  You may obtain a copy of the License at
 *
 *     http://www.apache.org/licenses/LICENSE-2.0
 *
 * Unless required by applicable law or agreed to in writing, software
 * distributed under the License is distributed on an "AS IS" BASIS,
 * WITHOUT WARRANTIES OR CONDITIONS OF ANY KIND, either express or implied.
 * See the License for the specific language governing permissions and
 * limitations under the License.
 */
package org.apache.rocketmq.broker.processor;

import io.netty.channel.ChannelHandlerContext;
import org.apache.rocketmq.broker.BrokerController;
import org.apache.rocketmq.broker.transaction.OperationResult;
import org.apache.rocketmq.common.TopicFilterType;
import org.apache.rocketmq.common.constant.LoggerName;
import org.apache.rocketmq.common.message.MessageAccessor;
import org.apache.rocketmq.common.message.MessageConst;
import org.apache.rocketmq.common.message.MessageDecoder;
import org.apache.rocketmq.common.message.MessageExt;
import org.apache.rocketmq.common.protocol.ResponseCode;
import org.apache.rocketmq.common.protocol.header.EndTransactionRequestHeader;
import org.apache.rocketmq.common.sysflag.MessageSysFlag;
import org.apache.rocketmq.logging.InternalLogger;
import org.apache.rocketmq.logging.InternalLoggerFactory;
import org.apache.rocketmq.remoting.common.RemotingHelper;
import org.apache.rocketmq.remoting.exception.RemotingCommandException;
import org.apache.rocketmq.remoting.netty.NettyRequestProcessor;
import org.apache.rocketmq.remoting.protocol.RemotingCommand;
import org.apache.rocketmq.store.MessageExtBrokerInner;
import org.apache.rocketmq.store.PutMessageResult;
import org.apache.rocketmq.store.config.BrokerRole;

/**
 * EndTransaction processor: process commit and rollback message
 */
public class EndTransactionProcessor implements NettyRequestProcessor {
    private static final InternalLogger LOGGER = InternalLoggerFactory.getLogger(LoggerName.TRANSACTION_LOGGER_NAME);
    private final BrokerController brokerController;

    public EndTransactionProcessor(final BrokerController brokerController) {
        this.brokerController = brokerController;
    }

    @Override
    public RemotingCommand processRequest(ChannelHandlerContext ctx, RemotingCommand request) throws
        RemotingCommandException {
        final RemotingCommand response = RemotingCommand.createResponseCommand(null);
        final EndTransactionRequestHeader requestHeader =
            (EndTransactionRequestHeader)request.decodeCommandCustomHeader(EndTransactionRequestHeader.class);
<<<<<<< HEAD
        LOGGER.info("Transaction request:{}", requestHeader);

        /**
         * 当前borker为slave
         */
=======
        LOGGER.debug("Transaction request:{}", requestHeader);
>>>>>>> d1b4e47c
        if (BrokerRole.SLAVE == brokerController.getMessageStoreConfig().getBrokerRole()) {
            response.setCode(ResponseCode.SLAVE_NOT_AVAILABLE);
            LOGGER.warn("Message store is slave mode, so end transaction is forbidden. ");
            return response;
        }

        /**
         * 是否是事务回查
         */
        if (requestHeader.getFromTransactionCheck()) {
            switch (requestHeader.getCommitOrRollback()) {
                case MessageSysFlag.TRANSACTION_NOT_TYPE: {
                    LOGGER.warn("Check producer[{}] transaction state, but it's pending status."
                            + "RequestHeader: {} Remark: {}",
                        RemotingHelper.parseChannelRemoteAddr(ctx.channel()),
                        requestHeader.toString(),
                        request.getRemark());
                    return null;
                }

                case MessageSysFlag.TRANSACTION_COMMIT_TYPE: {
                    LOGGER.warn("Check producer[{}] transaction state, the producer commit the message."
                            + "RequestHeader: {} Remark: {}",
                        RemotingHelper.parseChannelRemoteAddr(ctx.channel()),
                        requestHeader.toString(),
                        request.getRemark());

                    break;
                }

                case MessageSysFlag.TRANSACTION_ROLLBACK_TYPE: {
                    LOGGER.warn("Check producer[{}] transaction state, the producer rollback the message."
                            + "RequestHeader: {} Remark: {}",
                        RemotingHelper.parseChannelRemoteAddr(ctx.channel()),
                        requestHeader.toString(),
                        request.getRemark());
                    break;
                }
                default:
                    return null;
            }
        } else {
            switch (requestHeader.getCommitOrRollback()) {
                case MessageSysFlag.TRANSACTION_NOT_TYPE: {
                    LOGGER.warn("The producer[{}] end transaction in sending message,  and it's pending status."
                            + "RequestHeader: {} Remark: {}",
                        RemotingHelper.parseChannelRemoteAddr(ctx.channel()),
                        requestHeader.toString(),
                        request.getRemark());
                    return null;
                }

                case MessageSysFlag.TRANSACTION_COMMIT_TYPE: {
                    break;
                }

                case MessageSysFlag.TRANSACTION_ROLLBACK_TYPE: {
                    LOGGER.warn("The producer[{}] end transaction in sending message, rollback the message."
                            + "RequestHeader: {} Remark: {}",
                        RemotingHelper.parseChannelRemoteAddr(ctx.channel()),
                        requestHeader.toString(),
                        request.getRemark());
                    break;
                }
                default:
                    return null;
            }
        }

        OperationResult result = new OperationResult();
        /**
         * 确认提交
         */
        if (MessageSysFlag.TRANSACTION_COMMIT_TYPE == requestHeader.getCommitOrRollback()) {
            /**
             * 获取预提交得消息（half消息）
             */
            result = this.brokerController.getTransactionalMessageService().commitMessage(requestHeader);
            if (result.getResponseCode() == ResponseCode.SUCCESS) {
                /**
                 * 校验预提交消息
                 */
                RemotingCommand res = checkPrepareMessage(result.getPrepareMessage(), requestHeader);
                if (res.getCode() == ResponseCode.SUCCESS) {
                    /**
                     * 重新封装消息   获得消息初始得topic和queueid
                     */
                    MessageExtBrokerInner msgInner = endMessageTransaction(result.getPrepareMessage());
                    msgInner.setSysFlag(MessageSysFlag.resetTransactionValue(msgInner.getSysFlag(), requestHeader.getCommitOrRollback()));
                    msgInner.setQueueOffset(requestHeader.getTranStateTableOffset());
                    /**
                     * 保存消息的preparedTransactionOffset   即half消息存储得offset
                     */
                    msgInner.setPreparedTransactionOffset(requestHeader.getCommitLogOffset());
                    msgInner.setStoreTimestamp(result.getPrepareMessage().getStoreTimestamp());

                    /**
                     * 存储消息 按照消息初始得topic和queueid
                     * 存储消息 按照消息初始得topic和queueid
                     * 存储消息 按照消息初始得topic和queueid
                     */
                    RemotingCommand sendResult = sendFinalMessage(msgInner);

                    /**
                     * 存储成功
                     */
                    if (sendResult.getCode() == ResponseCode.SUCCESS) {
                        /**
                         * 向RMQ_SYS_TRANS_OP_HALF_TOPIC存入消息   消息的body部分  存储得是half消息的QueueOffset
                         */
                        this.brokerController.getTransactionalMessageService().deletePrepareMessage(result.getPrepareMessage());
                    }
                    return sendResult;
                }
                return res;
            }
        } else if (MessageSysFlag.TRANSACTION_ROLLBACK_TYPE == requestHeader.getCommitOrRollback()) {
            /**
             * 消息回滚
             *
             * 获得待回滚的消息（half）
             */
            result = this.brokerController.getTransactionalMessageService().rollbackMessage(requestHeader);

            if (result.getResponseCode() == ResponseCode.SUCCESS) {
                /**
                 * 校验待回滚消息
                 */
                RemotingCommand res = checkPrepareMessage(result.getPrepareMessage(), requestHeader);
                if (res.getCode() == ResponseCode.SUCCESS) {
                    /**
                     * 向RMQ_SYS_TRANS_OP_HALF_TOPIC存入消息   消息的body部分  存储得是half消息的QueueOffset
                     */
                    this.brokerController.getTransactionalMessageService().deletePrepareMessage(result.getPrepareMessage());
                }
                return res;
            }
        }
        response.setCode(result.getResponseCode());
        response.setRemark(result.getResponseRemark());
        return response;
    }

    @Override
    public boolean rejectRequest() {
        return false;
    }

    /**
     * 校验消息
     * @param msgExt
     * @param requestHeader
     * @return
     */
    private RemotingCommand checkPrepareMessage(MessageExt msgExt, EndTransactionRequestHeader requestHeader) {
        final RemotingCommand response = RemotingCommand.createResponseCommand(null);
        if (msgExt != null) {
            final String pgroupRead = msgExt.getProperty(MessageConst.PROPERTY_PRODUCER_GROUP);
            /**
             * 比对ProducerGroup
             */
            if (!pgroupRead.equals(requestHeader.getProducerGroup())) {
                response.setCode(ResponseCode.SYSTEM_ERROR);
                response.setRemark("The producer group wrong");
                return response;
            }

            /**
             * 比对QueueOffset
             */
            if (msgExt.getQueueOffset() != requestHeader.getTranStateTableOffset()) {
                response.setCode(ResponseCode.SYSTEM_ERROR);
                response.setRemark("The transaction state table offset wrong");
                return response;
            }

            /**
             * 比对CommitLogOffset
             */
            if (msgExt.getCommitLogOffset() != requestHeader.getCommitLogOffset()) {
                response.setCode(ResponseCode.SYSTEM_ERROR);
                response.setRemark("The commit log offset wrong");
                return response;
            }
        } else {
            response.setCode(ResponseCode.SYSTEM_ERROR);
            response.setRemark("Find prepared transaction message failed");
            return response;
        }
        response.setCode(ResponseCode.SUCCESS);
        return response;
    }

    /**
     * 重新封装endMessageTransaction
     * @param msgExt
     * @return
     */
    private MessageExtBrokerInner endMessageTransaction(MessageExt msgExt) {
        MessageExtBrokerInner msgInner = new MessageExtBrokerInner();
        /**
         * 真正得topic
         */
        msgInner.setTopic(msgExt.getUserProperty(MessageConst.PROPERTY_REAL_TOPIC));
        /**
         * 真正得queueid
         */
        msgInner.setQueueId(Integer.parseInt(msgExt.getUserProperty(MessageConst.PROPERTY_REAL_QUEUE_ID)));

        msgInner.setBody(msgExt.getBody());
        msgInner.setFlag(msgExt.getFlag());
        msgInner.setBornTimestamp(msgExt.getBornTimestamp());
        msgInner.setBornHost(msgExt.getBornHost());
        msgInner.setStoreHost(msgExt.getStoreHost());
        msgInner.setReconsumeTimes(msgExt.getReconsumeTimes());
        /**
         * 不等待刷盘和ha
         */
        msgInner.setWaitStoreMsgOK(false);
        msgInner.setTransactionId(msgExt.getUserProperty(MessageConst.PROPERTY_UNIQ_CLIENT_MESSAGE_ID_KEYIDX));
        msgInner.setSysFlag(msgExt.getSysFlag());
        TopicFilterType topicFilterType =
            (msgInner.getSysFlag() & MessageSysFlag.MULTI_TAGS_FLAG) == MessageSysFlag.MULTI_TAGS_FLAG ? TopicFilterType.MULTI_TAG
                : TopicFilterType.SINGLE_TAG;
        long tagsCodeValue = MessageExtBrokerInner.tagsString2tagsCode(topicFilterType, msgInner.getTags());
        msgInner.setTagsCode(tagsCodeValue);
        MessageAccessor.setProperties(msgInner, msgExt.getProperties());
        msgInner.setPropertiesString(MessageDecoder.messageProperties2String(msgExt.getProperties()));

        /**
         * 清除属性   但是在PropertiesString中还存在下面得值
         */
        MessageAccessor.clearProperty(msgInner, MessageConst.PROPERTY_REAL_TOPIC);
        MessageAccessor.clearProperty(msgInner, MessageConst.PROPERTY_REAL_QUEUE_ID);
        return msgInner;
    }

    /**
     * 提交事务消息  TRANSACTION_COMMIT_TYPE
     * @param msgInner
     * @return
     */
    private RemotingCommand sendFinalMessage(MessageExtBrokerInner msgInner) {
        final RemotingCommand response = RemotingCommand.createResponseCommand(null);
        /**
         * 存储消息  按照消息初始得topic和queueid
         * 存储消息  按照消息初始得topic和queueid
         * 存储消息  按照消息初始得topic和queueid
         */
        final PutMessageResult putMessageResult = this.brokerController.getMessageStore().putMessage(msgInner);

        /**
         * 处理返回结果
         */
        if (putMessageResult != null) {
            switch (putMessageResult.getPutMessageStatus()) {
                // Success
                case PUT_OK:
                case FLUSH_DISK_TIMEOUT:
                case FLUSH_SLAVE_TIMEOUT:
                case SLAVE_NOT_AVAILABLE:
                    response.setCode(ResponseCode.SUCCESS);
                    response.setRemark(null);
                    break;
                // Failed
                case CREATE_MAPEDFILE_FAILED:
                    response.setCode(ResponseCode.SYSTEM_ERROR);
                    response.setRemark("Create mapped file failed.");
                    break;
                case MESSAGE_ILLEGAL:
                case PROPERTIES_SIZE_EXCEEDED:
                    response.setCode(ResponseCode.MESSAGE_ILLEGAL);
                    response.setRemark("The message is illegal, maybe msg body or properties length not matched. msg body length limit 128k, msg properties length limit 32k.");
                    break;
                case SERVICE_NOT_AVAILABLE:
                    response.setCode(ResponseCode.SERVICE_NOT_AVAILABLE);
                    response.setRemark("Service not available now.");
                    break;
                case OS_PAGECACHE_BUSY:
                    response.setCode(ResponseCode.SYSTEM_ERROR);
                    response.setRemark("OS page cache busy, please try another machine");
                    break;
                case UNKNOWN_ERROR:
                    response.setCode(ResponseCode.SYSTEM_ERROR);
                    response.setRemark("UNKNOWN_ERROR");
                    break;
                default:
                    response.setCode(ResponseCode.SYSTEM_ERROR);
                    response.setRemark("UNKNOWN_ERROR DEFAULT");
                    break;
            }
            return response;
        } else {
            response.setCode(ResponseCode.SYSTEM_ERROR);
            response.setRemark("store putMessage return null");
        }
        return response;
    }
}<|MERGE_RESOLUTION|>--- conflicted
+++ resolved
@@ -55,15 +55,11 @@
         final RemotingCommand response = RemotingCommand.createResponseCommand(null);
         final EndTransactionRequestHeader requestHeader =
             (EndTransactionRequestHeader)request.decodeCommandCustomHeader(EndTransactionRequestHeader.class);
-<<<<<<< HEAD
-        LOGGER.info("Transaction request:{}", requestHeader);
+        LOGGER.debug("Transaction request:{}", requestHeader);
 
         /**
          * 当前borker为slave
          */
-=======
-        LOGGER.debug("Transaction request:{}", requestHeader);
->>>>>>> d1b4e47c
         if (BrokerRole.SLAVE == brokerController.getMessageStoreConfig().getBrokerRole()) {
             response.setCode(ResponseCode.SLAVE_NOT_AVAILABLE);
             LOGGER.warn("Message store is slave mode, so end transaction is forbidden. ");
@@ -132,7 +128,6 @@
                     return null;
             }
         }
-
         OperationResult result = new OperationResult();
         /**
          * 确认提交
