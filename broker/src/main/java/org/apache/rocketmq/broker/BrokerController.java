--- conflicted
+++ resolved
@@ -130,7 +130,7 @@
     private final RebalanceLockManager rebalanceLockManager = new RebalanceLockManager();
     private final BrokerOuterAPI brokerOuterAPI;
     private final ScheduledExecutorService scheduledExecutorService = Executors.newSingleThreadScheduledExecutor(new ThreadFactoryImpl(
-            "BrokerControllerScheduledThread"));
+        "BrokerControllerScheduledThread"));
     private final SlaveSynchronize slaveSynchronize;
     private final BlockingQueue<Runnable> sendThreadPoolQueue;
     private final BlockingQueue<Runnable> pullThreadPoolQueue;
@@ -170,10 +170,10 @@
     private Map<Class,AccessValidator> accessValidatorMap = new HashMap<Class, AccessValidator>();
 
     public BrokerController(
-            final BrokerConfig brokerConfig,
-            final NettyServerConfig nettyServerConfig,
-            final NettyClientConfig nettyClientConfig,
-            final MessageStoreConfig messageStoreConfig
+        final BrokerConfig brokerConfig,
+        final NettyServerConfig nettyServerConfig,
+        final NettyClientConfig nettyClientConfig,
+        final MessageStoreConfig messageStoreConfig
     ) {
         this.brokerConfig = brokerConfig;
         this.nettyServerConfig = nettyServerConfig;
@@ -228,9 +228,9 @@
          * 将对象的属性赋值给 allConfigs<Properties>
          */
         this.configuration = new Configuration(
-                log,
-                BrokerPathConfigHelper.getBrokerConfigPath(),
-                this.brokerConfig, this.nettyServerConfig, this.nettyClientConfig, this.messageStoreConfig
+            log,
+            BrokerPathConfigHelper.getBrokerConfigPath(),
+            this.brokerConfig, this.nettyServerConfig, this.nettyClientConfig, this.messageStoreConfig
         );
     }
 
@@ -316,20 +316,20 @@
             fastConfig.setListenPort(nettyServerConfig.getListenPort() - 2);
             this.fastRemotingServer = new NettyRemotingServer(fastConfig, this.clientHousekeepingService);
             this.sendMessageExecutor = new BrokerFixedThreadPoolExecutor(
-                    this.brokerConfig.getSendMessageThreadPoolNums(),
-                    this.brokerConfig.getSendMessageThreadPoolNums(),
-                    1000 * 60,
-                    TimeUnit.MILLISECONDS,
-                    this.sendThreadPoolQueue,
-                    new ThreadFactoryImpl("SendMessageThread_"));
+                this.brokerConfig.getSendMessageThreadPoolNums(),
+                this.brokerConfig.getSendMessageThreadPoolNums(),
+                1000 * 60,
+                TimeUnit.MILLISECONDS,
+                this.sendThreadPoolQueue,
+                new ThreadFactoryImpl("SendMessageThread_"));
 
             this.pullMessageExecutor = new BrokerFixedThreadPoolExecutor(
-                    this.brokerConfig.getPullMessageThreadPoolNums(),
-                    this.brokerConfig.getPullMessageThreadPoolNums(),
-                    1000 * 60,
-                    TimeUnit.MILLISECONDS,
-                    this.pullThreadPoolQueue,
-                    new ThreadFactoryImpl("PullMessageThread_"));
+                this.brokerConfig.getPullMessageThreadPoolNums(),
+                this.brokerConfig.getPullMessageThreadPoolNums(),
+                1000 * 60,
+                TimeUnit.MILLISECONDS,
+                this.pullThreadPoolQueue,
+                new ThreadFactoryImpl("PullMessageThread_"));
 
             this.replyMessageExecutor = new BrokerFixedThreadPoolExecutor(
                 this.brokerConfig.getProcessReplyMessageThreadPoolNums(),
@@ -340,61 +340,57 @@
                 new ThreadFactoryImpl("ProcessReplyMessageThread_"));
 
             this.queryMessageExecutor = new BrokerFixedThreadPoolExecutor(
-                    this.brokerConfig.getQueryMessageThreadPoolNums(),
-                    this.brokerConfig.getQueryMessageThreadPoolNums(),
-                    1000 * 60,
-                    TimeUnit.MILLISECONDS,
-                    this.queryThreadPoolQueue,
-                    new ThreadFactoryImpl("QueryMessageThread_"));
+                this.brokerConfig.getQueryMessageThreadPoolNums(),
+                this.brokerConfig.getQueryMessageThreadPoolNums(),
+                1000 * 60,
+                TimeUnit.MILLISECONDS,
+                this.queryThreadPoolQueue,
+                new ThreadFactoryImpl("QueryMessageThread_"));
 
             this.adminBrokerExecutor =
-                    Executors.newFixedThreadPool(this.brokerConfig.getAdminBrokerThreadPoolNums(), new ThreadFactoryImpl(
-                            "AdminBrokerThread_"));
+                Executors.newFixedThreadPool(this.brokerConfig.getAdminBrokerThreadPoolNums(), new ThreadFactoryImpl(
+                    "AdminBrokerThread_"));
 
             this.clientManageExecutor = new ThreadPoolExecutor(
-                    this.brokerConfig.getClientManageThreadPoolNums(),
-                    this.brokerConfig.getClientManageThreadPoolNums(),
-                    1000 * 60,
-                    TimeUnit.MILLISECONDS,
-                    this.clientManagerThreadPoolQueue,
-                    new ThreadFactoryImpl("ClientManageThread_"));
+                this.brokerConfig.getClientManageThreadPoolNums(),
+                this.brokerConfig.getClientManageThreadPoolNums(),
+                1000 * 60,
+                TimeUnit.MILLISECONDS,
+                this.clientManagerThreadPoolQueue,
+                new ThreadFactoryImpl("ClientManageThread_"));
 
             this.heartbeatExecutor = new BrokerFixedThreadPoolExecutor(
-                    this.brokerConfig.getHeartbeatThreadPoolNums(),
-                    this.brokerConfig.getHeartbeatThreadPoolNums(),
-                    1000 * 60,
-                    TimeUnit.MILLISECONDS,
-                    this.heartbeatThreadPoolQueue,
-                    new ThreadFactoryImpl("HeartbeatThread_", true));
+                this.brokerConfig.getHeartbeatThreadPoolNums(),
+                this.brokerConfig.getHeartbeatThreadPoolNums(),
+                1000 * 60,
+                TimeUnit.MILLISECONDS,
+                this.heartbeatThreadPoolQueue,
+                new ThreadFactoryImpl("HeartbeatThread_", true));
 
             this.endTransactionExecutor = new BrokerFixedThreadPoolExecutor(
-                    this.brokerConfig.getEndTransactionThreadPoolNums(),
-                    this.brokerConfig.getEndTransactionThreadPoolNums(),
-                    1000 * 60,
-                    TimeUnit.MILLISECONDS,
-                    this.endTransactionThreadPoolQueue,
-                    new ThreadFactoryImpl("EndTransactionThread_"));
+                this.brokerConfig.getEndTransactionThreadPoolNums(),
+                this.brokerConfig.getEndTransactionThreadPoolNums(),
+                1000 * 60,
+                TimeUnit.MILLISECONDS,
+                this.endTransactionThreadPoolQueue,
+                new ThreadFactoryImpl("EndTransactionThread_"));
 
             this.consumerManageExecutor =
-                    Executors.newFixedThreadPool(this.brokerConfig.getConsumerManageThreadPoolNums(), new ThreadFactoryImpl(
-                            "ConsumerManageThread_"));
+                Executors.newFixedThreadPool(this.brokerConfig.getConsumerManageThreadPoolNums(), new ThreadFactoryImpl(
+                    "ConsumerManageThread_"));
 
             /**
              * 注册processorTable
              */
             this.registerProcessor();
 
-<<<<<<< HEAD
             /**
              * 距离隔日凌晨（0点）  相差的毫秒数
              */
-            final long initialDelay = UtilAll.computNextMorningTimeMillis() - System.currentTimeMillis();
+            final long initialDelay = UtilAll.computeNextMorningTimeMillis() - System.currentTimeMillis();
             /**
              * 24小时
              */
-=======
-            final long initialDelay = UtilAll.computeNextMorningTimeMillis() - System.currentTimeMillis();
->>>>>>> d1b4e47c
             final long period = 1000 * 60 * 60 * 24;
             /**
              * 延迟到隔日零时启动   周期为每24小时执行一次
@@ -409,7 +405,6 @@
                     }
                 }
             }, initialDelay, period, TimeUnit.MILLISECONDS);
-
 
             this.scheduledExecutorService.scheduleAtFixedRate(new Runnable() {
                 @Override
@@ -540,38 +535,38 @@
                 // Register a listener to reload SslContext
                 try {
                     fileWatchService = new FileWatchService(
-                            new String[]{
-                                    TlsSystemConfig.tlsServerCertPath,
-                                    TlsSystemConfig.tlsServerKeyPath,
-                                    TlsSystemConfig.tlsServerTrustCertPath
-                            },
-                            new FileWatchService.Listener() {
-                                boolean certChanged, keyChanged = false;
-
-                                @Override
-                                public void onChanged(String path) {
-                                    if (path.equals(TlsSystemConfig.tlsServerTrustCertPath)) {
-                                        log.info("The trust certificate changed, reload the ssl context");
-                                        reloadServerSslContext();
-                                    }
-                                    if (path.equals(TlsSystemConfig.tlsServerCertPath)) {
-                                        certChanged = true;
-                                    }
-                                    if (path.equals(TlsSystemConfig.tlsServerKeyPath)) {
-                                        keyChanged = true;
-                                    }
-                                    if (certChanged && keyChanged) {
-                                        log.info("The certificate and private key changed, reload the ssl context");
-                                        certChanged = keyChanged = false;
-                                        reloadServerSslContext();
-                                    }
+                        new String[] {
+                            TlsSystemConfig.tlsServerCertPath,
+                            TlsSystemConfig.tlsServerKeyPath,
+                            TlsSystemConfig.tlsServerTrustCertPath
+                        },
+                        new FileWatchService.Listener() {
+                            boolean certChanged, keyChanged = false;
+
+                            @Override
+                            public void onChanged(String path) {
+                                if (path.equals(TlsSystemConfig.tlsServerTrustCertPath)) {
+                                    log.info("The trust certificate changed, reload the ssl context");
+                                    reloadServerSslContext();
                                 }
-
-                                private void reloadServerSslContext() {
-                                    ((NettyRemotingServer) remotingServer).loadSslContext();
-                                    ((NettyRemotingServer) fastRemotingServer).loadSslContext();
+                                if (path.equals(TlsSystemConfig.tlsServerCertPath)) {
+                                    certChanged = true;
                                 }
-                            });
+                                if (path.equals(TlsSystemConfig.tlsServerKeyPath)) {
+                                    keyChanged = true;
+                                }
+                                if (certChanged && keyChanged) {
+                                    log.info("The certificate and private key changed, reload the ssl context");
+                                    certChanged = keyChanged = false;
+                                    reloadServerSslContext();
+                                }
+                            }
+
+                            private void reloadServerSslContext() {
+                                ((NettyRemotingServer) remotingServer).loadSslContext();
+                                ((NettyRemotingServer) fastRemotingServer).loadSslContext();
+                            }
+                        });
                 } catch (Exception e) {
                     log.warn("FileWatchService created error, can't load the certificate dynamically");
                 }
@@ -613,7 +608,7 @@
             return;
         }
 
-        for (AccessValidator accessValidator : accessValidators) {
+        for (AccessValidator accessValidator: accessValidators) {
             final AccessValidator validator = accessValidator;
             accessValidatorMap.put(validator.getClass(),validator);
             this.registerServerRPCHook(new RPCHook() {
@@ -638,7 +633,7 @@
         if (rpcHooks == null || rpcHooks.isEmpty()) {
             return;
         }
-        for (RPCHook rpcHook : rpcHooks) {
+        for (RPCHook rpcHook: rpcHooks) {
             this.registerServerRPCHook(rpcHook);
         }
     }
@@ -945,10 +940,10 @@
 
     private void unregisterBrokerAll() {
         this.brokerOuterAPI.unregisterBrokerAll(
-                this.brokerConfig.getBrokerClusterName(),
-                this.getBrokerAddr(),
-                this.brokerConfig.getBrokerName(),
-                this.brokerConfig.getBrokerId());
+            this.brokerConfig.getBrokerClusterName(),
+            this.getBrokerAddr(),
+            this.brokerConfig.getBrokerName(),
+            this.brokerConfig.getBrokerId());
     }
 
     public String getBrokerAddr() {
@@ -1024,12 +1019,8 @@
             this.registerBrokerAll(true, false, true);
         }
 
-<<<<<<< HEAD
-        this.registerBrokerAll(true, false, true);
-
-=======
->>>>>>> d1b4e47c
         this.scheduledExecutorService.scheduleAtFixedRate(new Runnable() {
+
             @Override
             public void run() {
                 try {
@@ -1064,10 +1055,10 @@
     public synchronized void registerIncrementBrokerData(TopicConfig topicConfig, DataVersion dataVersion) {
         TopicConfig registerTopicConfig = topicConfig;
         if (!PermName.isWriteable(this.getBrokerConfig().getBrokerPermission())
-                || !PermName.isReadable(this.getBrokerConfig().getBrokerPermission())) {
+            || !PermName.isReadable(this.getBrokerConfig().getBrokerPermission())) {
             registerTopicConfig =
-                    new TopicConfig(topicConfig.getTopicName(), topicConfig.getReadQueueNums(), topicConfig.getWriteQueueNums(),
-                            this.brokerConfig.getBrokerPermission());
+                new TopicConfig(topicConfig.getTopicName(), topicConfig.getReadQueueNums(), topicConfig.getWriteQueueNums(),
+                    this.brokerConfig.getBrokerPermission());
         }
 
         ConcurrentMap<String, TopicConfig> topicConfigTable = new ConcurrentHashMap<String, TopicConfig>();
@@ -1097,15 +1088,15 @@
          * 修改topicConfigWrapper中topic的权限
          */
         if (!PermName.isWriteable(this.getBrokerConfig().getBrokerPermission())
-                || !PermName.isReadable(this.getBrokerConfig().getBrokerPermission())) {
+            || !PermName.isReadable(this.getBrokerConfig().getBrokerPermission())) {
             ConcurrentHashMap<String, TopicConfig> topicConfigTable = new ConcurrentHashMap<String, TopicConfig>();
             /**
              * 修改topic对应的perm为broker的权限
              */
             for (TopicConfig topicConfig : topicConfigWrapper.getTopicConfigTable().values()) {
                 TopicConfig tmp =
-                        new TopicConfig(topicConfig.getTopicName(), topicConfig.getReadQueueNums(), topicConfig.getWriteQueueNums(),
-                                this.brokerConfig.getBrokerPermission());
+                    new TopicConfig(topicConfig.getTopicName(), topicConfig.getReadQueueNums(), topicConfig.getWriteQueueNums(),
+                        this.brokerConfig.getBrokerPermission());
                 topicConfigTable.put(topicConfig.getTopicName(), tmp);
             }
             topicConfigWrapper.setTopicConfigTable(topicConfigTable);
@@ -1115,11 +1106,10 @@
          * 判断是否需要向nameserver发送broker信息注册  即topic信息改变后还没有通知nameserver
          */
         if (forceRegister || needRegister(this.brokerConfig.getBrokerClusterName(),
-                this.getBrokerAddr(),
-                this.brokerConfig.getBrokerName(),
-                this.brokerConfig.getBrokerId(),
-                this.brokerConfig.getRegisterBrokerTimeoutMills())) {
-
+            this.getBrokerAddr(),
+            this.brokerConfig.getBrokerName(),
+            this.brokerConfig.getBrokerId(),
+            this.brokerConfig.getRegisterBrokerTimeoutMills())) {
             /**
              * 向nameserver发起注册交易  通知topic发生变化
              */
@@ -1135,21 +1125,21 @@
      * @param topicConfigWrapper
      */
     private void doRegisterBrokerAll(boolean checkOrderConfig, boolean oneway,
-                                     TopicConfigSerializeWrapper topicConfigWrapper) {
+        TopicConfigSerializeWrapper topicConfigWrapper) {
         /**
          * 向所有的nameserver发起注册交易   上送broker信息
          */
         List<RegisterBrokerResult> registerBrokerResultList = this.brokerOuterAPI.registerBrokerAll(
-                this.brokerConfig.getBrokerClusterName(),
-                this.getBrokerAddr(),
-                this.brokerConfig.getBrokerName(),
-                this.brokerConfig.getBrokerId(),
-                this.getHAServerAddr(),
-                topicConfigWrapper,
-                this.filterServerManager.buildNewFilterServerList(),
-                oneway,
-                this.brokerConfig.getRegisterBrokerTimeoutMills(),
-                this.brokerConfig.isCompressedRegister());
+            this.brokerConfig.getBrokerClusterName(),
+            this.getBrokerAddr(),
+            this.brokerConfig.getBrokerName(),
+            this.brokerConfig.getBrokerId(),
+            this.getHAServerAddr(),
+            topicConfigWrapper,
+            this.filterServerManager.buildNewFilterServerList(),
+            oneway,
+            this.brokerConfig.getRegisterBrokerTimeoutMills(),
+            this.brokerConfig.isCompressedRegister());
 
 
         /**
@@ -1192,10 +1182,10 @@
      * @return
      */
     private boolean needRegister(final String clusterName,
-                                 final String brokerAddr,
-                                 final String brokerName,
-                                 final long brokerId,
-                                 final int timeoutMills) {
+        final String brokerAddr,
+        final String brokerName,
+        final long brokerId,
+        final int timeoutMills) {
 
         TopicConfigSerializeWrapper topicConfigWrapper = this.getTopicConfigManager().buildTopicConfigSerializeWrapper();
 
@@ -1313,7 +1303,7 @@
     }
 
     public void setTransactionalMessageCheckService(
-            TransactionalMessageCheckService transactionalMessageCheckService) {
+        TransactionalMessageCheckService transactionalMessageCheckService) {
         this.transactionalMessageCheckService = transactionalMessageCheckService;
     }
 
@@ -1330,7 +1320,7 @@
     }
 
     public void setTransactionalMessageCheckListener(
-            AbstractTransactionalMessageCheckListener transactionalMessageCheckListener) {
+        AbstractTransactionalMessageCheckListener transactionalMessageCheckListener) {
         this.transactionalMessageCheckListener = transactionalMessageCheckListener;
     }
 
@@ -1340,18 +1330,14 @@
 
     }
 
-<<<<<<< HEAD
+    public Map<Class, AccessValidator> getAccessValidatorMap() {
+        return accessValidatorMap;
+    }
 
     /**
      * slave与master间同步数据
      * @param role
      */
-=======
-    public Map<Class, AccessValidator> getAccessValidatorMap() {
-        return accessValidatorMap;
-    }
-
->>>>>>> d1b4e47c
     private void handleSlaveSynchronize(BrokerRole role) {
         /**
          * 角色为slave
