/*
 * Licensed to the Apache Software Foundation (ASF) under one or more
 * contributor license agreements.  See the NOTICE file distributed with
 * this work for additional information regarding copyright ownership.
 * The ASF licenses this file to You under the Apache License, Version 2.0
 * (the "License"); you may not use this file except in compliance with
 * the License.  You may obtain a copy of the License at
 *
 *     http://www.apache.org/licenses/LICENSE-2.0
 *
 * Unless required by applicable law or agreed to in writing, software
 * distributed under the License is distributed on an "AS IS" BASIS,
 * WITHOUT WARRANTIES OR CONDITIONS OF ANY KIND, either express or implied.
 * See the License for the specific language governing permissions and
 * limitations under the License.
 */
package org.apache.rocketmq.broker;

import java.io.IOException;
import java.net.InetSocketAddress;
import java.util.ArrayList;
import java.util.Iterator;
import java.util.List;
import java.util.Map;
import java.util.concurrent.BlockingQueue;
import java.util.concurrent.ConcurrentHashMap;
import java.util.concurrent.ConcurrentMap;
import java.util.concurrent.ExecutorService;
import java.util.concurrent.Executors;
import java.util.concurrent.Future;
import java.util.concurrent.LinkedBlockingQueue;
import java.util.concurrent.ScheduledExecutorService;
import java.util.concurrent.ThreadPoolExecutor;
import java.util.concurrent.TimeUnit;

import org.apache.rocketmq.acl.AccessValidator;
import org.apache.rocketmq.broker.client.ClientHousekeepingService;
import org.apache.rocketmq.broker.client.ConsumerIdsChangeListener;
import org.apache.rocketmq.broker.client.ConsumerManager;
import org.apache.rocketmq.broker.client.DefaultConsumerIdsChangeListener;
import org.apache.rocketmq.broker.client.ProducerManager;
import org.apache.rocketmq.broker.client.net.Broker2Client;
import org.apache.rocketmq.broker.client.rebalance.RebalanceLockManager;
import org.apache.rocketmq.broker.dledger.DLedgerRoleChangeHandler;
import org.apache.rocketmq.broker.filter.CommitLogDispatcherCalcBitMap;
import org.apache.rocketmq.broker.filter.ConsumerFilterManager;
import org.apache.rocketmq.broker.filtersrv.FilterServerManager;
import org.apache.rocketmq.broker.latency.BrokerFastFailure;
import org.apache.rocketmq.broker.latency.BrokerFixedThreadPoolExecutor;
import org.apache.rocketmq.broker.longpolling.NotifyMessageArrivingListener;
import org.apache.rocketmq.broker.longpolling.PullRequestHoldService;
import org.apache.rocketmq.broker.mqtrace.ConsumeMessageHook;
import org.apache.rocketmq.broker.mqtrace.SendMessageHook;
import org.apache.rocketmq.broker.offset.ConsumerOffsetManager;
import org.apache.rocketmq.broker.out.BrokerOuterAPI;
import org.apache.rocketmq.broker.plugin.MessageStoreFactory;
import org.apache.rocketmq.broker.plugin.MessageStorePluginContext;
import org.apache.rocketmq.broker.processor.AdminBrokerProcessor;
import org.apache.rocketmq.broker.processor.ClientManageProcessor;
import org.apache.rocketmq.broker.processor.ConsumerManageProcessor;
import org.apache.rocketmq.broker.processor.EndTransactionProcessor;
import org.apache.rocketmq.broker.processor.PullMessageProcessor;
import org.apache.rocketmq.broker.processor.QueryMessageProcessor;
import org.apache.rocketmq.broker.processor.SendMessageProcessor;
import org.apache.rocketmq.broker.slave.SlaveSynchronize;
import org.apache.rocketmq.broker.subscription.SubscriptionGroupManager;
import org.apache.rocketmq.broker.topic.TopicConfigManager;
import org.apache.rocketmq.broker.transaction.AbstractTransactionalMessageCheckListener;
import org.apache.rocketmq.broker.transaction.TransactionalMessageCheckService;
import org.apache.rocketmq.broker.transaction.TransactionalMessageService;
import org.apache.rocketmq.broker.transaction.queue.DefaultTransactionalMessageCheckListener;
import org.apache.rocketmq.broker.transaction.queue.TransactionalMessageBridge;
import org.apache.rocketmq.broker.transaction.queue.TransactionalMessageServiceImpl;
import org.apache.rocketmq.broker.util.ServiceProvider;
import org.apache.rocketmq.common.BrokerConfig;
import org.apache.rocketmq.common.Configuration;
import org.apache.rocketmq.common.DataVersion;
import org.apache.rocketmq.common.ThreadFactoryImpl;
import org.apache.rocketmq.common.TopicConfig;
import org.apache.rocketmq.common.UtilAll;
import org.apache.rocketmq.common.constant.LoggerName;
import org.apache.rocketmq.common.constant.PermName;
import org.apache.rocketmq.common.namesrv.RegisterBrokerResult;
import org.apache.rocketmq.common.protocol.RequestCode;
import org.apache.rocketmq.common.protocol.body.TopicConfigSerializeWrapper;
import org.apache.rocketmq.common.stats.MomentStatsItem;
import org.apache.rocketmq.logging.InternalLogger;
import org.apache.rocketmq.logging.InternalLoggerFactory;
import org.apache.rocketmq.remoting.RPCHook;
import org.apache.rocketmq.remoting.RemotingServer;
import org.apache.rocketmq.remoting.common.TlsMode;
import org.apache.rocketmq.remoting.netty.NettyClientConfig;
import org.apache.rocketmq.remoting.netty.NettyRemotingServer;
import org.apache.rocketmq.remoting.netty.NettyRequestProcessor;
import org.apache.rocketmq.remoting.netty.NettyServerConfig;
import org.apache.rocketmq.remoting.netty.RequestTask;
import org.apache.rocketmq.remoting.netty.TlsSystemConfig;
import org.apache.rocketmq.remoting.protocol.RemotingCommand;
import org.apache.rocketmq.srvutil.FileWatchService;
import org.apache.rocketmq.store.DefaultMessageStore;
import org.apache.rocketmq.store.MessageArrivingListener;
import org.apache.rocketmq.store.MessageStore;
import org.apache.rocketmq.store.config.BrokerRole;
import org.apache.rocketmq.store.config.MessageStoreConfig;
import org.apache.rocketmq.store.dledger.DLedgerCommitLog;
import org.apache.rocketmq.store.stats.BrokerStats;
import org.apache.rocketmq.store.stats.BrokerStatsManager;

public class BrokerController {
    private static final InternalLogger log = InternalLoggerFactory.getLogger(LoggerName.BROKER_LOGGER_NAME);
    private static final InternalLogger LOG_PROTECTION = InternalLoggerFactory.getLogger(LoggerName.PROTECTION_LOGGER_NAME);
    private static final InternalLogger LOG_WATER_MARK = InternalLoggerFactory.getLogger(LoggerName.WATER_MARK_LOGGER_NAME);
    private final BrokerConfig brokerConfig;
    private final NettyServerConfig nettyServerConfig;
    private final NettyClientConfig nettyClientConfig;
    private final MessageStoreConfig messageStoreConfig;
    private final ConsumerOffsetManager consumerOffsetManager;
    private final ConsumerManager consumerManager;
    private final ConsumerFilterManager consumerFilterManager;
    private final ProducerManager producerManager;
    private final ClientHousekeepingService clientHousekeepingService;
    private final PullMessageProcessor pullMessageProcessor;
    private final PullRequestHoldService pullRequestHoldService;
    private final MessageArrivingListener messageArrivingListener;
    private final Broker2Client broker2Client;
    private final SubscriptionGroupManager subscriptionGroupManager;
    private final ConsumerIdsChangeListener consumerIdsChangeListener;
    private final RebalanceLockManager rebalanceLockManager = new RebalanceLockManager();
    private final BrokerOuterAPI brokerOuterAPI;
    private final ScheduledExecutorService scheduledExecutorService = Executors.newSingleThreadScheduledExecutor(new ThreadFactoryImpl(
            "BrokerControllerScheduledThread"));
    private final SlaveSynchronize slaveSynchronize;
    private final BlockingQueue<Runnable> sendThreadPoolQueue;
    private final BlockingQueue<Runnable> pullThreadPoolQueue;
    private final BlockingQueue<Runnable> queryThreadPoolQueue;
    private final BlockingQueue<Runnable> clientManagerThreadPoolQueue;
    private final BlockingQueue<Runnable> heartbeatThreadPoolQueue;
    private final BlockingQueue<Runnable> consumerManagerThreadPoolQueue;
    private final BlockingQueue<Runnable> endTransactionThreadPoolQueue;
    private final FilterServerManager filterServerManager;
    private final BrokerStatsManager brokerStatsManager;
    private final List<SendMessageHook> sendMessageHookList = new ArrayList<SendMessageHook>();
    private final List<ConsumeMessageHook> consumeMessageHookList = new ArrayList<ConsumeMessageHook>();
    private MessageStore messageStore;
    private RemotingServer remotingServer;
    private RemotingServer fastRemotingServer;
    private TopicConfigManager topicConfigManager;
    private ExecutorService sendMessageExecutor;
    private ExecutorService pullMessageExecutor;
    private ExecutorService queryMessageExecutor;
    private ExecutorService adminBrokerExecutor;
    private ExecutorService clientManageExecutor;
    private ExecutorService heartbeatExecutor;
    private ExecutorService consumerManageExecutor;
    private ExecutorService endTransactionExecutor;
    private boolean updateMasterHAServerAddrPeriodically = false;
    private BrokerStats brokerStats;
    private InetSocketAddress storeHost;
    private BrokerFastFailure brokerFastFailure;
    private Configuration configuration;
    private FileWatchService fileWatchService;
    private TransactionalMessageCheckService transactionalMessageCheckService;
    private TransactionalMessageService transactionalMessageService;
    private AbstractTransactionalMessageCheckListener transactionalMessageCheckListener;
    private Future<?> slaveSyncFuture;


    public BrokerController(
            final BrokerConfig brokerConfig,
            final NettyServerConfig nettyServerConfig,
            final NettyClientConfig nettyClientConfig,
            final MessageStoreConfig messageStoreConfig
    ) {
        this.brokerConfig = brokerConfig;
        this.nettyServerConfig = nettyServerConfig;
        this.nettyClientConfig = nettyClientConfig;
        this.messageStoreConfig = messageStoreConfig;
        this.consumerOffsetManager = new ConsumerOffsetManager(this);
        /**
         * 分配默认的topic  存储到systemTopicList和topicConfigTable中
         */
        this.topicConfigManager = new TopicConfigManager(this);
        this.pullMessageProcessor = new PullMessageProcessor(this);
        this.pullRequestHoldService = new PullRequestHoldService(this);
        this.messageArrivingListener = new NotifyMessageArrivingListener(this.pullRequestHoldService);
        this.consumerIdsChangeListener = new DefaultConsumerIdsChangeListener(this);
        this.consumerManager = new ConsumerManager(this.consumerIdsChangeListener);
        this.consumerFilterManager = new ConsumerFilterManager(this);
        this.producerManager = new ProducerManager();
        this.clientHousekeepingService = new ClientHousekeepingService(this);
        this.broker2Client = new Broker2Client(this);

        /**
         * 默认的消费者集群
         */
        this.subscriptionGroupManager = new SubscriptionGroupManager(this);
        /**
         *
         */
        this.brokerOuterAPI = new BrokerOuterAPI(nettyClientConfig);
        this.filterServerManager = new FilterServerManager(this);

        this.slaveSynchronize = new SlaveSynchronize(this);

        this.sendThreadPoolQueue = new LinkedBlockingQueue<Runnable>(this.brokerConfig.getSendThreadPoolQueueCapacity());
        this.pullThreadPoolQueue = new LinkedBlockingQueue<Runnable>(this.brokerConfig.getPullThreadPoolQueueCapacity());
        this.queryThreadPoolQueue = new LinkedBlockingQueue<Runnable>(this.brokerConfig.getQueryThreadPoolQueueCapacity());
        this.clientManagerThreadPoolQueue = new LinkedBlockingQueue<Runnable>(this.brokerConfig.getClientManagerThreadPoolQueueCapacity());
        this.consumerManagerThreadPoolQueue = new LinkedBlockingQueue<Runnable>(this.brokerConfig.getConsumerManagerThreadPoolQueueCapacity());
        this.heartbeatThreadPoolQueue = new LinkedBlockingQueue<Runnable>(this.brokerConfig.getHeartbeatThreadPoolQueueCapacity());
        this.endTransactionThreadPoolQueue = new LinkedBlockingQueue<Runnable>(this.brokerConfig.getEndTransactionPoolQueueCapacity());

        this.brokerStatsManager = new BrokerStatsManager(this.brokerConfig.getBrokerClusterName());

        /**
         * 默认  本机ip：10911
         */
        this.setStoreHost(new InetSocketAddress(this.getBrokerConfig().getBrokerIP1(), this.getNettyServerConfig().getListenPort()));

        this.brokerFastFailure = new BrokerFastFailure(this);

        /**
         * 将对象的属性赋值给 allConfigs<Properties>
         */
        this.configuration = new Configuration(
                log,
                BrokerPathConfigHelper.getBrokerConfigPath(),
                this.brokerConfig, this.nettyServerConfig, this.nettyClientConfig, this.messageStoreConfig
        );
    }

    public BrokerConfig getBrokerConfig() {
        return brokerConfig;
    }

    public NettyServerConfig getNettyServerConfig() {
        return nettyServerConfig;
    }

    public BlockingQueue<Runnable> getPullThreadPoolQueue() {
        return pullThreadPoolQueue;
    }

    public BlockingQueue<Runnable> getQueryThreadPoolQueue() {
        return queryThreadPoolQueue;
    }

    public boolean initialize() throws CloneNotSupportedException {
        /**
         * 读取store/config下的配置文件   并缓存
         * 具体文件名称   参照BrokerPathConfigHelper
         */
        //topics.json
        boolean result = this.topicConfigManager.load();
        //consumerOffset.json
        result = result && this.consumerOffsetManager.load();
        //subscriptionGroup.json
        result = result && this.subscriptionGroupManager.load();
        //consumerFilter.json
        result = result && this.consumerFilterManager.load();

        if (result) {
            try {
                /**
                 * 实例化DefaultMessageStore
                 */
                this.messageStore =
<<<<<<< HEAD
                        new DefaultMessageStore(this.messageStoreConfig, this.brokerStatsManager, this.messageArrivingListener,
                                this.brokerConfig);
=======
                    new DefaultMessageStore(this.messageStoreConfig, this.brokerStatsManager, this.messageArrivingListener,
                        this.brokerConfig);
                if (messageStoreConfig.isEnableDLegerCommitLog()) {
                    DLedgerRoleChangeHandler roleChangeHandler = new DLedgerRoleChangeHandler(this, (DefaultMessageStore) messageStore);
                    ((DLedgerCommitLog)((DefaultMessageStore) messageStore).getCommitLog()).getdLedgerServer().getdLedgerLeaderElector().addRoleChangeHandler(roleChangeHandler);
                }
>>>>>>> 34b085df
                this.brokerStats = new BrokerStats((DefaultMessageStore) this.messageStore);
                //load plugin
                MessageStorePluginContext context = new MessageStorePluginContext(messageStoreConfig, brokerStatsManager, messageArrivingListener, brokerConfig);
                this.messageStore = MessageStoreFactory.build(context, this.messageStore);
                this.messageStore.getDispatcherList().addFirst(new CommitLogDispatcherCalcBitMap(this.brokerConfig, this.consumerFilterManager));
            } catch (IOException e) {
                result = false;
                log.error("Failed to initialize", e);
            }
        }

        /**
         * 处理store目录下的  abort  consumerqueue  index  checkpoint等
         * 重点  重点  重点
         * 重点  重点  重点
         * 重点  重点  重点
         * 重点  重点  重点
         * 重点  重点  重点
         * 重点  重点  重点
         * 重点  重点  重点
         */
        result = result && this.messageStore.load();

        if (result) {
            this.remotingServer = new NettyRemotingServer(this.nettyServerConfig, this.clientHousekeepingService);
            NettyServerConfig fastConfig = (NettyServerConfig) this.nettyServerConfig.clone();
            /**
             * vip   10911-2=10909
             */
            fastConfig.setListenPort(nettyServerConfig.getListenPort() - 2);
            this.fastRemotingServer = new NettyRemotingServer(fastConfig, this.clientHousekeepingService);
            this.sendMessageExecutor = new BrokerFixedThreadPoolExecutor(
                    this.brokerConfig.getSendMessageThreadPoolNums(),
                    this.brokerConfig.getSendMessageThreadPoolNums(),
                    1000 * 60,
                    TimeUnit.MILLISECONDS,
                    this.sendThreadPoolQueue,
                    new ThreadFactoryImpl("SendMessageThread_"));

            this.pullMessageExecutor = new BrokerFixedThreadPoolExecutor(
                    this.brokerConfig.getPullMessageThreadPoolNums(),
                    this.brokerConfig.getPullMessageThreadPoolNums(),
                    1000 * 60,
                    TimeUnit.MILLISECONDS,
                    this.pullThreadPoolQueue,
                    new ThreadFactoryImpl("PullMessageThread_"));

            this.queryMessageExecutor = new BrokerFixedThreadPoolExecutor(
                    this.brokerConfig.getQueryMessageThreadPoolNums(),
                    this.brokerConfig.getQueryMessageThreadPoolNums(),
                    1000 * 60,
                    TimeUnit.MILLISECONDS,
                    this.queryThreadPoolQueue,
                    new ThreadFactoryImpl("QueryMessageThread_"));

            this.adminBrokerExecutor =
                    Executors.newFixedThreadPool(this.brokerConfig.getAdminBrokerThreadPoolNums(), new ThreadFactoryImpl(
                            "AdminBrokerThread_"));

            this.clientManageExecutor = new ThreadPoolExecutor(
                    this.brokerConfig.getClientManageThreadPoolNums(),
                    this.brokerConfig.getClientManageThreadPoolNums(),
                    1000 * 60,
                    TimeUnit.MILLISECONDS,
                    this.clientManagerThreadPoolQueue,
                    new ThreadFactoryImpl("ClientManageThread_"));

            this.heartbeatExecutor = new BrokerFixedThreadPoolExecutor(
                    this.brokerConfig.getHeartbeatThreadPoolNums(),
                    this.brokerConfig.getHeartbeatThreadPoolNums(),
                    1000 * 60,
                    TimeUnit.MILLISECONDS,
                    this.heartbeatThreadPoolQueue,
                    new ThreadFactoryImpl("HeartbeatThread_", true));

            this.endTransactionExecutor = new BrokerFixedThreadPoolExecutor(
                    this.brokerConfig.getEndTransactionThreadPoolNums(),
                    this.brokerConfig.getEndTransactionThreadPoolNums(),
                    1000 * 60,
                    TimeUnit.MILLISECONDS,
                    this.endTransactionThreadPoolQueue,
                    new ThreadFactoryImpl("EndTransactionThread_"));

            this.consumerManageExecutor =
                    Executors.newFixedThreadPool(this.brokerConfig.getConsumerManageThreadPoolNums(), new ThreadFactoryImpl(
                            "ConsumerManageThread_"));

            /**
             * 注册processorTable
             */
            this.registerProcessor();

            /**
             * 距离隔日凌晨（0点）  相差的毫秒数
             */
            final long initialDelay = UtilAll.computNextMorningTimeMillis() - System.currentTimeMillis();
            /**
             * 24小时
             */
            final long period = 1000 * 60 * 60 * 24;
            /**
             * 延迟到隔日零时启动   周期为每24小时执行一次
             */
            this.scheduledExecutorService.scheduleAtFixedRate(new Runnable() {
                @Override
                public void run() {
                    try {
                        BrokerController.this.getBrokerStats().record();
                    } catch (Throwable e) {
                        log.error("schedule record error.", e);
                    }
                }
            }, initialDelay, period, TimeUnit.MILLISECONDS);


            this.scheduledExecutorService.scheduleAtFixedRate(new Runnable() {
                @Override
                public void run() {
                    try {
                        /**
                         * 10秒延迟  周期5秒
                         * 定时将缓存中consumerOffsetManager.offsetTable持久化到store/config/consumerOffset.json
                         */
                        BrokerController.this.consumerOffsetManager.persist();
                    } catch (Throwable e) {
                        log.error("schedule persist consumerOffset error.", e);
                    }
                }
            }, 1000 * 10, this.brokerConfig.getFlushConsumerOffsetInterval(), TimeUnit.MILLISECONDS);

            this.scheduledExecutorService.scheduleAtFixedRate(new Runnable() {
                @Override
                public void run() {
                    try {
                        /**
                         * 10秒延迟  周期10秒
                         * 持久化ConsumerFilterManager.filterDataByTopic到\store\config\consumerFilter.json
                         */
                        BrokerController.this.consumerFilterManager.persist();
                    } catch (Throwable e) {
                        log.error("schedule persist consumer filter error.", e);
                    }
                }
            }, 1000 * 10, 1000 * 10, TimeUnit.MILLISECONDS);

            this.scheduledExecutorService.scheduleAtFixedRate(new Runnable() {
                @Override
                public void run() {
                    try {
                        /**
                         * 保护broker 当消费者消费速度过慢时   使broker暂不提供消费服务
                         * 默认不采用   ?????????????????????
                         */
                        BrokerController.this.protectBroker();
                    } catch (Throwable e) {
                        log.error("protectBroker error.", e);
                    }
                }
            }, 3, 3, TimeUnit.MINUTES);

            this.scheduledExecutorService.scheduleAtFixedRate(new Runnable() {
                @Override
                public void run() {
                    try {
                        /**
                         * 输出各队列缓慢情况   ?????????????????
                         */
                        BrokerController.this.printWaterMark();
                    } catch (Throwable e) {
                        log.error("printWaterMark error.", e);
                    }
                }
            }, 10, 1, TimeUnit.SECONDS);

            this.scheduledExecutorService.scheduleAtFixedRate(new Runnable() {

                @Override
                public void run() {
                    try {
                        /**
                         * ???????????????????
                         */
                        log.info("dispatch behind commit log {} bytes", BrokerController.this.getMessageStore().dispatchBehindBytes());
                    } catch (Throwable e) {
                        log.error("schedule dispatchBehindBytes error.", e);
                    }
                }
            }, 1000 * 10, 1000 * 60, TimeUnit.MILLISECONDS);

            /**
             * 已经指定NamesrvAddr
             */
            if (this.brokerConfig.getNamesrvAddr() != null) {
                /**
                 * 缓存NamesrvAddr到namesrvAddrList
                 */
                this.brokerOuterAPI.updateNameServerAddressList(this.brokerConfig.getNamesrvAddr());
                log.info("Set user specified name server address: {}", this.brokerConfig.getNamesrvAddr());
            } else if (this.brokerConfig.isFetchNamesrvAddrByAddressServer()) {
                this.scheduledExecutorService.scheduleAtFixedRate(new Runnable() {

                    @Override
                    public void run() {
                        try {
                            /**
                             * 没有指定NamesrvAddr    则寻址
                             * 默认即使没有指定NamesrvAddr也不采用这种方式  fetchNamesrvAddrByAddressServer=false
                             */
                            BrokerController.this.brokerOuterAPI.fetchNameServerAddr();
                        } catch (Throwable e) {
                            log.error("ScheduledTask fetchNameServerAddr exception", e);
                        }
                    }
                }, 1000 * 10, 1000 * 60 * 2, TimeUnit.MILLISECONDS);
            }

            if (!messageStoreConfig.isEnableDLegerCommitLog()) {
                if (BrokerRole.SLAVE == this.messageStoreConfig.getBrokerRole()) {
                    if (this.messageStoreConfig.getHaMasterAddress() != null && this.messageStoreConfig.getHaMasterAddress().length() >= 6) {
                        this.messageStore.updateHaMasterAddress(this.messageStoreConfig.getHaMasterAddress());
                        this.updateMasterHAServerAddrPeriodically = false;
                    } else {
                        this.updateMasterHAServerAddrPeriodically = true;
                    }
                } else {
                    this.scheduledExecutorService.scheduleAtFixedRate(new Runnable() {
                        @Override
                        public void run() {
                            try {
                                BrokerController.this.printMasterAndSlaveDiff();
                            } catch (Throwable e) {
                                log.error("schedule printMasterAndSlaveDiff error.", e);
                            }
                        }
                    }, 1000 * 10, 1000 * 60, TimeUnit.MILLISECONDS);
                }
            }
            /**
             * tls默认permissive    ???????
             */
            if (TlsSystemConfig.tlsMode != TlsMode.DISABLED) {
                // Register a listener to reload SslContext
                try {
                    fileWatchService = new FileWatchService(
                            new String[]{
                                    TlsSystemConfig.tlsServerCertPath,
                                    TlsSystemConfig.tlsServerKeyPath,
                                    TlsSystemConfig.tlsServerTrustCertPath
                            },
                            new FileWatchService.Listener() {
                                boolean certChanged, keyChanged = false;

                                @Override
                                public void onChanged(String path) {
                                    if (path.equals(TlsSystemConfig.tlsServerTrustCertPath)) {
                                        log.info("The trust certificate changed, reload the ssl context");
                                        reloadServerSslContext();
                                    }
                                    if (path.equals(TlsSystemConfig.tlsServerCertPath)) {
                                        certChanged = true;
                                    }
                                    if (path.equals(TlsSystemConfig.tlsServerKeyPath)) {
                                        keyChanged = true;
                                    }
                                    if (certChanged && keyChanged) {
                                        log.info("The certificate and private key changed, reload the ssl context");
                                        certChanged = keyChanged = false;
                                        reloadServerSslContext();
                                    }
                                }

                                private void reloadServerSslContext() {
                                    ((NettyRemotingServer) remotingServer).loadSslContext();
                                    ((NettyRemotingServer) fastRemotingServer).loadSslContext();
                                }
                            });
                } catch (Exception e) {
                    log.warn("FileWatchService created error, can't load the certificate dynamically");
                }
            }
            /**
             * 初始化事务
             */
            initialTransaction();
            initialAcl();
            initialRpcHooks();
        }
        return result;
    }

    private void initialTransaction() {
        this.transactionalMessageService = ServiceProvider.loadClass(ServiceProvider.TRANSACTION_SERVICE_ID, TransactionalMessageService.class);
        if (null == this.transactionalMessageService) {
            this.transactionalMessageService = new TransactionalMessageServiceImpl(new TransactionalMessageBridge(this, this.getMessageStore()));
            log.warn("Load default transaction message hook service: {}", TransactionalMessageServiceImpl.class.getSimpleName());
        }
        this.transactionalMessageCheckListener = ServiceProvider.loadClass(ServiceProvider.TRANSACTION_LISTENER_ID, AbstractTransactionalMessageCheckListener.class);
        if (null == this.transactionalMessageCheckListener) {
            this.transactionalMessageCheckListener = new DefaultTransactionalMessageCheckListener();
            log.warn("Load default discard message hook service: {}", DefaultTransactionalMessageCheckListener.class.getSimpleName());
        }
        this.transactionalMessageCheckListener.setBrokerController(this);
        this.transactionalMessageCheckService = new TransactionalMessageCheckService(this);
    }

    private void initialAcl() {
        if (!this.brokerConfig.isAclEnable()) {
            log.info("The broker dose not enable acl");
            return;
        }

        List<AccessValidator> accessValidators = ServiceProvider.load(ServiceProvider.ACL_VALIDATOR_ID, AccessValidator.class);
        if (accessValidators == null || accessValidators.isEmpty()) {
            log.info("The broker dose not load the AccessValidator");
            return;
        }

        for (AccessValidator accessValidator : accessValidators) {
            final AccessValidator validator = accessValidator;
            this.registerServerRPCHook(new RPCHook() {

                @Override
                public void doBeforeRequest(String remoteAddr, RemotingCommand request) {
                    //Do not catch the exception
                    validator.validate(validator.parse(request, remoteAddr));
                }

                @Override
                public void doAfterResponse(String remoteAddr, RemotingCommand request, RemotingCommand response) {
                }
            });
        }
    }


    private void initialRpcHooks() {

        List<RPCHook> rpcHooks = ServiceProvider.load(ServiceProvider.RPC_HOOK_ID, RPCHook.class);
        if (rpcHooks == null || rpcHooks.isEmpty()) {
            return;
        }
        for (RPCHook rpcHook : rpcHooks) {
            this.registerServerRPCHook(rpcHook);
        }
    }

    public void registerProcessor() {
        /**
         * SendMessageProcessor
         */
        SendMessageProcessor sendProcessor = new SendMessageProcessor(this);
        sendProcessor.registerSendMessageHook(sendMessageHookList);
        sendProcessor.registerConsumeMessageHook(consumeMessageHookList);

        this.remotingServer.registerProcessor(RequestCode.SEND_MESSAGE, sendProcessor, this.sendMessageExecutor);
        this.remotingServer.registerProcessor(RequestCode.SEND_MESSAGE_V2, sendProcessor, this.sendMessageExecutor);
        this.remotingServer.registerProcessor(RequestCode.SEND_BATCH_MESSAGE, sendProcessor, this.sendMessageExecutor);
        this.remotingServer.registerProcessor(RequestCode.CONSUMER_SEND_MSG_BACK, sendProcessor, this.sendMessageExecutor);
        this.fastRemotingServer.registerProcessor(RequestCode.SEND_MESSAGE, sendProcessor, this.sendMessageExecutor);
        this.fastRemotingServer.registerProcessor(RequestCode.SEND_MESSAGE_V2, sendProcessor, this.sendMessageExecutor);
        this.fastRemotingServer.registerProcessor(RequestCode.SEND_BATCH_MESSAGE, sendProcessor, this.sendMessageExecutor);
        this.fastRemotingServer.registerProcessor(RequestCode.CONSUMER_SEND_MSG_BACK, sendProcessor, this.sendMessageExecutor);
        /**
         * PullMessageProcessor
         * 只有remotingServer  没有fastRemotingServer
         */
        this.remotingServer.registerProcessor(RequestCode.PULL_MESSAGE, this.pullMessageProcessor, this.pullMessageExecutor);
        this.pullMessageProcessor.registerConsumeMessageHook(consumeMessageHookList);

        /**
         * QueryMessageProcessor
         */
        NettyRequestProcessor queryProcessor = new QueryMessageProcessor(this);
        this.remotingServer.registerProcessor(RequestCode.QUERY_MESSAGE, queryProcessor, this.queryMessageExecutor);
        this.remotingServer.registerProcessor(RequestCode.VIEW_MESSAGE_BY_ID, queryProcessor, this.queryMessageExecutor);

        this.fastRemotingServer.registerProcessor(RequestCode.QUERY_MESSAGE, queryProcessor, this.queryMessageExecutor);
        this.fastRemotingServer.registerProcessor(RequestCode.VIEW_MESSAGE_BY_ID, queryProcessor, this.queryMessageExecutor);

        /**
         * ClientManageProcessor
         */
        ClientManageProcessor clientProcessor = new ClientManageProcessor(this);
        this.remotingServer.registerProcessor(RequestCode.HEART_BEAT, clientProcessor, this.heartbeatExecutor);
        this.remotingServer.registerProcessor(RequestCode.UNREGISTER_CLIENT, clientProcessor, this.clientManageExecutor);
        this.remotingServer.registerProcessor(RequestCode.CHECK_CLIENT_CONFIG, clientProcessor, this.clientManageExecutor);

        this.fastRemotingServer.registerProcessor(RequestCode.HEART_BEAT, clientProcessor, this.heartbeatExecutor);
        this.fastRemotingServer.registerProcessor(RequestCode.UNREGISTER_CLIENT, clientProcessor, this.clientManageExecutor);
        this.fastRemotingServer.registerProcessor(RequestCode.CHECK_CLIENT_CONFIG, clientProcessor, this.clientManageExecutor);

        /**
         * ConsumerManageProcessor
         */
        ConsumerManageProcessor consumerManageProcessor = new ConsumerManageProcessor(this);
        this.remotingServer.registerProcessor(RequestCode.GET_CONSUMER_LIST_BY_GROUP, consumerManageProcessor, this.consumerManageExecutor);
        this.remotingServer.registerProcessor(RequestCode.UPDATE_CONSUMER_OFFSET, consumerManageProcessor, this.consumerManageExecutor);
        this.remotingServer.registerProcessor(RequestCode.QUERY_CONSUMER_OFFSET, consumerManageProcessor, this.consumerManageExecutor);

        this.fastRemotingServer.registerProcessor(RequestCode.GET_CONSUMER_LIST_BY_GROUP, consumerManageProcessor, this.consumerManageExecutor);
        this.fastRemotingServer.registerProcessor(RequestCode.UPDATE_CONSUMER_OFFSET, consumerManageProcessor, this.consumerManageExecutor);
        this.fastRemotingServer.registerProcessor(RequestCode.QUERY_CONSUMER_OFFSET, consumerManageProcessor, this.consumerManageExecutor);

        /**
         * EndTransactionProcessor
         */
        this.remotingServer.registerProcessor(RequestCode.END_TRANSACTION, new EndTransactionProcessor(this), this.endTransactionExecutor);
        this.fastRemotingServer.registerProcessor(RequestCode.END_TRANSACTION, new EndTransactionProcessor(this), this.endTransactionExecutor);

        /**
         * Default
         */
        AdminBrokerProcessor adminProcessor = new AdminBrokerProcessor(this);
        this.remotingServer.registerDefaultProcessor(adminProcessor, this.adminBrokerExecutor);
        this.fastRemotingServer.registerDefaultProcessor(adminProcessor, this.adminBrokerExecutor);
    }

    public BrokerStats getBrokerStats() {
        return brokerStats;
    }

    public void setBrokerStats(BrokerStats brokerStats) {
        this.brokerStats = brokerStats;
    }

    public void protectBroker() {
        if (this.brokerConfig.isDisableConsumeIfConsumerReadSlowly()) {
            final Iterator<Map.Entry<String, MomentStatsItem>> it = this.brokerStatsManager.getMomentStatsItemSetFallSize().getStatsItemTable().entrySet().iterator();
            while (it.hasNext()) {
                final Map.Entry<String, MomentStatsItem> next = it.next();
                final long fallBehindBytes = next.getValue().getValue().get();
                if (fallBehindBytes > this.brokerConfig.getConsumerFallbehindThreshold()) {
                    final String[] split = next.getValue().getStatsKey().split("@");
                    final String group = split[2];
                    LOG_PROTECTION.info("[PROTECT_BROKER] the consumer[{}] consume slowly, {} bytes, disable it", group, fallBehindBytes);
                    this.subscriptionGroupManager.disableConsume(group);
                }
            }
        }
    }

    public long headSlowTimeMills(BlockingQueue<Runnable> q) {
        long slowTimeMills = 0;
        final Runnable peek = q.peek();
        if (peek != null) {
            RequestTask rt = BrokerFastFailure.castRunnable(peek);
            slowTimeMills = rt == null ? 0 : this.messageStore.now() - rt.getCreateTimestamp();
        }

        if (slowTimeMills < 0) {
            slowTimeMills = 0;
        }

        return slowTimeMills;
    }

    public long headSlowTimeMills4SendThreadPoolQueue() {
        return this.headSlowTimeMills(this.sendThreadPoolQueue);
    }

    public long headSlowTimeMills4PullThreadPoolQueue() {
        return this.headSlowTimeMills(this.pullThreadPoolQueue);
    }

    public long headSlowTimeMills4QueryThreadPoolQueue() {
        return this.headSlowTimeMills(this.queryThreadPoolQueue);
    }

    public long headSlowTimeMills4EndTransactionThreadPoolQueue() {
        return this.headSlowTimeMills(this.endTransactionThreadPoolQueue);
    }

    public void printWaterMark() {
        LOG_WATER_MARK.info("[WATERMARK] Send Queue Size: {} SlowTimeMills: {}", this.sendThreadPoolQueue.size(), headSlowTimeMills4SendThreadPoolQueue());
        LOG_WATER_MARK.info("[WATERMARK] Pull Queue Size: {} SlowTimeMills: {}", this.pullThreadPoolQueue.size(), headSlowTimeMills4PullThreadPoolQueue());
        LOG_WATER_MARK.info("[WATERMARK] Query Queue Size: {} SlowTimeMills: {}", this.queryThreadPoolQueue.size(), headSlowTimeMills4QueryThreadPoolQueue());
        LOG_WATER_MARK.info("[WATERMARK] Transaction Queue Size: {} SlowTimeMills: {}", this.endTransactionThreadPoolQueue.size(), headSlowTimeMills4EndTransactionThreadPoolQueue());
    }

    public MessageStore getMessageStore() {
        return messageStore;
    }

    public void setMessageStore(MessageStore messageStore) {
        this.messageStore = messageStore;
    }

    private void printMasterAndSlaveDiff() {
        long diff = this.messageStore.slaveFallBehindMuch();

        // XXX: warn and notify me
        log.info("Slave fall behind master: {} bytes", diff);
    }

    public Broker2Client getBroker2Client() {
        return broker2Client;
    }

    public ConsumerManager getConsumerManager() {
        return consumerManager;
    }

    public ConsumerFilterManager getConsumerFilterManager() {
        return consumerFilterManager;
    }

    public ConsumerOffsetManager getConsumerOffsetManager() {
        return consumerOffsetManager;
    }

    public MessageStoreConfig getMessageStoreConfig() {
        return messageStoreConfig;
    }

    public ProducerManager getProducerManager() {
        return producerManager;
    }

    public void setFastRemotingServer(RemotingServer fastRemotingServer) {
        this.fastRemotingServer = fastRemotingServer;
    }

    public PullMessageProcessor getPullMessageProcessor() {
        return pullMessageProcessor;
    }

    public PullRequestHoldService getPullRequestHoldService() {
        return pullRequestHoldService;
    }

    public SubscriptionGroupManager getSubscriptionGroupManager() {
        return subscriptionGroupManager;
    }

    public void shutdown() {
        if (this.brokerStatsManager != null) {
            this.brokerStatsManager.shutdown();
        }

        if (this.clientHousekeepingService != null) {
            this.clientHousekeepingService.shutdown();
        }

        if (this.pullRequestHoldService != null) {
            this.pullRequestHoldService.shutdown();
        }

        if (this.remotingServer != null) {
            this.remotingServer.shutdown();
        }

        if (this.fastRemotingServer != null) {
            this.fastRemotingServer.shutdown();
        }

        if (this.fileWatchService != null) {
            this.fileWatchService.shutdown();
        }

        if (this.messageStore != null) {
            this.messageStore.shutdown();
        }

        this.scheduledExecutorService.shutdown();
        try {
            this.scheduledExecutorService.awaitTermination(5000, TimeUnit.MILLISECONDS);
        } catch (InterruptedException e) {
        }

        this.unregisterBrokerAll();

        if (this.sendMessageExecutor != null) {
            this.sendMessageExecutor.shutdown();
        }

        if (this.pullMessageExecutor != null) {
            this.pullMessageExecutor.shutdown();
        }

        if (this.adminBrokerExecutor != null) {
            this.adminBrokerExecutor.shutdown();
        }

        if (this.brokerOuterAPI != null) {
            this.brokerOuterAPI.shutdown();
        }

        this.consumerOffsetManager.persist();

        if (this.filterServerManager != null) {
            this.filterServerManager.shutdown();
        }

        if (this.brokerFastFailure != null) {
            this.brokerFastFailure.shutdown();
        }

        if (this.consumerFilterManager != null) {
            this.consumerFilterManager.persist();
        }

        if (this.clientManageExecutor != null) {
            this.clientManageExecutor.shutdown();
        }

        if (this.queryMessageExecutor != null) {
            this.queryMessageExecutor.shutdown();
        }

        if (this.consumerManageExecutor != null) {
            this.consumerManageExecutor.shutdown();
        }

        if (this.fileWatchService != null) {
            this.fileWatchService.shutdown();
        }
        if (this.transactionalMessageCheckService != null) {
            this.transactionalMessageCheckService.shutdown(false);
        }

        if (this.endTransactionExecutor != null) {
            this.endTransactionExecutor.shutdown();
        }
    }

    private void unregisterBrokerAll() {
        this.brokerOuterAPI.unregisterBrokerAll(
                this.brokerConfig.getBrokerClusterName(),
                this.getBrokerAddr(),
                this.brokerConfig.getBrokerName(),
                this.brokerConfig.getBrokerId());
    }

    public String getBrokerAddr() {
        return this.brokerConfig.getBrokerIP1() + ":" + this.nettyServerConfig.getListenPort();
    }

    public void start() throws Exception {
        if (this.messageStore != null) {
            this.messageStore.start();
        }

        /**
         * 通讯 10911  server端
         */
        if (this.remotingServer != null) {
            this.remotingServer.start();
        }

        /**
         * vip通讯 10909  server端
         */
        if (this.fastRemotingServer != null) {
            this.fastRemotingServer.start();
        }

        /**
         * ？？？
         */
        if (this.fileWatchService != null) {
            this.fileWatchService.start();
        }

        /**
         * ？？？ client
         */
        if (this.brokerOuterAPI != null) {
            this.brokerOuterAPI.start();
        }

        /**
         * 检查挂起的请求  如果有新消息则返回给consumer
         */
        if (this.pullRequestHoldService != null) {
            this.pullRequestHoldService.start();
        }

        /**
         * 观察？？？？？？？？？
         */
        if (this.clientHousekeepingService != null) {
            this.clientHousekeepingService.start();
        }

        /**
         * ？？？？？？？？？？？
         */
        if (this.filterServerManager != null) {
            this.filterServerManager.start();
        }

        if (!messageStoreConfig.isEnableDLegerCommitLog()) {
            startProcessorByHa(messageStoreConfig.getBrokerRole());
            handleSlaveSynchronize(messageStoreConfig.getBrokerRole());
        }

<<<<<<< HEAD
        /**
         * 向nameserver注册broker信息
         */
=======


>>>>>>> 34b085df
        this.registerBrokerAll(true, false, true);

        this.scheduledExecutorService.scheduleAtFixedRate(new Runnable() {
            @Override
            public void run() {
                try {
                    /**
                     * 定时向nameserver注册broker信息
                     * 30秒
                     */
                    BrokerController.this.registerBrokerAll(true, false, brokerConfig.isForceRegister());
                } catch (Throwable e) {
                    log.error("registerBrokerAll Exception", e);
                }
            }
        }, 1000 * 10, Math.max(10000, Math.min(brokerConfig.getRegisterNameServerPeriod(), 60000)), TimeUnit.MILLISECONDS);

        /**
         * 方法已废弃
         */
        if (this.brokerStatsManager != null) {
            this.brokerStatsManager.start();
        }

        /**
         * ？？？？？？？？？？
         */
        if (this.brokerFastFailure != null) {
            this.brokerFastFailure.start();
        }


    }

    public synchronized void registerIncrementBrokerData(TopicConfig topicConfig, DataVersion dataVersion) {
        TopicConfig registerTopicConfig = topicConfig;
        if (!PermName.isWriteable(this.getBrokerConfig().getBrokerPermission())
                || !PermName.isReadable(this.getBrokerConfig().getBrokerPermission())) {
            registerTopicConfig =
                    new TopicConfig(topicConfig.getTopicName(), topicConfig.getReadQueueNums(), topicConfig.getWriteQueueNums(),
                            this.brokerConfig.getBrokerPermission());
        }

        ConcurrentMap<String, TopicConfig> topicConfigTable = new ConcurrentHashMap<String, TopicConfig>();
        topicConfigTable.put(topicConfig.getTopicName(), registerTopicConfig);
        TopicConfigSerializeWrapper topicConfigSerializeWrapper = new TopicConfigSerializeWrapper();
        topicConfigSerializeWrapper.setDataVersion(dataVersion);
        topicConfigSerializeWrapper.setTopicConfigTable(topicConfigTable);

        doRegisterBrokerAll(true, false, topicConfigSerializeWrapper);
    }

    /**
     * 是否需要通知nameserver  broker的topic发生变化
     *
     * @param checkOrderConfig
     * @param oneway
     * @param forceRegister
     */
    public synchronized void registerBrokerAll(final boolean checkOrderConfig, boolean oneway, boolean forceRegister) {
        /**
         * 获得缓存中topic的信息
         */
        TopicConfigSerializeWrapper topicConfigWrapper = this.getTopicConfigManager().buildTopicConfigSerializeWrapper();

        /**
         * 当前broker没有写权限  或者没有读权限
         * 修改topicConfigWrapper中topic的权限
         */
        if (!PermName.isWriteable(this.getBrokerConfig().getBrokerPermission())
                || !PermName.isReadable(this.getBrokerConfig().getBrokerPermission())) {
            ConcurrentHashMap<String, TopicConfig> topicConfigTable = new ConcurrentHashMap<String, TopicConfig>();
            /**
             * 修改topic对应的perm为broker的权限
             */
            for (TopicConfig topicConfig : topicConfigWrapper.getTopicConfigTable().values()) {
                TopicConfig tmp =
                        new TopicConfig(topicConfig.getTopicName(), topicConfig.getReadQueueNums(), topicConfig.getWriteQueueNums(),
                                this.brokerConfig.getBrokerPermission());
                topicConfigTable.put(topicConfig.getTopicName(), tmp);
            }
            topicConfigWrapper.setTopicConfigTable(topicConfigTable);
        }

        /**
         * 判断是否需要向nameserver发送broker信息注册  即topic信息改变后还没有通知nameserver
         */
        if (forceRegister || needRegister(this.brokerConfig.getBrokerClusterName(),
                this.getBrokerAddr(),
                this.brokerConfig.getBrokerName(),
                this.brokerConfig.getBrokerId(),
                this.brokerConfig.getRegisterBrokerTimeoutMills())) {

            /**
             * 向nameserver发起注册交易  通知topic发生变化
             */
            doRegisterBrokerAll(checkOrderConfig, oneway, topicConfigWrapper);
        }
    }

    /**
     * broker向nameserver发起注册交易
     *
     * @param checkOrderConfig
     * @param oneway
     * @param topicConfigWrapper
     */
    private void doRegisterBrokerAll(boolean checkOrderConfig, boolean oneway,
                                     TopicConfigSerializeWrapper topicConfigWrapper) {
        /**
         * 向所有的nameserver发起注册交易   上送broker信息
         */
        List<RegisterBrokerResult> registerBrokerResultList = this.brokerOuterAPI.registerBrokerAll(
                this.brokerConfig.getBrokerClusterName(),
                this.getBrokerAddr(),
                this.brokerConfig.getBrokerName(),
                this.brokerConfig.getBrokerId(),
                this.getHAServerAddr(),
                topicConfigWrapper,
                this.filterServerManager.buildNewFilterServerList(),
                oneway,
                this.brokerConfig.getRegisterBrokerTimeoutMills(),
                this.brokerConfig.isCompressedRegister());


        /**
         * ha？？？？？？？？？？？？？
         */
        if (registerBrokerResultList.size() > 0) {
            RegisterBrokerResult registerBrokerResult = registerBrokerResultList.get(0);
            if (registerBrokerResult != null) {
                if (this.updateMasterHAServerAddrPeriodically && registerBrokerResult.getHaServerAddr() != null) {
                    this.messageStore.updateHaMasterAddress(registerBrokerResult.getHaServerAddr());
                }

                this.slaveSynchronize.setMasterAddr(registerBrokerResult.getMasterAddr());

                if (checkOrderConfig) {
                    this.getTopicConfigManager().updateOrderTopicConfig(registerBrokerResult.getKvTable());
                }
            }
        }
    }

    /**
     * 判断是否需要向nameserver发送broker信息注册
     * 即topic信息改变后还没有通知nameserver
     *
     * @param clusterName
     * @param brokerAddr
     * @param brokerName
     * @param brokerId
     * @param timeoutMills
     * @return
     */
    private boolean needRegister(final String clusterName,
                                 final String brokerAddr,
                                 final String brokerName,
                                 final long brokerId,
                                 final int timeoutMills) {

        TopicConfigSerializeWrapper topicConfigWrapper = this.getTopicConfigManager().buildTopicConfigSerializeWrapper();

        /**
         * 向所有的nameserver发起请求   broker存储的topic是否有发生变化
         */
        List<Boolean> changeList = brokerOuterAPI.needRegister(clusterName, brokerAddr, brokerName, brokerId, topicConfigWrapper, timeoutMills);
        boolean needRegister = false;
        for (Boolean changed : changeList) {
            if (changed) {
                needRegister = true;
                break;
            }
        }
        return needRegister;
    }

    public TopicConfigManager getTopicConfigManager() {
        return topicConfigManager;
    }

    public void setTopicConfigManager(TopicConfigManager topicConfigManager) {
        this.topicConfigManager = topicConfigManager;
    }

    public String getHAServerAddr() {
        return this.brokerConfig.getBrokerIP2() + ":" + this.messageStoreConfig.getHaListenPort();
    }

    public RebalanceLockManager getRebalanceLockManager() {
        return rebalanceLockManager;
    }

    public SlaveSynchronize getSlaveSynchronize() {
        return slaveSynchronize;
    }

    public ExecutorService getPullMessageExecutor() {
        return pullMessageExecutor;
    }

    public void setPullMessageExecutor(ExecutorService pullMessageExecutor) {
        this.pullMessageExecutor = pullMessageExecutor;
    }

    public BlockingQueue<Runnable> getSendThreadPoolQueue() {
        return sendThreadPoolQueue;
    }

    public FilterServerManager getFilterServerManager() {
        return filterServerManager;
    }

    public BrokerStatsManager getBrokerStatsManager() {
        return brokerStatsManager;
    }

    public List<SendMessageHook> getSendMessageHookList() {
        return sendMessageHookList;
    }

    public void registerSendMessageHook(final SendMessageHook hook) {
        this.sendMessageHookList.add(hook);
        log.info("register SendMessageHook Hook, {}", hook.hookName());
    }

    public List<ConsumeMessageHook> getConsumeMessageHookList() {
        return consumeMessageHookList;
    }

    public void registerConsumeMessageHook(final ConsumeMessageHook hook) {
        this.consumeMessageHookList.add(hook);
        log.info("register ConsumeMessageHook Hook, {}", hook.hookName());
    }

    public void registerServerRPCHook(RPCHook rpcHook) {
        getRemotingServer().registerRPCHook(rpcHook);
        this.fastRemotingServer.registerRPCHook(rpcHook);
    }

    public RemotingServer getRemotingServer() {
        return remotingServer;
    }

    public void setRemotingServer(RemotingServer remotingServer) {
        this.remotingServer = remotingServer;
    }

    public void registerClientRPCHook(RPCHook rpcHook) {
        this.getBrokerOuterAPI().registerRPCHook(rpcHook);
    }

    public BrokerOuterAPI getBrokerOuterAPI() {
        return brokerOuterAPI;
    }

    public InetSocketAddress getStoreHost() {
        return storeHost;
    }

    public void setStoreHost(InetSocketAddress storeHost) {
        this.storeHost = storeHost;
    }

    public Configuration getConfiguration() {
        return this.configuration;
    }

    public BlockingQueue<Runnable> getHeartbeatThreadPoolQueue() {
        return heartbeatThreadPoolQueue;
    }

    public TransactionalMessageCheckService getTransactionalMessageCheckService() {
        return transactionalMessageCheckService;
    }

    public void setTransactionalMessageCheckService(
            TransactionalMessageCheckService transactionalMessageCheckService) {
        this.transactionalMessageCheckService = transactionalMessageCheckService;
    }

    public TransactionalMessageService getTransactionalMessageService() {
        return transactionalMessageService;
    }

    public void setTransactionalMessageService(TransactionalMessageService transactionalMessageService) {
        this.transactionalMessageService = transactionalMessageService;
    }

    public AbstractTransactionalMessageCheckListener getTransactionalMessageCheckListener() {
        return transactionalMessageCheckListener;
    }

    public void setTransactionalMessageCheckListener(
            AbstractTransactionalMessageCheckListener transactionalMessageCheckListener) {
        this.transactionalMessageCheckListener = transactionalMessageCheckListener;
    }


    public BlockingQueue<Runnable> getEndTransactionThreadPoolQueue() {
        return endTransactionThreadPoolQueue;

    }



    private void handleSlaveSynchronize(BrokerRole role) {
        if (role == BrokerRole.SLAVE) {
            if (null != slaveSyncFuture) {
                slaveSyncFuture.cancel(false);
            }
            this.slaveSynchronize.setMasterAddr(null);
            slaveSyncFuture = this.scheduledExecutorService.scheduleAtFixedRate(new Runnable() {
                @Override
                public void run() {
                    try {
                        BrokerController.this.slaveSynchronize.syncAll();
                    }
                    catch (Throwable e) {
                        log.error("ScheduledTask SlaveSynchronize syncAll error.", e);
                    }
                }
            }, 1000 * 3, 1000 * 10, TimeUnit.MILLISECONDS);
        } else {
            //handle the slave synchronise
            if (null != slaveSyncFuture) {
                slaveSyncFuture.cancel(false);
            }
            this.slaveSynchronize.setMasterAddr(null);
        }
    }

    public void changeToSlave(int brokerId) {
        log.info("Begin to change to slave brokerName={} brokerId={}", brokerConfig.getBrokerName(), brokerId);

        //change the role
        brokerConfig.setBrokerId(brokerId == 0 ? 1 : brokerId); //TO DO check
        messageStoreConfig.setBrokerRole(BrokerRole.SLAVE);

        //handle the scheduled service
        try {
            this.messageStore.handleScheduleMessageService(BrokerRole.SLAVE);
        } catch (Throwable t) {
            log.error("[MONITOR] handleScheduleMessageService failed when changing to slave", t);
        }

        //handle the transactional service
        try {
            this.shutdownProcessorByHa();
        } catch (Throwable t) {
            log.error("[MONITOR] shutdownProcessorByHa failed when changing to slave", t);
        }

        //handle the slave synchronise
        handleSlaveSynchronize(BrokerRole.SLAVE);

        try {
            this.registerBrokerAll(true, true, brokerConfig.isForceRegister());
        } catch (Throwable ignored) {

        }
        log.info("Finish to change to slave brokerName={} brokerId={}", brokerConfig.getBrokerName(), brokerId);
    }



    public void changeToMaster(BrokerRole role) {
        if (role == BrokerRole.SLAVE) {
            return;
        }
        log.info("Begin to change to master brokerName={}", brokerConfig.getBrokerName());

        //handle the slave synchronise
        handleSlaveSynchronize(role);

        //handle the scheduled service
        try {
            this.messageStore.handleScheduleMessageService(role);
        } catch (Throwable t) {
            log.error("[MONITOR] handleScheduleMessageService failed when changing to master", t);
        }

        //handle the transactional service
        try {
            this.startProcessorByHa(BrokerRole.SYNC_MASTER);
        } catch (Throwable t) {
            log.error("[MONITOR] startProcessorByHa failed when changing to master", t);
        }

        //if the operations above are totally successful, we change to master
        brokerConfig.setBrokerId(0); //TO DO check
        messageStoreConfig.setBrokerRole(role);

        try {
            this.registerBrokerAll(true, true, brokerConfig.isForceRegister());
        } catch (Throwable ignored) {

        }
        log.info("Finish to change to master brokerName={}", brokerConfig.getBrokerName());
    }

    private void startProcessorByHa(BrokerRole role) {
        if (BrokerRole.SLAVE != role) {
            if (this.transactionalMessageCheckService != null) {
                this.transactionalMessageCheckService.start();
            }
        }
    }

    private void shutdownProcessorByHa() {
        if (this.transactionalMessageCheckService != null) {
            this.transactionalMessageCheckService.shutdown(true);
        }
    }



}<|MERGE_RESOLUTION|>--- conflicted
+++ resolved
@@ -265,17 +265,14 @@
                  * 实例化DefaultMessageStore
                  */
                 this.messageStore =
-<<<<<<< HEAD
-                        new DefaultMessageStore(this.messageStoreConfig, this.brokerStatsManager, this.messageArrivingListener,
-                                this.brokerConfig);
-=======
+
                     new DefaultMessageStore(this.messageStoreConfig, this.brokerStatsManager, this.messageArrivingListener,
                         this.brokerConfig);
                 if (messageStoreConfig.isEnableDLegerCommitLog()) {
                     DLedgerRoleChangeHandler roleChangeHandler = new DLedgerRoleChangeHandler(this, (DefaultMessageStore) messageStore);
                     ((DLedgerCommitLog)((DefaultMessageStore) messageStore).getCommitLog()).getdLedgerServer().getdLedgerLeaderElector().addRoleChangeHandler(roleChangeHandler);
                 }
->>>>>>> 34b085df
+
                 this.brokerStats = new BrokerStats((DefaultMessageStore) this.messageStore);
                 //load plugin
                 MessageStorePluginContext context = new MessageStorePluginContext(messageStoreConfig, brokerStatsManager, messageArrivingListener, brokerConfig);
@@ -972,14 +969,6 @@
             handleSlaveSynchronize(messageStoreConfig.getBrokerRole());
         }
 
-<<<<<<< HEAD
-        /**
-         * 向nameserver注册broker信息
-         */
-=======
-
-
->>>>>>> 34b085df
         this.registerBrokerAll(true, false, true);
 
         this.scheduledExecutorService.scheduleAtFixedRate(new Runnable() {
