--- conflicted
+++ resolved
@@ -60,16 +60,16 @@
 
     private ConcurrentHashMap<MessageQueue, MessageQueue> opQueueMap = new ConcurrentHashMap<>();
 
-    /**
-     * 存储预提交消息   重置发送得topic和queueid
-     * @param messageInner Prepare(Half) message.
-     * @return
-     */
     @Override
     public CompletableFuture<PutMessageResult> asyncPrepareMessage(MessageExtBrokerInner messageInner) {
         return transactionalMessageBridge.asyncPutHalfMessage(messageInner);
     }
 
+    /**
+     * 存储预提交消息   重置发送得topic和queueid
+     * @param messageInner Prepare(Half) message.
+     * @return
+     */
     @Override
     public PutMessageResult prepareMessage(MessageExtBrokerInner messageInner) {
         return transactionalMessageBridge.putHalfMessage(messageInner);
@@ -392,13 +392,8 @@
                     transactionalMessageBridge.updateConsumeOffset(opQueue, newOpOffset);
                 }
             }
-<<<<<<< HEAD
             //for循环结束
-        } catch (Exception e) {
-            e.printStackTrace();
-=======
         } catch (Throwable e) {
->>>>>>> 8ef01a6c
             log.error("Check error", e);
         }
 
