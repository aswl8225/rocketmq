--- conflicted
+++ resolved
@@ -176,14 +176,10 @@
     public void check(long transactionTimeout, int transactionCheckMax,
         AbstractTransactionalMessageCheckListener listener) {
         try {
-<<<<<<< HEAD
-            String topic = MixAll.RMQ_SYS_TRANS_HALF_TOPIC;
+            String topic = TopicValidator.RMQ_SYS_TRANS_HALF_TOPIC;
             /**
              * 获取RMQ_SYS_TRANS_HALF_TOPIC对应的MessageQueue
              */
-=======
-            String topic = TopicValidator.RMQ_SYS_TRANS_HALF_TOPIC;
->>>>>>> 9f95a972
             Set<MessageQueue> msgQueues = transactionalMessageBridge.fetchMessageQueues(topic);
             if (msgQueues == null || msgQueues.size() == 0) {
                 log.warn("The queue of topic is empty :" + topic);
