/*
 * Licensed to the Apache Software Foundation (ASF) under one or more
 * contributor license agreements.  See the NOTICE file distributed with
 * this work for additional information regarding copyright ownership.
 * The ASF licenses this file to You under the Apache License, Version 2.0
 * (the "License"); you may not use this file except in compliance with
 * the License.  You may obtain a copy of the License at
 *
 *     http://www.apache.org/licenses/LICENSE-2.0
 *
 * Unless required by applicable law or agreed to in writing, software
 * distributed under the License is distributed on an "AS IS" BASIS,
 * WITHOUT WARRANTIES OR CONDITIONS OF ANY KIND, either express or implied.
 * See the License for the specific language governing permissions and
 * limitations under the License.
 */
package org.apache.rocketmq.broker.processor;

import com.alibaba.fastjson.JSON;
import io.netty.channel.Channel;
import io.netty.channel.ChannelHandlerContext;
import java.io.UnsupportedEncodingException;
import java.net.UnknownHostException;
import java.util.ArrayList;
import java.util.HashMap;
import java.util.HashSet;
import java.util.Iterator;
import java.util.List;
import java.util.Map;
import java.util.Properties;
import java.util.Set;
import java.util.concurrent.ConcurrentMap;
import org.apache.rocketmq.acl.AccessValidator;
import org.apache.rocketmq.acl.plain.PlainAccessValidator;
import org.apache.rocketmq.broker.BrokerController;
import org.apache.rocketmq.broker.client.ClientChannelInfo;
import org.apache.rocketmq.broker.client.ConsumerGroupInfo;
import org.apache.rocketmq.broker.filter.ConsumerFilterData;
import org.apache.rocketmq.broker.filter.ExpressionMessageFilter;
import org.apache.rocketmq.broker.transaction.queue.TransactionalMessageUtil;
import org.apache.rocketmq.common.MQVersion;
import org.apache.rocketmq.common.MixAll;
import org.apache.rocketmq.common.PlainAccessConfig;
import org.apache.rocketmq.common.TopicConfig;
import org.apache.rocketmq.common.AclConfig;
import org.apache.rocketmq.common.UtilAll;
import org.apache.rocketmq.common.admin.ConsumeStats;
import org.apache.rocketmq.common.admin.OffsetWrapper;
import org.apache.rocketmq.common.admin.TopicOffset;
import org.apache.rocketmq.common.admin.TopicStatsTable;
import org.apache.rocketmq.common.constant.LoggerName;
import org.apache.rocketmq.common.protocol.header.CreateAccessConfigRequestHeader;
import org.apache.rocketmq.common.protocol.header.DeleteAccessConfigRequestHeader;
import org.apache.rocketmq.common.protocol.header.GetBrokerAclConfigResponseHeader;
import org.apache.rocketmq.common.protocol.header.UpdateGlobalWhiteAddrsConfigRequestHeader;
import org.apache.rocketmq.common.protocol.header.GetBrokerClusterAclConfigResponseHeader;
import org.apache.rocketmq.common.protocol.header.GetBrokerClusterAclConfigResponseBody;
import org.apache.rocketmq.logging.InternalLogger;
import org.apache.rocketmq.logging.InternalLoggerFactory;
import org.apache.rocketmq.common.message.MessageAccessor;
import org.apache.rocketmq.common.message.MessageConst;
import org.apache.rocketmq.common.message.MessageDecoder;
import org.apache.rocketmq.common.message.MessageExt;
import org.apache.rocketmq.common.message.MessageId;
import org.apache.rocketmq.common.message.MessageQueue;
import org.apache.rocketmq.common.protocol.RequestCode;
import org.apache.rocketmq.common.protocol.ResponseCode;
import org.apache.rocketmq.common.protocol.body.BrokerStatsData;
import org.apache.rocketmq.common.protocol.body.BrokerStatsItem;
import org.apache.rocketmq.common.protocol.body.Connection;
import org.apache.rocketmq.common.protocol.body.ConsumeQueueData;
import org.apache.rocketmq.common.protocol.body.ConsumeStatsList;
import org.apache.rocketmq.common.protocol.body.ConsumerConnection;
import org.apache.rocketmq.common.protocol.body.GroupList;
import org.apache.rocketmq.common.protocol.body.KVTable;
import org.apache.rocketmq.common.protocol.body.LockBatchRequestBody;
import org.apache.rocketmq.common.protocol.body.LockBatchResponseBody;
import org.apache.rocketmq.common.protocol.body.ProducerConnection;
import org.apache.rocketmq.common.protocol.body.QueryConsumeQueueResponseBody;
import org.apache.rocketmq.common.protocol.body.QueryConsumeTimeSpanBody;
import org.apache.rocketmq.common.protocol.body.QueryCorrectionOffsetBody;
import org.apache.rocketmq.common.protocol.body.QueueTimeSpan;
import org.apache.rocketmq.common.protocol.body.TopicList;
import org.apache.rocketmq.common.protocol.body.UnlockBatchRequestBody;
import org.apache.rocketmq.common.protocol.header.CloneGroupOffsetRequestHeader;
import org.apache.rocketmq.common.protocol.header.ConsumeMessageDirectlyResultRequestHeader;
import org.apache.rocketmq.common.protocol.header.CreateTopicRequestHeader;
import org.apache.rocketmq.common.protocol.header.DeleteSubscriptionGroupRequestHeader;
import org.apache.rocketmq.common.protocol.header.DeleteTopicRequestHeader;
import org.apache.rocketmq.common.protocol.header.GetAllTopicConfigResponseHeader;
import org.apache.rocketmq.common.protocol.header.GetBrokerConfigResponseHeader;
import org.apache.rocketmq.common.protocol.header.GetConsumeStatsInBrokerHeader;
import org.apache.rocketmq.common.protocol.header.GetConsumeStatsRequestHeader;
import org.apache.rocketmq.common.protocol.header.GetConsumerConnectionListRequestHeader;
import org.apache.rocketmq.common.protocol.header.GetConsumerRunningInfoRequestHeader;
import org.apache.rocketmq.common.protocol.header.GetConsumerStatusRequestHeader;
import org.apache.rocketmq.common.protocol.header.GetEarliestMsgStoretimeRequestHeader;
import org.apache.rocketmq.common.protocol.header.GetEarliestMsgStoretimeResponseHeader;
import org.apache.rocketmq.common.protocol.header.GetMaxOffsetRequestHeader;
import org.apache.rocketmq.common.protocol.header.GetMaxOffsetResponseHeader;
import org.apache.rocketmq.common.protocol.header.GetMinOffsetRequestHeader;
import org.apache.rocketmq.common.protocol.header.GetMinOffsetResponseHeader;
import org.apache.rocketmq.common.protocol.header.GetProducerConnectionListRequestHeader;
import org.apache.rocketmq.common.protocol.header.GetTopicStatsInfoRequestHeader;
import org.apache.rocketmq.common.protocol.header.QueryConsumeQueueRequestHeader;
import org.apache.rocketmq.common.protocol.header.QueryConsumeTimeSpanRequestHeader;
import org.apache.rocketmq.common.protocol.header.QueryCorrectionOffsetHeader;
import org.apache.rocketmq.common.protocol.header.QueryTopicConsumeByWhoRequestHeader;
import org.apache.rocketmq.common.protocol.header.ResetOffsetRequestHeader;
import org.apache.rocketmq.common.protocol.header.ResumeCheckHalfMessageRequestHeader;
import org.apache.rocketmq.common.protocol.header.SearchOffsetRequestHeader;
import org.apache.rocketmq.common.protocol.header.SearchOffsetResponseHeader;
import org.apache.rocketmq.common.protocol.header.ViewBrokerStatsDataRequestHeader;
import org.apache.rocketmq.common.protocol.header.filtersrv.RegisterFilterServerRequestHeader;
import org.apache.rocketmq.common.protocol.header.filtersrv.RegisterFilterServerResponseHeader;
import org.apache.rocketmq.common.protocol.heartbeat.SubscriptionData;
import org.apache.rocketmq.common.stats.StatsItem;
import org.apache.rocketmq.common.stats.StatsSnapshot;
import org.apache.rocketmq.common.subscription.SubscriptionGroupConfig;
import org.apache.rocketmq.filter.util.BitsArray;
import org.apache.rocketmq.remoting.common.RemotingHelper;
import org.apache.rocketmq.remoting.exception.RemotingCommandException;
import org.apache.rocketmq.remoting.exception.RemotingTimeoutException;
import org.apache.rocketmq.remoting.netty.NettyRequestProcessor;
import org.apache.rocketmq.remoting.protocol.LanguageCode;
import org.apache.rocketmq.remoting.protocol.RemotingCommand;
import org.apache.rocketmq.remoting.protocol.RemotingSerializable;
import org.apache.rocketmq.store.ConsumeQueue;
import org.apache.rocketmq.store.ConsumeQueueExt;
import org.apache.rocketmq.store.DefaultMessageStore;
import org.apache.rocketmq.store.MessageExtBrokerInner;
import org.apache.rocketmq.store.MessageFilter;
import org.apache.rocketmq.store.MessageStore;
import org.apache.rocketmq.store.PutMessageResult;
import org.apache.rocketmq.store.PutMessageStatus;
import org.apache.rocketmq.store.SelectMappedBufferResult;

public class AdminBrokerProcessor implements NettyRequestProcessor {
    private static final InternalLogger log = InternalLoggerFactory.getLogger(LoggerName.BROKER_LOGGER_NAME);
    private final BrokerController brokerController;

    public AdminBrokerProcessor(final BrokerController brokerController) {
        this.brokerController = brokerController;
    }

    @Override
    public RemotingCommand processRequest(ChannelHandlerContext ctx,
        RemotingCommand request) throws RemotingCommandException {
        switch (request.getCode()) {
            case RequestCode.UPDATE_AND_CREATE_TOPIC:
                return this.updateAndCreateTopic(ctx, request);
            case RequestCode.DELETE_TOPIC_IN_BROKER:
                return this.deleteTopic(ctx, request);
            /**
             * master向slave返回topic信息
             */
            case RequestCode.GET_ALL_TOPIC_CONFIG:
                return this.getAllTopicConfig(ctx, request);
            case RequestCode.UPDATE_BROKER_CONFIG:
                return this.updateBrokerConfig(ctx, request);
            case RequestCode.GET_BROKER_CONFIG:
                return this.getBrokerConfig(ctx, request);
            /**
             * 通过时间戳查询消息
             */
            case RequestCode.SEARCH_OFFSET_BY_TIMESTAMP:
                return this.searchOffsetByTimestamp(ctx, request);
            /**
             * 获得当前consumequeue下得最大消费进度
             */
            case RequestCode.GET_MAX_OFFSET:
                return this.getMaxOffset(ctx, request);
            case RequestCode.GET_MIN_OFFSET:
                return this.getMinOffset(ctx, request);
            case RequestCode.GET_EARLIEST_MSG_STORETIME:
                return this.getEarliestMsgStoretime(ctx, request);
            case RequestCode.GET_BROKER_RUNTIME_INFO:
                return this.getBrokerRuntimeInfo(ctx, request);
            case RequestCode.LOCK_BATCH_MQ:
                return this.lockBatchMQ(ctx, request);
            case RequestCode.UNLOCK_BATCH_MQ:
                return this.unlockBatchMQ(ctx, request);
            case RequestCode.UPDATE_AND_CREATE_SUBSCRIPTIONGROUP:
                return this.updateAndCreateSubscriptionGroup(ctx, request);
            /**
             * 查询全部的SubscriptionGroup信息
             */
            case RequestCode.GET_ALL_SUBSCRIPTIONGROUP_CONFIG:
                return this.getAllSubscriptionGroup(ctx, request);
            case RequestCode.DELETE_SUBSCRIPTIONGROUP:
                return this.deleteSubscriptionGroup(ctx, request);
            case RequestCode.GET_TOPIC_STATS_INFO:
                return this.getTopicStatsInfo(ctx, request);
            case RequestCode.GET_CONSUMER_CONNECTION_LIST:
                return this.getConsumerConnectionList(ctx, request);
            case RequestCode.GET_PRODUCER_CONNECTION_LIST:
                return this.getProducerConnectionList(ctx, request);
            case RequestCode.GET_CONSUME_STATS:
                return this.getConsumeStats(ctx, request);
            /**
             * 查询全部的CONSUMER_OFFSET信息
             */
            case RequestCode.GET_ALL_CONSUMER_OFFSET:
                return this.getAllConsumerOffset(ctx, request);
            /**
             * 查询全部的DelayOffset信息
             */
            case RequestCode.GET_ALL_DELAY_OFFSET:
                return this.getAllDelayOffset(ctx, request);
            case RequestCode.INVOKE_BROKER_TO_RESET_OFFSET:
                return this.resetOffset(ctx, request);
            case RequestCode.INVOKE_BROKER_TO_GET_CONSUMER_STATUS:
                return this.getConsumerStatus(ctx, request);
            case RequestCode.QUERY_TOPIC_CONSUME_BY_WHO:
                return this.queryTopicConsumeByWho(ctx, request);
            case RequestCode.REGISTER_FILTER_SERVER:
                return this.registerFilterServer(ctx, request);
            case RequestCode.QUERY_CONSUME_TIME_SPAN:
                return this.queryConsumeTimeSpan(ctx, request);
            case RequestCode.GET_SYSTEM_TOPIC_LIST_FROM_BROKER:
                return this.getSystemTopicListFromBroker(ctx, request);
            case RequestCode.CLEAN_EXPIRED_CONSUMEQUEUE:
                return this.cleanExpiredConsumeQueue();
            case RequestCode.CLEAN_UNUSED_TOPIC:
                return this.cleanUnusedTopic();
            case RequestCode.GET_CONSUMER_RUNNING_INFO:
                return this.getConsumerRunningInfo(ctx, request);
            case RequestCode.QUERY_CORRECTION_OFFSET:
                return this.queryCorrectionOffset(ctx, request);
            case RequestCode.CONSUME_MESSAGE_DIRECTLY:
                return this.consumeMessageDirectly(ctx, request);
            case RequestCode.CLONE_GROUP_OFFSET:
                return this.cloneGroupOffset(ctx, request);
            case RequestCode.VIEW_BROKER_STATS_DATA:
                return ViewBrokerStatsData(ctx, request);
            case RequestCode.GET_BROKER_CONSUME_STATS:
                return fetchAllConsumeStatsInBroker(ctx, request);
            case RequestCode.QUERY_CONSUME_QUEUE:
                return queryConsumeQueue(ctx, request);
            case RequestCode.UPDATE_AND_CREATE_ACL_CONFIG:
                return updateAndCreateAccessConfig(ctx, request);
            case RequestCode.DELETE_ACL_CONFIG:
                return deleteAccessConfig(ctx, request);
            case RequestCode.GET_BROKER_CLUSTER_ACL_INFO:
                return getBrokerAclConfigVersion(ctx, request);
            case RequestCode.UPDATE_GLOBAL_WHITE_ADDRS_CONFIG:
                return updateGlobalWhiteAddrsConfig(ctx, request);
            case RequestCode.RESUME_CHECK_HALF_MESSAGE:
                return resumeCheckHalfMessage(ctx, request);
            case RequestCode.GET_BROKER_CLUSTER_ACL_CONFIG:
                return getBrokerClusterAclConfig(ctx, request);
            default:
                break;
        }

        return null;
    }

    @Override
    public boolean rejectRequest() {
        return false;
    }

    private synchronized RemotingCommand updateAndCreateTopic(ChannelHandlerContext ctx,
        RemotingCommand request) throws RemotingCommandException {
        final RemotingCommand response = RemotingCommand.createResponseCommand(null);
        final CreateTopicRequestHeader requestHeader =
            (CreateTopicRequestHeader) request.decodeCommandCustomHeader(CreateTopicRequestHeader.class);
        log.info("updateAndCreateTopic called by {}", RemotingHelper.parseChannelRemoteAddr(ctx.channel()));

        if (requestHeader.getTopic().equals(this.brokerController.getBrokerConfig().getBrokerClusterName())) {
            String errorMsg = "the topic[" + requestHeader.getTopic() + "] is conflict with system reserved words.";
            log.warn(errorMsg);
            response.setCode(ResponseCode.SYSTEM_ERROR);
            response.setRemark(errorMsg);
            return response;
        }

        try {
            response.setCode(ResponseCode.SUCCESS);
            response.setOpaque(request.getOpaque());
            response.markResponseType();
            response.setRemark(null);
            ctx.writeAndFlush(response);
        } catch (Exception e) {
            log.error("Failed to produce a proper response", e);
        }

        TopicConfig topicConfig = new TopicConfig(requestHeader.getTopic());
        topicConfig.setReadQueueNums(requestHeader.getReadQueueNums());
        topicConfig.setWriteQueueNums(requestHeader.getWriteQueueNums());
        topicConfig.setTopicFilterType(requestHeader.getTopicFilterTypeEnum());
        topicConfig.setPerm(requestHeader.getPerm());
        topicConfig.setTopicSysFlag(requestHeader.getTopicSysFlag() == null ? 0 : requestHeader.getTopicSysFlag());

        this.brokerController.getTopicConfigManager().updateTopicConfig(topicConfig);

        this.brokerController.registerIncrementBrokerData(topicConfig, this.brokerController.getTopicConfigManager().getDataVersion());

        return null;
    }

    private synchronized RemotingCommand deleteTopic(ChannelHandlerContext ctx,
        RemotingCommand request) throws RemotingCommandException {
        final RemotingCommand response = RemotingCommand.createResponseCommand(null);
        DeleteTopicRequestHeader requestHeader =
            (DeleteTopicRequestHeader) request.decodeCommandCustomHeader(DeleteTopicRequestHeader.class);

        log.info("deleteTopic called by {}", RemotingHelper.parseChannelRemoteAddr(ctx.channel()));

        this.brokerController.getTopicConfigManager().deleteTopicConfig(requestHeader.getTopic());
        this.brokerController.getMessageStore()
            .cleanUnusedTopic(this.brokerController.getTopicConfigManager().getTopicConfigTable().keySet());

        response.setCode(ResponseCode.SUCCESS);
        response.setRemark(null);
        return response;
    }

<<<<<<< HEAD
    /**
     * 获取topic信息
     * @param ctx
     * @param request
     * @return
     */
=======
    private synchronized RemotingCommand updateAndCreateAccessConfig(ChannelHandlerContext ctx,
        RemotingCommand request) throws RemotingCommandException {
        final RemotingCommand response = RemotingCommand.createResponseCommand(null);

        final CreateAccessConfigRequestHeader requestHeader =
            (CreateAccessConfigRequestHeader) request.decodeCommandCustomHeader(CreateAccessConfigRequestHeader.class);

        PlainAccessConfig accessConfig = new PlainAccessConfig();
        accessConfig.setAccessKey(requestHeader.getAccessKey());
        accessConfig.setSecretKey(requestHeader.getSecretKey());
        accessConfig.setWhiteRemoteAddress(requestHeader.getWhiteRemoteAddress());
        accessConfig.setDefaultTopicPerm(requestHeader.getDefaultTopicPerm());
        accessConfig.setDefaultGroupPerm(requestHeader.getDefaultGroupPerm());
        accessConfig.setTopicPerms(UtilAll.String2List(requestHeader.getTopicPerms(),","));
        accessConfig.setGroupPerms(UtilAll.String2List(requestHeader.getGroupPerms(),","));
        accessConfig.setAdmin(requestHeader.isAdmin());
        try {

            AccessValidator accessValidator = this.brokerController.getAccessValidatorMap().get(PlainAccessValidator.class);
            if (accessValidator.updateAccessConfig(accessConfig)) {
                response.setCode(ResponseCode.SUCCESS);
                response.setOpaque(request.getOpaque());
                response.markResponseType();
                response.setRemark(null);
                ctx.writeAndFlush(response);
            } else {
                String errorMsg = "The accesskey[" + requestHeader.getAccessKey() + "] corresponding to accessConfig has been updated failed.";
                log.warn(errorMsg);
                response.setCode(ResponseCode.UPDATE_AND_CREATE_ACL_CONFIG_FAILED);
                response.setRemark(errorMsg);
                return response;
            }
        } catch (Exception e) {
            log.error("Failed to generate a proper update accessvalidator response", e);
            response.setCode(ResponseCode.UPDATE_AND_CREATE_ACL_CONFIG_FAILED);
            response.setRemark(e.getMessage());
            return response;
        }

        return null;
    }

    private synchronized RemotingCommand deleteAccessConfig(ChannelHandlerContext ctx,
        RemotingCommand request) throws RemotingCommandException {
        final RemotingCommand response = RemotingCommand.createResponseCommand(null);

        final DeleteAccessConfigRequestHeader requestHeader =
            (DeleteAccessConfigRequestHeader) request.decodeCommandCustomHeader(DeleteAccessConfigRequestHeader.class);
        log.info("DeleteAccessConfig called by {}", RemotingHelper.parseChannelRemoteAddr(ctx.channel()));

        try {
            String accessKey = requestHeader.getAccessKey();
            AccessValidator accessValidator = this.brokerController.getAccessValidatorMap().get(PlainAccessValidator.class);
            if (accessValidator.deleteAccessConfig(accessKey)) {
                response.setCode(ResponseCode.SUCCESS);
                response.setOpaque(request.getOpaque());
                response.markResponseType();
                response.setRemark(null);
                ctx.writeAndFlush(response);
            } else {
                String errorMsg = "The accesskey[" + requestHeader.getAccessKey() + "] corresponding to accessConfig has been deleted failed.";
                log.warn(errorMsg);
                response.setCode(ResponseCode.DELETE_ACL_CONFIG_FAILED);
                response.setRemark(errorMsg);
                return response;
            }

        } catch (Exception e) {
            log.error("Failed to generate a proper delete accessvalidator response", e);
            response.setCode(ResponseCode.DELETE_ACL_CONFIG_FAILED);
            response.setRemark(e.getMessage());
            return response;
        }

        return null;
    }

    private synchronized RemotingCommand updateGlobalWhiteAddrsConfig(ChannelHandlerContext ctx,
        RemotingCommand request) throws RemotingCommandException {

        final RemotingCommand response = RemotingCommand.createResponseCommand(null);

        final UpdateGlobalWhiteAddrsConfigRequestHeader requestHeader =
            (UpdateGlobalWhiteAddrsConfigRequestHeader) request.decodeCommandCustomHeader(UpdateGlobalWhiteAddrsConfigRequestHeader.class);

        try {
            AccessValidator accessValidator = this.brokerController.getAccessValidatorMap().get(PlainAccessValidator.class);
            if (accessValidator.updateGlobalWhiteAddrsConfig(UtilAll.String2List(requestHeader.getGlobalWhiteAddrs(),","))) {
                response.setCode(ResponseCode.SUCCESS);
                response.setOpaque(request.getOpaque());
                response.markResponseType();
                response.setRemark(null);
                ctx.writeAndFlush(response);
            } else {
                String errorMsg = "The globalWhiteAddresses[" + requestHeader.getGlobalWhiteAddrs() + "] has been updated failed.";
                log.warn(errorMsg);
                response.setCode(ResponseCode.UPDATE_GLOBAL_WHITE_ADDRS_CONFIG_FAILED);
                response.setRemark(errorMsg);
                return response;
            }
        } catch (Exception e) {
            log.error("Failed to generate a proper update globalWhiteAddresses response", e);
            response.setCode(ResponseCode.UPDATE_GLOBAL_WHITE_ADDRS_CONFIG_FAILED);
            response.setRemark(e.getMessage());
            return response;
        }

        return null;
    }

    private RemotingCommand getBrokerAclConfigVersion(ChannelHandlerContext ctx, RemotingCommand request) {

        final RemotingCommand response = RemotingCommand.createResponseCommand(GetBrokerAclConfigResponseHeader.class);

        final GetBrokerAclConfigResponseHeader responseHeader = (GetBrokerAclConfigResponseHeader)response.readCustomHeader();

        try {
            AccessValidator accessValidator = this.brokerController.getAccessValidatorMap().get(PlainAccessValidator.class);

            responseHeader.setVersion(accessValidator.getAclConfigVersion());
            responseHeader.setBrokerAddr(this.brokerController.getBrokerAddr());
            responseHeader.setBrokerName(this.brokerController.getBrokerConfig().getBrokerName());
            responseHeader.setClusterName(this.brokerController.getBrokerConfig().getBrokerClusterName());
            
            response.setCode(ResponseCode.SUCCESS);
            response.setRemark(null);
            return response;
        } catch (Exception e) {
            log.error("Failed to generate a proper getBrokerAclConfigVersion response", e);
        }

        return null;
    }

    private RemotingCommand getBrokerClusterAclConfig(ChannelHandlerContext ctx, RemotingCommand request) {

        final RemotingCommand response = RemotingCommand.createResponseCommand(GetBrokerClusterAclConfigResponseHeader.class);

        try {
            AccessValidator accessValidator = this.brokerController.getAccessValidatorMap().get(PlainAccessValidator.class);
            GetBrokerClusterAclConfigResponseBody body = new GetBrokerClusterAclConfigResponseBody();
            AclConfig aclConfig = accessValidator.getAllAclConfig();
            body.setGlobalWhiteAddrs(aclConfig.getGlobalWhiteAddrs());
            body.setPlainAccessConfigs(aclConfig.getPlainAccessConfigs());
            response.setCode(ResponseCode.SUCCESS);
            response.setBody(body.encode());
            response.setRemark(null);
            return response;
        } catch (Exception e) {
            log.error("Failed to generate a proper getBrokerClusterAclConfig response", e);
        }

        return null;
    }

>>>>>>> d1b4e47c
    private RemotingCommand getAllTopicConfig(ChannelHandlerContext ctx, RemotingCommand request) {
        final RemotingCommand response = RemotingCommand.createResponseCommand(GetAllTopicConfigResponseHeader.class);
        // final GetAllTopicConfigResponseHeader responseHeader =
        // (GetAllTopicConfigResponseHeader) response.readCustomHeader();

        /**
         * 获取topic信息并返回
         */
        String content = this.brokerController.getTopicConfigManager().encode();
        if (content != null && content.length() > 0) {
            try {
                response.setBody(content.getBytes(MixAll.DEFAULT_CHARSET));
            } catch (UnsupportedEncodingException e) {
                log.error("", e);

                response.setCode(ResponseCode.SYSTEM_ERROR);
                response.setRemark("UnsupportedEncodingException " + e);
                return response;
            }
        } else {
            log.error("No topic in this broker, client: {}", ctx.channel().remoteAddress());
            response.setCode(ResponseCode.SYSTEM_ERROR);
            response.setRemark("No topic in this broker");
            return response;
        }

        response.setCode(ResponseCode.SUCCESS);
        response.setRemark(null);

        return response;
    }

    private synchronized RemotingCommand updateBrokerConfig(ChannelHandlerContext ctx, RemotingCommand request) {
        final RemotingCommand response = RemotingCommand.createResponseCommand(null);

        log.info("updateBrokerConfig called by {}", RemotingHelper.parseChannelRemoteAddr(ctx.channel()));

        byte[] body = request.getBody();
        if (body != null) {
            try {
                String bodyStr = new String(body, MixAll.DEFAULT_CHARSET);
                Properties properties = MixAll.string2Properties(bodyStr);
                if (properties != null) {
                    log.info("updateBrokerConfig, new config: [{}] client: {} ", properties, ctx.channel().remoteAddress());
                    this.brokerController.getConfiguration().update(properties);
                    if (properties.containsKey("brokerPermission")) {
                        this.brokerController.getTopicConfigManager().getDataVersion().nextVersion();
                        this.brokerController.registerBrokerAll(false, false, true);
                    }
                } else {
                    log.error("string2Properties error");
                    response.setCode(ResponseCode.SYSTEM_ERROR);
                    response.setRemark("string2Properties error");
                    return response;
                }
            } catch (UnsupportedEncodingException e) {
                log.error("", e);
                response.setCode(ResponseCode.SYSTEM_ERROR);
                response.setRemark("UnsupportedEncodingException " + e);
                return response;
            }
        }

        response.setCode(ResponseCode.SUCCESS);
        response.setRemark(null);
        return response;
    }

    private RemotingCommand getBrokerConfig(ChannelHandlerContext ctx, RemotingCommand request) {

        final RemotingCommand response = RemotingCommand.createResponseCommand(GetBrokerConfigResponseHeader.class);
        final GetBrokerConfigResponseHeader responseHeader = (GetBrokerConfigResponseHeader) response.readCustomHeader();

        String content = this.brokerController.getConfiguration().getAllConfigsFormatString();
        if (content != null && content.length() > 0) {
            try {
                response.setBody(content.getBytes(MixAll.DEFAULT_CHARSET));
            } catch (UnsupportedEncodingException e) {
                log.error("", e);

                response.setCode(ResponseCode.SYSTEM_ERROR);
                response.setRemark("UnsupportedEncodingException " + e);
                return response;
            }
        }

        responseHeader.setVersion(this.brokerController.getConfiguration().getDataVersionJson());

        response.setCode(ResponseCode.SUCCESS);
        response.setRemark(null);
        return response;
    }

    /**
     * 通过时间戳查询消息
     * @param ctx
     * @param request
     * @return
     * @throws RemotingCommandException
     */
    private RemotingCommand searchOffsetByTimestamp(ChannelHandlerContext ctx,
        RemotingCommand request) throws RemotingCommandException {
        final RemotingCommand response = RemotingCommand.createResponseCommand(SearchOffsetResponseHeader.class);
        final SearchOffsetResponseHeader responseHeader = (SearchOffsetResponseHeader) response.readCustomHeader();
        final SearchOffsetRequestHeader requestHeader =
            (SearchOffsetRequestHeader) request.decodeCommandCustomHeader(SearchOffsetRequestHeader.class);

        long offset = this.brokerController.getMessageStore().getOffsetInQueueByTime(requestHeader.getTopic(), requestHeader.getQueueId(),
            requestHeader.getTimestamp());

        responseHeader.setOffset(offset);

        response.setCode(ResponseCode.SUCCESS);
        response.setRemark(null);
        return response;
    }

    /**
     * 获得当前consumequeue下得最大消费进度
     * @param ctx
     * @param request
     * @return
     * @throws RemotingCommandException
     */
    private RemotingCommand getMaxOffset(ChannelHandlerContext ctx,
        RemotingCommand request) throws RemotingCommandException {
        final RemotingCommand response = RemotingCommand.createResponseCommand(GetMaxOffsetResponseHeader.class);
        final GetMaxOffsetResponseHeader responseHeader = (GetMaxOffsetResponseHeader) response.readCustomHeader();
        final GetMaxOffsetRequestHeader requestHeader =
            (GetMaxOffsetRequestHeader) request.decodeCommandCustomHeader(GetMaxOffsetRequestHeader.class);

        /**
         * 获得当前consumequeue下得最大消费进度
         */
        long offset = this.brokerController.getMessageStore().getMaxOffsetInQueue(requestHeader.getTopic(), requestHeader.getQueueId());

        responseHeader.setOffset(offset);

        response.setCode(ResponseCode.SUCCESS);
        response.setRemark(null);
        return response;
    }

    private RemotingCommand getMinOffset(ChannelHandlerContext ctx,
        RemotingCommand request) throws RemotingCommandException {
        final RemotingCommand response = RemotingCommand.createResponseCommand(GetMinOffsetResponseHeader.class);
        final GetMinOffsetResponseHeader responseHeader = (GetMinOffsetResponseHeader) response.readCustomHeader();
        final GetMinOffsetRequestHeader requestHeader =
            (GetMinOffsetRequestHeader) request.decodeCommandCustomHeader(GetMinOffsetRequestHeader.class);

        long offset = this.brokerController.getMessageStore().getMinOffsetInQueue(requestHeader.getTopic(), requestHeader.getQueueId());

        responseHeader.setOffset(offset);
        response.setCode(ResponseCode.SUCCESS);
        response.setRemark(null);
        return response;
    }

    private RemotingCommand getEarliestMsgStoretime(ChannelHandlerContext ctx,
        RemotingCommand request) throws RemotingCommandException {
        final RemotingCommand response = RemotingCommand.createResponseCommand(GetEarliestMsgStoretimeResponseHeader.class);
        final GetEarliestMsgStoretimeResponseHeader responseHeader = (GetEarliestMsgStoretimeResponseHeader) response.readCustomHeader();
        final GetEarliestMsgStoretimeRequestHeader requestHeader =
            (GetEarliestMsgStoretimeRequestHeader) request.decodeCommandCustomHeader(GetEarliestMsgStoretimeRequestHeader.class);

        long timestamp =
            this.brokerController.getMessageStore().getEarliestMessageTime(requestHeader.getTopic(), requestHeader.getQueueId());

        responseHeader.setTimestamp(timestamp);
        response.setCode(ResponseCode.SUCCESS);
        response.setRemark(null);
        return response;
    }

    private RemotingCommand getBrokerRuntimeInfo(ChannelHandlerContext ctx, RemotingCommand request) {
        final RemotingCommand response = RemotingCommand.createResponseCommand(null);

        HashMap<String, String> runtimeInfo = this.prepareRuntimeInfo();
        KVTable kvTable = new KVTable();
        kvTable.setTable(runtimeInfo);

        byte[] body = kvTable.encode();
        response.setBody(body);
        response.setCode(ResponseCode.SUCCESS);
        response.setRemark(null);
        return response;
    }

    private RemotingCommand lockBatchMQ(ChannelHandlerContext ctx,
        RemotingCommand request) throws RemotingCommandException {
        final RemotingCommand response = RemotingCommand.createResponseCommand(null);
        LockBatchRequestBody requestBody = LockBatchRequestBody.decode(request.getBody(), LockBatchRequestBody.class);

        Set<MessageQueue> lockOKMQSet = this.brokerController.getRebalanceLockManager().tryLockBatch(
            requestBody.getConsumerGroup(),
            requestBody.getMqSet(),
            requestBody.getClientId());

        LockBatchResponseBody responseBody = new LockBatchResponseBody();
        responseBody.setLockOKMQSet(lockOKMQSet);

        response.setBody(responseBody.encode());
        response.setCode(ResponseCode.SUCCESS);
        response.setRemark(null);
        return response;
    }

    private RemotingCommand unlockBatchMQ(ChannelHandlerContext ctx,
        RemotingCommand request) throws RemotingCommandException {
        final RemotingCommand response = RemotingCommand.createResponseCommand(null);
        UnlockBatchRequestBody requestBody = UnlockBatchRequestBody.decode(request.getBody(), UnlockBatchRequestBody.class);

        this.brokerController.getRebalanceLockManager().unlockBatch(
            requestBody.getConsumerGroup(),
            requestBody.getMqSet(),
            requestBody.getClientId());

        response.setCode(ResponseCode.SUCCESS);
        response.setRemark(null);
        return response;
    }

    private RemotingCommand updateAndCreateSubscriptionGroup(ChannelHandlerContext ctx, RemotingCommand request)
        throws RemotingCommandException {
        final RemotingCommand response = RemotingCommand.createResponseCommand(null);

        log.info("updateAndCreateSubscriptionGroup called by {}", RemotingHelper.parseChannelRemoteAddr(ctx.channel()));

        SubscriptionGroupConfig config = RemotingSerializable.decode(request.getBody(), SubscriptionGroupConfig.class);
        if (config != null) {
            this.brokerController.getSubscriptionGroupManager().updateSubscriptionGroupConfig(config);
        }

        response.setCode(ResponseCode.SUCCESS);
        response.setRemark(null);
        return response;
    }

    /**
     * 查询全部的SubscriptionGroup信息
     * @param ctx
     * @param request
     * @return
     * @throws RemotingCommandException
     */
    private RemotingCommand getAllSubscriptionGroup(ChannelHandlerContext ctx,
        RemotingCommand request) throws RemotingCommandException {
        final RemotingCommand response = RemotingCommand.createResponseCommand(null);
        String content = this.brokerController.getSubscriptionGroupManager().encode();
        if (content != null && content.length() > 0) {
            try {
                response.setBody(content.getBytes(MixAll.DEFAULT_CHARSET));
            } catch (UnsupportedEncodingException e) {
                log.error("", e);

                response.setCode(ResponseCode.SYSTEM_ERROR);
                response.setRemark("UnsupportedEncodingException " + e);
                return response;
            }
        } else {
            log.error("No subscription group in this broker, client:{} ", ctx.channel().remoteAddress());
            response.setCode(ResponseCode.SYSTEM_ERROR);
            response.setRemark("No subscription group in this broker");
            return response;
        }

        response.setCode(ResponseCode.SUCCESS);
        response.setRemark(null);

        return response;
    }

    private RemotingCommand deleteSubscriptionGroup(ChannelHandlerContext ctx,
        RemotingCommand request) throws RemotingCommandException {
        final RemotingCommand response = RemotingCommand.createResponseCommand(null);
        DeleteSubscriptionGroupRequestHeader requestHeader =
            (DeleteSubscriptionGroupRequestHeader) request.decodeCommandCustomHeader(DeleteSubscriptionGroupRequestHeader.class);

        log.info("deleteSubscriptionGroup called by {}", RemotingHelper.parseChannelRemoteAddr(ctx.channel()));

        this.brokerController.getSubscriptionGroupManager().deleteSubscriptionGroupConfig(requestHeader.getGroupName());

        response.setCode(ResponseCode.SUCCESS);
        response.setRemark(null);
        return response;
    }

    private RemotingCommand getTopicStatsInfo(ChannelHandlerContext ctx,
        RemotingCommand request) throws RemotingCommandException {
        final RemotingCommand response = RemotingCommand.createResponseCommand(null);
        final GetTopicStatsInfoRequestHeader requestHeader =
            (GetTopicStatsInfoRequestHeader) request.decodeCommandCustomHeader(GetTopicStatsInfoRequestHeader.class);

        final String topic = requestHeader.getTopic();
        TopicConfig topicConfig = this.brokerController.getTopicConfigManager().selectTopicConfig(topic);
        if (null == topicConfig) {
            response.setCode(ResponseCode.TOPIC_NOT_EXIST);
            response.setRemark("topic[" + topic + "] not exist");
            return response;
        }

        TopicStatsTable topicStatsTable = new TopicStatsTable();
        for (int i = 0; i < topicConfig.getWriteQueueNums(); i++) {
            MessageQueue mq = new MessageQueue();
            mq.setTopic(topic);
            mq.setBrokerName(this.brokerController.getBrokerConfig().getBrokerName());
            mq.setQueueId(i);

            TopicOffset topicOffset = new TopicOffset();
            long min = this.brokerController.getMessageStore().getMinOffsetInQueue(topic, i);
            if (min < 0)
                min = 0;

            long max = this.brokerController.getMessageStore().getMaxOffsetInQueue(topic, i);
            if (max < 0)
                max = 0;

            long timestamp = 0;
            if (max > 0) {
                timestamp = this.brokerController.getMessageStore().getMessageStoreTimeStamp(topic, i, max - 1);
            }

            topicOffset.setMinOffset(min);
            topicOffset.setMaxOffset(max);
            topicOffset.setLastUpdateTimestamp(timestamp);

            topicStatsTable.getOffsetTable().put(mq, topicOffset);
        }

        byte[] body = topicStatsTable.encode();
        response.setBody(body);
        response.setCode(ResponseCode.SUCCESS);
        response.setRemark(null);
        return response;
    }

    private RemotingCommand getConsumerConnectionList(ChannelHandlerContext ctx,
        RemotingCommand request) throws RemotingCommandException {
        final RemotingCommand response = RemotingCommand.createResponseCommand(null);
        final GetConsumerConnectionListRequestHeader requestHeader =
            (GetConsumerConnectionListRequestHeader) request.decodeCommandCustomHeader(GetConsumerConnectionListRequestHeader.class);

        ConsumerGroupInfo consumerGroupInfo =
            this.brokerController.getConsumerManager().getConsumerGroupInfo(requestHeader.getConsumerGroup());
        if (consumerGroupInfo != null) {
            ConsumerConnection bodydata = new ConsumerConnection();
            bodydata.setConsumeFromWhere(consumerGroupInfo.getConsumeFromWhere());
            bodydata.setConsumeType(consumerGroupInfo.getConsumeType());
            bodydata.setMessageModel(consumerGroupInfo.getMessageModel());
            bodydata.getSubscriptionTable().putAll(consumerGroupInfo.getSubscriptionTable());

            Iterator<Map.Entry<Channel, ClientChannelInfo>> it = consumerGroupInfo.getChannelInfoTable().entrySet().iterator();
            while (it.hasNext()) {
                ClientChannelInfo info = it.next().getValue();
                Connection connection = new Connection();
                connection.setClientId(info.getClientId());
                connection.setLanguage(info.getLanguage());
                connection.setVersion(info.getVersion());
                connection.setClientAddr(RemotingHelper.parseChannelRemoteAddr(info.getChannel()));

                bodydata.getConnectionSet().add(connection);
            }

            byte[] body = bodydata.encode();
            response.setBody(body);
            response.setCode(ResponseCode.SUCCESS);
            response.setRemark(null);

            return response;
        }

        response.setCode(ResponseCode.CONSUMER_NOT_ONLINE);
        response.setRemark("the consumer group[" + requestHeader.getConsumerGroup() + "] not online");
        return response;
    }

    private RemotingCommand getProducerConnectionList(ChannelHandlerContext ctx,
        RemotingCommand request) throws RemotingCommandException {
        final RemotingCommand response = RemotingCommand.createResponseCommand(null);
        final GetProducerConnectionListRequestHeader requestHeader =
            (GetProducerConnectionListRequestHeader) request.decodeCommandCustomHeader(GetProducerConnectionListRequestHeader.class);

        ProducerConnection bodydata = new ProducerConnection();
        HashMap<Channel, ClientChannelInfo> channelInfoHashMap =
            this.brokerController.getProducerManager().getGroupChannelTable().get(requestHeader.getProducerGroup());
        if (channelInfoHashMap != null) {
            Iterator<Map.Entry<Channel, ClientChannelInfo>> it = channelInfoHashMap.entrySet().iterator();
            while (it.hasNext()) {
                ClientChannelInfo info = it.next().getValue();
                Connection connection = new Connection();
                connection.setClientId(info.getClientId());
                connection.setLanguage(info.getLanguage());
                connection.setVersion(info.getVersion());
                connection.setClientAddr(RemotingHelper.parseChannelRemoteAddr(info.getChannel()));

                bodydata.getConnectionSet().add(connection);
            }

            byte[] body = bodydata.encode();
            response.setBody(body);
            response.setCode(ResponseCode.SUCCESS);
            response.setRemark(null);
            return response;
        }

        response.setCode(ResponseCode.SYSTEM_ERROR);
        response.setRemark("the producer group[" + requestHeader.getProducerGroup() + "] not exist");
        return response;
    }

    private RemotingCommand getConsumeStats(ChannelHandlerContext ctx,
        RemotingCommand request) throws RemotingCommandException {
        final RemotingCommand response = RemotingCommand.createResponseCommand(null);
        final GetConsumeStatsRequestHeader requestHeader =
            (GetConsumeStatsRequestHeader) request.decodeCommandCustomHeader(GetConsumeStatsRequestHeader.class);

        ConsumeStats consumeStats = new ConsumeStats();

        Set<String> topics = new HashSet<String>();
        if (UtilAll.isBlank(requestHeader.getTopic())) {
            topics = this.brokerController.getConsumerOffsetManager().whichTopicByConsumer(requestHeader.getConsumerGroup());
        } else {
            topics.add(requestHeader.getTopic());
        }

        for (String topic : topics) {
            TopicConfig topicConfig = this.brokerController.getTopicConfigManager().selectTopicConfig(topic);
            if (null == topicConfig) {
                log.warn("consumeStats, topic config not exist, {}", topic);
                continue;
            }

            {
                SubscriptionData findSubscriptionData =
                    this.brokerController.getConsumerManager().findSubscriptionData(requestHeader.getConsumerGroup(), topic);

                if (null == findSubscriptionData
                    && this.brokerController.getConsumerManager().findSubscriptionDataCount(requestHeader.getConsumerGroup()) > 0) {
                    log.warn("consumeStats, the consumer group[{}], topic[{}] not exist", requestHeader.getConsumerGroup(), topic);
                    continue;
                }
            }

            for (int i = 0; i < topicConfig.getReadQueueNums(); i++) {
                MessageQueue mq = new MessageQueue();
                mq.setTopic(topic);
                mq.setBrokerName(this.brokerController.getBrokerConfig().getBrokerName());
                mq.setQueueId(i);

                OffsetWrapper offsetWrapper = new OffsetWrapper();

                long brokerOffset = this.brokerController.getMessageStore().getMaxOffsetInQueue(topic, i);
                if (brokerOffset < 0)
                    brokerOffset = 0;

                long consumerOffset = this.brokerController.getConsumerOffsetManager().queryOffset(
                    requestHeader.getConsumerGroup(),
                    topic,
                    i);
                if (consumerOffset < 0)
                    consumerOffset = 0;

                offsetWrapper.setBrokerOffset(brokerOffset);
                offsetWrapper.setConsumerOffset(consumerOffset);

                long timeOffset = consumerOffset - 1;
                if (timeOffset >= 0) {
                    long lastTimestamp = this.brokerController.getMessageStore().getMessageStoreTimeStamp(topic, i, timeOffset);
                    if (lastTimestamp > 0) {
                        offsetWrapper.setLastTimestamp(lastTimestamp);
                    }
                }

                consumeStats.getOffsetTable().put(mq, offsetWrapper);
            }

            double consumeTps = this.brokerController.getBrokerStatsManager().tpsGroupGetNums(requestHeader.getConsumerGroup(), topic);

            consumeTps += consumeStats.getConsumeTps();
            consumeStats.setConsumeTps(consumeTps);
        }

        byte[] body = consumeStats.encode();
        response.setBody(body);
        response.setCode(ResponseCode.SUCCESS);
        response.setRemark(null);
        return response;
    }

    /**
     * 查询全部的CONSUMER_OFFSET信息
     * @param ctx
     * @param request
     * @return
     */
    private RemotingCommand getAllConsumerOffset(ChannelHandlerContext ctx, RemotingCommand request) {
        final RemotingCommand response = RemotingCommand.createResponseCommand(null);

        String content = this.brokerController.getConsumerOffsetManager().encode();
        if (content != null && content.length() > 0) {
            try {
                response.setBody(content.getBytes(MixAll.DEFAULT_CHARSET));
            } catch (UnsupportedEncodingException e) {
                log.error("get all consumer offset from master error.", e);

                response.setCode(ResponseCode.SYSTEM_ERROR);
                response.setRemark("UnsupportedEncodingException " + e);
                return response;
            }
        } else {
            log.error("No consumer offset in this broker, client: {} ", ctx.channel().remoteAddress());
            response.setCode(ResponseCode.SYSTEM_ERROR);
            response.setRemark("No consumer offset in this broker");
            return response;
        }

        response.setCode(ResponseCode.SUCCESS);
        response.setRemark(null);

        return response;
    }

    /**
     * 查询全部的DelayOffset信息
     * @param ctx
     * @param request
     * @return
     */
    private RemotingCommand getAllDelayOffset(ChannelHandlerContext ctx, RemotingCommand request) {
        final RemotingCommand response = RemotingCommand.createResponseCommand(null);

        if (!(this.brokerController.getMessageStore() instanceof DefaultMessageStore)) {
            log.error("Delay offset not supported in this messagetore, client: {} ", ctx.channel().remoteAddress());
            response.setCode(ResponseCode.SYSTEM_ERROR);
            response.setRemark("Delay offset not supported in this messagetore");
            return response;
        }

        String content = ((DefaultMessageStore) this.brokerController.getMessageStore()).getScheduleMessageService().encode();
        if (content != null && content.length() > 0) {
            try {
                response.setBody(content.getBytes(MixAll.DEFAULT_CHARSET));
            } catch (UnsupportedEncodingException e) {
                log.error("Get all delay offset from master error.", e);

                response.setCode(ResponseCode.SYSTEM_ERROR);
                response.setRemark("UnsupportedEncodingException " + e);
                return response;
            }
        } else {
            log.error("No delay offset in this broker, client: {} ", ctx.channel().remoteAddress());
            response.setCode(ResponseCode.SYSTEM_ERROR);
            response.setRemark("No delay offset in this broker");
            return response;
        }

        response.setCode(ResponseCode.SUCCESS);
        response.setRemark(null);

        return response;
    }

    public RemotingCommand resetOffset(ChannelHandlerContext ctx,
        RemotingCommand request) throws RemotingCommandException {
        final ResetOffsetRequestHeader requestHeader =
            (ResetOffsetRequestHeader) request.decodeCommandCustomHeader(ResetOffsetRequestHeader.class);
        log.info("[reset-offset] reset offset started by {}. topic={}, group={}, timestamp={}, isForce={}",
            RemotingHelper.parseChannelRemoteAddr(ctx.channel()), requestHeader.getTopic(), requestHeader.getGroup(),
            requestHeader.getTimestamp(), requestHeader.isForce());
        boolean isC = false;
        LanguageCode language = request.getLanguage();
        switch (language) {
            case CPP:
                isC = true;
                break;
        }
        return this.brokerController.getBroker2Client().resetOffset(requestHeader.getTopic(), requestHeader.getGroup(),
            requestHeader.getTimestamp(), requestHeader.isForce(), isC);
    }

    public RemotingCommand getConsumerStatus(ChannelHandlerContext ctx,
        RemotingCommand request) throws RemotingCommandException {
        final GetConsumerStatusRequestHeader requestHeader =
            (GetConsumerStatusRequestHeader) request.decodeCommandCustomHeader(GetConsumerStatusRequestHeader.class);

        log.info("[get-consumer-status] get consumer status by {}. topic={}, group={}",
            RemotingHelper.parseChannelRemoteAddr(ctx.channel()), requestHeader.getTopic(), requestHeader.getGroup());

        return this.brokerController.getBroker2Client().getConsumeStatus(requestHeader.getTopic(), requestHeader.getGroup(),
            requestHeader.getClientAddr());
    }

    private RemotingCommand queryTopicConsumeByWho(ChannelHandlerContext ctx,
        RemotingCommand request) throws RemotingCommandException {
        final RemotingCommand response = RemotingCommand.createResponseCommand(null);
        QueryTopicConsumeByWhoRequestHeader requestHeader =
            (QueryTopicConsumeByWhoRequestHeader) request.decodeCommandCustomHeader(QueryTopicConsumeByWhoRequestHeader.class);

        HashSet<String> groups = this.brokerController.getConsumerManager().queryTopicConsumeByWho(requestHeader.getTopic());

        Set<String> groupInOffset = this.brokerController.getConsumerOffsetManager().whichGroupByTopic(requestHeader.getTopic());
        if (groupInOffset != null && !groupInOffset.isEmpty()) {
            groups.addAll(groupInOffset);
        }

        GroupList groupList = new GroupList();
        groupList.setGroupList(groups);
        byte[] body = groupList.encode();

        response.setBody(body);
        response.setCode(ResponseCode.SUCCESS);
        response.setRemark(null);
        return response;
    }

    private RemotingCommand registerFilterServer(ChannelHandlerContext ctx,
        RemotingCommand request) throws RemotingCommandException {
        final RemotingCommand response = RemotingCommand.createResponseCommand(RegisterFilterServerResponseHeader.class);
        final RegisterFilterServerResponseHeader responseHeader = (RegisterFilterServerResponseHeader) response.readCustomHeader();
        final RegisterFilterServerRequestHeader requestHeader =
            (RegisterFilterServerRequestHeader) request.decodeCommandCustomHeader(RegisterFilterServerRequestHeader.class);

        this.brokerController.getFilterServerManager().registerFilterServer(ctx.channel(), requestHeader.getFilterServerAddr());

        responseHeader.setBrokerId(this.brokerController.getBrokerConfig().getBrokerId());
        responseHeader.setBrokerName(this.brokerController.getBrokerConfig().getBrokerName());

        response.setCode(ResponseCode.SUCCESS);
        response.setRemark(null);
        return response;
    }

    private RemotingCommand queryConsumeTimeSpan(ChannelHandlerContext ctx,
        RemotingCommand request) throws RemotingCommandException {
        final RemotingCommand response = RemotingCommand.createResponseCommand(null);
        QueryConsumeTimeSpanRequestHeader requestHeader =
            (QueryConsumeTimeSpanRequestHeader) request.decodeCommandCustomHeader(QueryConsumeTimeSpanRequestHeader.class);

        final String topic = requestHeader.getTopic();
        TopicConfig topicConfig = this.brokerController.getTopicConfigManager().selectTopicConfig(topic);
        if (null == topicConfig) {
            response.setCode(ResponseCode.TOPIC_NOT_EXIST);
            response.setRemark("topic[" + topic + "] not exist");
            return response;
        }

        List<QueueTimeSpan> timeSpanSet = new ArrayList<QueueTimeSpan>();
        for (int i = 0; i < topicConfig.getWriteQueueNums(); i++) {
            QueueTimeSpan timeSpan = new QueueTimeSpan();
            MessageQueue mq = new MessageQueue();
            mq.setTopic(topic);
            mq.setBrokerName(this.brokerController.getBrokerConfig().getBrokerName());
            mq.setQueueId(i);
            timeSpan.setMessageQueue(mq);

            long minTime = this.brokerController.getMessageStore().getEarliestMessageTime(topic, i);
            timeSpan.setMinTimeStamp(minTime);

            long max = this.brokerController.getMessageStore().getMaxOffsetInQueue(topic, i);
            long maxTime = this.brokerController.getMessageStore().getMessageStoreTimeStamp(topic, i, max - 1);
            timeSpan.setMaxTimeStamp(maxTime);

            long consumeTime;
            long consumerOffset = this.brokerController.getConsumerOffsetManager().queryOffset(
                requestHeader.getGroup(), topic, i);
            if (consumerOffset > 0) {
                consumeTime = this.brokerController.getMessageStore().getMessageStoreTimeStamp(topic, i, consumerOffset - 1);
            } else {
                consumeTime = minTime;
            }
            timeSpan.setConsumeTimeStamp(consumeTime);

            long maxBrokerOffset = this.brokerController.getMessageStore().getMaxOffsetInQueue(requestHeader.getTopic(), i);
            if (consumerOffset < maxBrokerOffset) {
                long nextTime = this.brokerController.getMessageStore().getMessageStoreTimeStamp(topic, i, consumerOffset);
                timeSpan.setDelayTime(System.currentTimeMillis() - nextTime);
            }
            timeSpanSet.add(timeSpan);
        }

        QueryConsumeTimeSpanBody queryConsumeTimeSpanBody = new QueryConsumeTimeSpanBody();
        queryConsumeTimeSpanBody.setConsumeTimeSpanSet(timeSpanSet);
        response.setBody(queryConsumeTimeSpanBody.encode());
        response.setCode(ResponseCode.SUCCESS);
        response.setRemark(null);
        return response;
    }

    private RemotingCommand getSystemTopicListFromBroker(ChannelHandlerContext ctx, RemotingCommand request)
        throws RemotingCommandException {
        final RemotingCommand response = RemotingCommand.createResponseCommand(null);

        Set<String> topics = this.brokerController.getTopicConfigManager().getSystemTopic();
        TopicList topicList = new TopicList();
        topicList.setTopicList(topics);
        response.setBody(topicList.encode());
        response.setCode(ResponseCode.SUCCESS);
        response.setRemark(null);
        return response;
    }

    public RemotingCommand cleanExpiredConsumeQueue() {
        log.warn("invoke cleanExpiredConsumeQueue start.");
        final RemotingCommand response = RemotingCommand.createResponseCommand(null);
        brokerController.getMessageStore().cleanExpiredConsumerQueue();
        log.warn("invoke cleanExpiredConsumeQueue end.");
        response.setCode(ResponseCode.SUCCESS);
        response.setRemark(null);
        return response;
    }

    public RemotingCommand cleanUnusedTopic() {
        log.warn("invoke cleanUnusedTopic start.");
        final RemotingCommand response = RemotingCommand.createResponseCommand(null);
        brokerController.getMessageStore().cleanUnusedTopic(brokerController.getTopicConfigManager().getTopicConfigTable().keySet());
        log.warn("invoke cleanUnusedTopic end.");
        response.setCode(ResponseCode.SUCCESS);
        response.setRemark(null);
        return response;
    }

    private RemotingCommand getConsumerRunningInfo(ChannelHandlerContext ctx,
        RemotingCommand request) throws RemotingCommandException {
        final GetConsumerRunningInfoRequestHeader requestHeader =
            (GetConsumerRunningInfoRequestHeader) request.decodeCommandCustomHeader(GetConsumerRunningInfoRequestHeader.class);

        return this.callConsumer(RequestCode.GET_CONSUMER_RUNNING_INFO, request, requestHeader.getConsumerGroup(),
            requestHeader.getClientId());
    }

    private RemotingCommand queryCorrectionOffset(ChannelHandlerContext ctx,
        RemotingCommand request) throws RemotingCommandException {
        final RemotingCommand response = RemotingCommand.createResponseCommand(null);
        QueryCorrectionOffsetHeader requestHeader =
            (QueryCorrectionOffsetHeader) request.decodeCommandCustomHeader(QueryCorrectionOffsetHeader.class);

        Map<Integer, Long> correctionOffset = this.brokerController.getConsumerOffsetManager()
            .queryMinOffsetInAllGroup(requestHeader.getTopic(), requestHeader.getFilterGroups());

        Map<Integer, Long> compareOffset =
            this.brokerController.getConsumerOffsetManager().queryOffset(requestHeader.getTopic(), requestHeader.getCompareGroup());

        if (compareOffset != null && !compareOffset.isEmpty()) {
            for (Map.Entry<Integer, Long> entry : compareOffset.entrySet()) {
                Integer queueId = entry.getKey();
                correctionOffset.put(queueId,
                    correctionOffset.get(queueId) > entry.getValue() ? Long.MAX_VALUE : correctionOffset.get(queueId));
            }
        }

        QueryCorrectionOffsetBody body = new QueryCorrectionOffsetBody();
        body.setCorrectionOffsets(correctionOffset);
        response.setBody(body.encode());
        response.setCode(ResponseCode.SUCCESS);
        response.setRemark(null);
        return response;
    }

    private RemotingCommand consumeMessageDirectly(ChannelHandlerContext ctx,
        RemotingCommand request) throws RemotingCommandException {
        final ConsumeMessageDirectlyResultRequestHeader requestHeader = (ConsumeMessageDirectlyResultRequestHeader) request
            .decodeCommandCustomHeader(ConsumeMessageDirectlyResultRequestHeader.class);

        request.getExtFields().put("brokerName", this.brokerController.getBrokerConfig().getBrokerName());
        SelectMappedBufferResult selectMappedBufferResult = null;
        try {
            MessageId messageId = MessageDecoder.decodeMessageId(requestHeader.getMsgId());
            selectMappedBufferResult = this.brokerController.getMessageStore().selectOneMessageByOffset(messageId.getOffset());

            byte[] body = new byte[selectMappedBufferResult.getSize()];
            selectMappedBufferResult.getByteBuffer().get(body);
            request.setBody(body);
        } catch (UnknownHostException e) {
        } finally {
            if (selectMappedBufferResult != null) {
                selectMappedBufferResult.release();
            }
        }

        return this.callConsumer(RequestCode.CONSUME_MESSAGE_DIRECTLY, request, requestHeader.getConsumerGroup(),
            requestHeader.getClientId());
    }

    private RemotingCommand cloneGroupOffset(ChannelHandlerContext ctx,
        RemotingCommand request) throws RemotingCommandException {
        final RemotingCommand response = RemotingCommand.createResponseCommand(null);
        CloneGroupOffsetRequestHeader requestHeader =
            (CloneGroupOffsetRequestHeader) request.decodeCommandCustomHeader(CloneGroupOffsetRequestHeader.class);

        Set<String> topics;
        if (UtilAll.isBlank(requestHeader.getTopic())) {
            topics = this.brokerController.getConsumerOffsetManager().whichTopicByConsumer(requestHeader.getSrcGroup());
        } else {
            topics = new HashSet<String>();
            topics.add(requestHeader.getTopic());
        }

        for (String topic : topics) {
            TopicConfig topicConfig = this.brokerController.getTopicConfigManager().selectTopicConfig(topic);
            if (null == topicConfig) {
                log.warn("[cloneGroupOffset], topic config not exist, {}", topic);
                continue;
            }

            if (!requestHeader.isOffline()) {

                SubscriptionData findSubscriptionData =
                    this.brokerController.getConsumerManager().findSubscriptionData(requestHeader.getSrcGroup(), topic);
                if (this.brokerController.getConsumerManager().findSubscriptionDataCount(requestHeader.getSrcGroup()) > 0
                    && findSubscriptionData == null) {
                    log.warn("[cloneGroupOffset], the consumer group[{}], topic[{}] not exist", requestHeader.getSrcGroup(), topic);
                    continue;
                }
            }

            this.brokerController.getConsumerOffsetManager().cloneOffset(requestHeader.getSrcGroup(), requestHeader.getDestGroup(),
                requestHeader.getTopic());
        }

        response.setCode(ResponseCode.SUCCESS);
        response.setRemark(null);
        return response;
    }

    private RemotingCommand ViewBrokerStatsData(ChannelHandlerContext ctx,
        RemotingCommand request) throws RemotingCommandException {
        final ViewBrokerStatsDataRequestHeader requestHeader =
            (ViewBrokerStatsDataRequestHeader) request.decodeCommandCustomHeader(ViewBrokerStatsDataRequestHeader.class);
        final RemotingCommand response = RemotingCommand.createResponseCommand(null);
        MessageStore messageStore = this.brokerController.getMessageStore();

        StatsItem statsItem = messageStore.getBrokerStatsManager().getStatsItem(requestHeader.getStatsName(), requestHeader.getStatsKey());
        if (null == statsItem) {
            response.setCode(ResponseCode.SYSTEM_ERROR);
            response.setRemark(String.format("The stats <%s> <%s> not exist", requestHeader.getStatsName(), requestHeader.getStatsKey()));
            return response;
        }

        BrokerStatsData brokerStatsData = new BrokerStatsData();

        {
            BrokerStatsItem it = new BrokerStatsItem();
            StatsSnapshot ss = statsItem.getStatsDataInMinute();
            it.setSum(ss.getSum());
            it.setTps(ss.getTps());
            it.setAvgpt(ss.getAvgpt());
            brokerStatsData.setStatsMinute(it);
        }

        {
            BrokerStatsItem it = new BrokerStatsItem();
            StatsSnapshot ss = statsItem.getStatsDataInHour();
            it.setSum(ss.getSum());
            it.setTps(ss.getTps());
            it.setAvgpt(ss.getAvgpt());
            brokerStatsData.setStatsHour(it);
        }

        {
            BrokerStatsItem it = new BrokerStatsItem();
            StatsSnapshot ss = statsItem.getStatsDataInDay();
            it.setSum(ss.getSum());
            it.setTps(ss.getTps());
            it.setAvgpt(ss.getAvgpt());
            brokerStatsData.setStatsDay(it);
        }

        response.setBody(brokerStatsData.encode());
        response.setCode(ResponseCode.SUCCESS);
        response.setRemark(null);
        return response;
    }

    private RemotingCommand fetchAllConsumeStatsInBroker(ChannelHandlerContext ctx, RemotingCommand request)
        throws RemotingCommandException {
        final RemotingCommand response = RemotingCommand.createResponseCommand(null);
        GetConsumeStatsInBrokerHeader requestHeader =
            (GetConsumeStatsInBrokerHeader) request.decodeCommandCustomHeader(GetConsumeStatsInBrokerHeader.class);
        boolean isOrder = requestHeader.isOrder();
        ConcurrentMap<String, SubscriptionGroupConfig> subscriptionGroups =
            brokerController.getSubscriptionGroupManager().getSubscriptionGroupTable();

        List<Map<String/* subscriptionGroupName */, List<ConsumeStats>>> brokerConsumeStatsList =
            new ArrayList<Map<String, List<ConsumeStats>>>();

        long totalDiff = 0L;

        for (String group : subscriptionGroups.keySet()) {
            Map<String, List<ConsumeStats>> subscripTopicConsumeMap = new HashMap<String, List<ConsumeStats>>();
            Set<String> topics = this.brokerController.getConsumerOffsetManager().whichTopicByConsumer(group);
            List<ConsumeStats> consumeStatsList = new ArrayList<ConsumeStats>();
            for (String topic : topics) {
                ConsumeStats consumeStats = new ConsumeStats();
                TopicConfig topicConfig = this.brokerController.getTopicConfigManager().selectTopicConfig(topic);
                if (null == topicConfig) {
                    log.warn("consumeStats, topic config not exist, {}", topic);
                    continue;
                }

                if (isOrder && !topicConfig.isOrder()) {
                    continue;
                }

                {
                    SubscriptionData findSubscriptionData = this.brokerController.getConsumerManager().findSubscriptionData(group, topic);

                    if (null == findSubscriptionData
                        && this.brokerController.getConsumerManager().findSubscriptionDataCount(group) > 0) {
                        log.warn("consumeStats, the consumer group[{}], topic[{}] not exist", group, topic);
                        continue;
                    }
                }

                for (int i = 0; i < topicConfig.getWriteQueueNums(); i++) {
                    MessageQueue mq = new MessageQueue();
                    mq.setTopic(topic);
                    mq.setBrokerName(this.brokerController.getBrokerConfig().getBrokerName());
                    mq.setQueueId(i);
                    OffsetWrapper offsetWrapper = new OffsetWrapper();
                    long brokerOffset = this.brokerController.getMessageStore().getMaxOffsetInQueue(topic, i);
                    if (brokerOffset < 0)
                        brokerOffset = 0;
                    long consumerOffset = this.brokerController.getConsumerOffsetManager().queryOffset(
                        group,
                        topic,
                        i);
                    if (consumerOffset < 0)
                        consumerOffset = 0;

                    offsetWrapper.setBrokerOffset(brokerOffset);
                    offsetWrapper.setConsumerOffset(consumerOffset);

                    long timeOffset = consumerOffset - 1;
                    if (timeOffset >= 0) {
                        long lastTimestamp = this.brokerController.getMessageStore().getMessageStoreTimeStamp(topic, i, timeOffset);
                        if (lastTimestamp > 0) {
                            offsetWrapper.setLastTimestamp(lastTimestamp);
                        }
                    }
                    consumeStats.getOffsetTable().put(mq, offsetWrapper);
                }
                double consumeTps = this.brokerController.getBrokerStatsManager().tpsGroupGetNums(group, topic);
                consumeTps += consumeStats.getConsumeTps();
                consumeStats.setConsumeTps(consumeTps);
                totalDiff += consumeStats.computeTotalDiff();
                consumeStatsList.add(consumeStats);
            }
            subscripTopicConsumeMap.put(group, consumeStatsList);
            brokerConsumeStatsList.add(subscripTopicConsumeMap);
        }
        ConsumeStatsList consumeStats = new ConsumeStatsList();
        consumeStats.setBrokerAddr(brokerController.getBrokerAddr());
        consumeStats.setConsumeStatsList(brokerConsumeStatsList);
        consumeStats.setTotalDiff(totalDiff);
        response.setBody(consumeStats.encode());
        response.setCode(ResponseCode.SUCCESS);
        response.setRemark(null);
        return response;
    }

    private HashMap<String, String> prepareRuntimeInfo() {
        HashMap<String, String> runtimeInfo = this.brokerController.getMessageStore().getRuntimeInfo();
        runtimeInfo.put("brokerVersionDesc", MQVersion.getVersionDesc(MQVersion.CURRENT_VERSION));
        runtimeInfo.put("brokerVersion", String.valueOf(MQVersion.CURRENT_VERSION));

        runtimeInfo.put("msgPutTotalYesterdayMorning",
            String.valueOf(this.brokerController.getBrokerStats().getMsgPutTotalYesterdayMorning()));
        runtimeInfo.put("msgPutTotalTodayMorning", String.valueOf(this.brokerController.getBrokerStats().getMsgPutTotalTodayMorning()));
        runtimeInfo.put("msgPutTotalTodayNow", String.valueOf(this.brokerController.getBrokerStats().getMsgPutTotalTodayNow()));

        runtimeInfo.put("msgGetTotalYesterdayMorning",
            String.valueOf(this.brokerController.getBrokerStats().getMsgGetTotalYesterdayMorning()));
        runtimeInfo.put("msgGetTotalTodayMorning", String.valueOf(this.brokerController.getBrokerStats().getMsgGetTotalTodayMorning()));
        runtimeInfo.put("msgGetTotalTodayNow", String.valueOf(this.brokerController.getBrokerStats().getMsgGetTotalTodayNow()));

        runtimeInfo.put("sendThreadPoolQueueSize", String.valueOf(this.brokerController.getSendThreadPoolQueue().size()));

        runtimeInfo.put("sendThreadPoolQueueCapacity",
            String.valueOf(this.brokerController.getBrokerConfig().getSendThreadPoolQueueCapacity()));

        runtimeInfo.put("pullThreadPoolQueueSize", String.valueOf(this.brokerController.getPullThreadPoolQueue().size()));
        runtimeInfo.put("pullThreadPoolQueueCapacity",
            String.valueOf(this.brokerController.getBrokerConfig().getPullThreadPoolQueueCapacity()));

        runtimeInfo.put("queryThreadPoolQueueSize", String.valueOf(this.brokerController.getQueryThreadPoolQueue().size()));
        runtimeInfo.put("queryThreadPoolQueueCapacity",
            String.valueOf(this.brokerController.getBrokerConfig().getQueryThreadPoolQueueCapacity()));

        runtimeInfo.put("EndTransactionQueueSize", String.valueOf(this.brokerController.getEndTransactionThreadPoolQueue().size()));
        runtimeInfo.put("EndTransactionThreadPoolQueueCapacity",
            String.valueOf(this.brokerController.getBrokerConfig().getEndTransactionPoolQueueCapacity()));

        runtimeInfo.put("dispatchBehindBytes", String.valueOf(this.brokerController.getMessageStore().dispatchBehindBytes()));
        runtimeInfo.put("pageCacheLockTimeMills", String.valueOf(this.brokerController.getMessageStore().lockTimeMills()));

        runtimeInfo.put("sendThreadPoolQueueHeadWaitTimeMills", String.valueOf(this.brokerController.headSlowTimeMills4SendThreadPoolQueue()));
        runtimeInfo.put("pullThreadPoolQueueHeadWaitTimeMills", String.valueOf(this.brokerController.headSlowTimeMills4PullThreadPoolQueue()));
        runtimeInfo.put("queryThreadPoolQueueHeadWaitTimeMills", String.valueOf(this.brokerController.headSlowTimeMills4QueryThreadPoolQueue()));

        runtimeInfo.put("earliestMessageTimeStamp", String.valueOf(this.brokerController.getMessageStore().getEarliestMessageTime()));
        runtimeInfo.put("startAcceptSendRequestTimeStamp", String.valueOf(this.brokerController.getBrokerConfig().getStartAcceptSendRequestTimeStamp()));
        if (this.brokerController.getMessageStore() instanceof DefaultMessageStore) {
            DefaultMessageStore defaultMessageStore = (DefaultMessageStore) this.brokerController.getMessageStore();
            runtimeInfo.put("remainTransientStoreBufferNumbs", String.valueOf(defaultMessageStore.remainTransientStoreBufferNumbs()));
            if (defaultMessageStore.getMessageStoreConfig().isTransientStorePoolEnable()) {
                runtimeInfo.put("remainHowManyDataToCommit", MixAll.humanReadableByteCount(defaultMessageStore.getCommitLog().remainHowManyDataToCommit(), false));
            }
            runtimeInfo.put("remainHowManyDataToFlush", MixAll.humanReadableByteCount(defaultMessageStore.getCommitLog().remainHowManyDataToFlush(), false));
        }

        java.io.File commitLogDir = new java.io.File(this.brokerController.getMessageStoreConfig().getStorePathRootDir());
        if (commitLogDir.exists()) {
            runtimeInfo.put("commitLogDirCapacity", String.format("Total : %s, Free : %s.", MixAll.humanReadableByteCount(commitLogDir.getTotalSpace(), false), MixAll.humanReadableByteCount(commitLogDir.getFreeSpace(), false)));
        }

        return runtimeInfo;
    }

    private RemotingCommand callConsumer(
        final int requestCode,
        final RemotingCommand request,
        final String consumerGroup,
        final String clientId) throws RemotingCommandException {
        final RemotingCommand response = RemotingCommand.createResponseCommand(null);
        ClientChannelInfo clientChannelInfo = this.brokerController.getConsumerManager().findChannel(consumerGroup, clientId);

        if (null == clientChannelInfo) {
            response.setCode(ResponseCode.SYSTEM_ERROR);
            response.setRemark(String.format("The Consumer <%s> <%s> not online", consumerGroup, clientId));
            return response;
        }

        if (clientChannelInfo.getVersion() < MQVersion.Version.V3_1_8_SNAPSHOT.ordinal()) {
            response.setCode(ResponseCode.SYSTEM_ERROR);
            response.setRemark(String.format("The Consumer <%s> Version <%s> too low to finish, please upgrade it to V3_1_8_SNAPSHOT",
                clientId,
                MQVersion.getVersionDesc(clientChannelInfo.getVersion())));
            return response;
        }

        try {
            RemotingCommand newRequest = RemotingCommand.createRequestCommand(requestCode, null);
            newRequest.setExtFields(request.getExtFields());
            newRequest.setBody(request.getBody());

            return this.brokerController.getBroker2Client().callClient(clientChannelInfo.getChannel(), newRequest);
        } catch (RemotingTimeoutException e) {
            response.setCode(ResponseCode.CONSUME_MSG_TIMEOUT);
            response
                .setRemark(String.format("consumer <%s> <%s> Timeout: %s", consumerGroup, clientId, RemotingHelper.exceptionSimpleDesc(e)));
            return response;
        } catch (Exception e) {
            response.setCode(ResponseCode.SYSTEM_ERROR);
            response.setRemark(
                String.format("invoke consumer <%s> <%s> Exception: %s", consumerGroup, clientId, RemotingHelper.exceptionSimpleDesc(e)));
            return response;
        }
    }

    private RemotingCommand queryConsumeQueue(ChannelHandlerContext ctx,
        RemotingCommand request) throws RemotingCommandException {
        QueryConsumeQueueRequestHeader requestHeader =
            (QueryConsumeQueueRequestHeader) request.decodeCommandCustomHeader(QueryConsumeQueueRequestHeader.class);

        RemotingCommand response = RemotingCommand.createResponseCommand(null);

        ConsumeQueue consumeQueue = this.brokerController.getMessageStore().getConsumeQueue(requestHeader.getTopic(),
            requestHeader.getQueueId());
        if (consumeQueue == null) {
            response.setCode(ResponseCode.SYSTEM_ERROR);
            response.setRemark(String.format("%d@%s is not exist!", requestHeader.getQueueId(), requestHeader.getTopic()));
            return response;
        }

        QueryConsumeQueueResponseBody body = new QueryConsumeQueueResponseBody();
        response.setCode(ResponseCode.SUCCESS);
        response.setBody(body.encode());

        body.setMaxQueueIndex(consumeQueue.getMaxOffsetInQueue());
        body.setMinQueueIndex(consumeQueue.getMinOffsetInQueue());

        MessageFilter messageFilter = null;
        if (requestHeader.getConsumerGroup() != null) {
            SubscriptionData subscriptionData = this.brokerController.getConsumerManager().findSubscriptionData(
                requestHeader.getConsumerGroup(), requestHeader.getTopic()
            );
            body.setSubscriptionData(subscriptionData);
            if (subscriptionData == null) {
                body.setFilterData(String.format("%s@%s is not online!", requestHeader.getConsumerGroup(), requestHeader.getTopic()));
            } else {
                ConsumerFilterData filterData = this.brokerController.getConsumerFilterManager()
                    .get(requestHeader.getTopic(), requestHeader.getConsumerGroup());
                body.setFilterData(JSON.toJSONString(filterData, true));

                messageFilter = new ExpressionMessageFilter(subscriptionData, filterData,
                    this.brokerController.getConsumerFilterManager());
            }
        }

        SelectMappedBufferResult result = consumeQueue.getIndexBuffer(requestHeader.getIndex());
        if (result == null) {
            response.setRemark(String.format("Index %d of %d@%s is not exist!", requestHeader.getIndex(), requestHeader.getQueueId(), requestHeader.getTopic()));
            return response;
        }
        try {
            List<ConsumeQueueData> queues = new ArrayList<>();
            for (int i = 0; i < result.getSize() && i < requestHeader.getCount() * ConsumeQueue.CQ_STORE_UNIT_SIZE; i += ConsumeQueue.CQ_STORE_UNIT_SIZE) {
                ConsumeQueueData one = new ConsumeQueueData();
                one.setPhysicOffset(result.getByteBuffer().getLong());
                one.setPhysicSize(result.getByteBuffer().getInt());
                one.setTagsCode(result.getByteBuffer().getLong());

                if (!consumeQueue.isExtAddr(one.getTagsCode())) {
                    queues.add(one);
                    continue;
                }

                ConsumeQueueExt.CqExtUnit cqExtUnit = consumeQueue.getExt(one.getTagsCode());
                if (cqExtUnit != null) {
                    one.setExtendDataJson(JSON.toJSONString(cqExtUnit));
                    if (cqExtUnit.getFilterBitMap() != null) {
                        one.setBitMap(BitsArray.create(cqExtUnit.getFilterBitMap()).toString());
                    }
                    if (messageFilter != null) {
                        one.setEval(messageFilter.isMatchedByConsumeQueue(cqExtUnit.getTagsCode(), cqExtUnit));
                    }
                } else {
                    one.setMsg("Cq extend not exist!addr: " + one.getTagsCode());
                }

                queues.add(one);
            }
            body.setQueueData(queues);
        } finally {
            result.release();
        }

        return response;
    }

    private RemotingCommand resumeCheckHalfMessage(ChannelHandlerContext ctx,
        RemotingCommand request)
        throws RemotingCommandException {
        final ResumeCheckHalfMessageRequestHeader requestHeader = (ResumeCheckHalfMessageRequestHeader) request
            .decodeCommandCustomHeader(ResumeCheckHalfMessageRequestHeader.class);
        final RemotingCommand response = RemotingCommand.createResponseCommand(null);
        SelectMappedBufferResult selectMappedBufferResult = null;
        try {
            MessageId messageId = MessageDecoder.decodeMessageId(requestHeader.getMsgId());
            selectMappedBufferResult = this.brokerController.getMessageStore()
                .selectOneMessageByOffset(messageId.getOffset());
            MessageExt msg = MessageDecoder.decode(selectMappedBufferResult.getByteBuffer());
            msg.putUserProperty(MessageConst.PROPERTY_TRANSACTION_CHECK_TIMES, String.valueOf(0));
            PutMessageResult putMessageResult = this.brokerController.getMessageStore()
                .putMessage(toMessageExtBrokerInner(msg));
            if (putMessageResult != null
                && putMessageResult.getPutMessageStatus() == PutMessageStatus.PUT_OK) {
                log.info(
                    "Put message back to RMQ_SYS_TRANS_HALF_TOPIC. real topic={}",
                    msg.getUserProperty(MessageConst.PROPERTY_REAL_TOPIC));
                response.setCode(ResponseCode.SUCCESS);
                response.setRemark(null);
            } else {
                log.error("Put message back to RMQ_SYS_TRANS_HALF_TOPIC failed.");
                response.setCode(ResponseCode.SYSTEM_ERROR);
                response.setRemark("Put message back to RMQ_SYS_TRANS_HALF_TOPIC failed.");
            }
        } catch (Exception e) {
            log.error("Exception was thrown when putting message back to RMQ_SYS_TRANS_HALF_TOPIC.");
            response.setCode(ResponseCode.SYSTEM_ERROR);
            response.setRemark("Exception was thrown when putting message back to RMQ_SYS_TRANS_HALF_TOPIC.");
        } finally {
            if (selectMappedBufferResult != null) {
                selectMappedBufferResult.release();
            }
        }
        return response;
    }

    private MessageExtBrokerInner toMessageExtBrokerInner(MessageExt msgExt) {
        MessageExtBrokerInner inner = new MessageExtBrokerInner();
        inner.setTopic(TransactionalMessageUtil.buildHalfTopic());
        inner.setBody(msgExt.getBody());
        inner.setFlag(msgExt.getFlag());
        MessageAccessor.setProperties(inner, msgExt.getProperties());
        inner.setPropertiesString(MessageDecoder.messageProperties2String(msgExt.getProperties()));
        inner.setTagsCode(MessageExtBrokerInner.tagsString2tagsCode(msgExt.getTags()));
        inner.setQueueId(0);
        inner.setSysFlag(msgExt.getSysFlag());
        inner.setBornHost(msgExt.getBornHost());
        inner.setBornTimestamp(msgExt.getBornTimestamp());
        inner.setStoreHost(msgExt.getStoreHost());
        inner.setReconsumeTimes(msgExt.getReconsumeTimes());
        inner.setMsgId(msgExt.getMsgId());
        inner.setWaitStoreMsgOK(false);
        return inner;
    }
}<|MERGE_RESOLUTION|>--- conflicted
+++ resolved
@@ -317,14 +317,6 @@
         return response;
     }
 
-<<<<<<< HEAD
-    /**
-     * 获取topic信息
-     * @param ctx
-     * @param request
-     * @return
-     */
-=======
     private synchronized RemotingCommand updateAndCreateAccessConfig(ChannelHandlerContext ctx,
         RemotingCommand request) throws RemotingCommandException {
         final RemotingCommand response = RemotingCommand.createResponseCommand(null);
@@ -448,7 +440,7 @@
             responseHeader.setBrokerAddr(this.brokerController.getBrokerAddr());
             responseHeader.setBrokerName(this.brokerController.getBrokerConfig().getBrokerName());
             responseHeader.setClusterName(this.brokerController.getBrokerConfig().getBrokerClusterName());
-            
+
             response.setCode(ResponseCode.SUCCESS);
             response.setRemark(null);
             return response;
@@ -480,7 +472,12 @@
         return null;
     }
 
->>>>>>> d1b4e47c
+    /**
+     * 获取topic信息
+     * @param ctx
+     * @param request
+     * @return
+     */
     private RemotingCommand getAllTopicConfig(ChannelHandlerContext ctx, RemotingCommand request) {
         final RemotingCommand response = RemotingCommand.createResponseCommand(GetAllTopicConfigResponseHeader.class);
         // final GetAllTopicConfigResponseHeader responseHeader =
