--- conflicted
+++ resolved
@@ -301,18 +301,15 @@
         return store.putMessage(parseHalfMessageInner(messageInner));
     }
 
-<<<<<<< HEAD
+    public CompletableFuture<PutMessageResult> asyncPutHalfMessage(MessageExtBrokerInner messageInner) {
+        return store.asyncPutMessage(parseHalfMessageInner(messageInner));
+    }
+
     /**
      * 预提交消息处理  重置发送得topic和queueid
      * @param msgInner
      * @return
      */
-=======
-    public CompletableFuture<PutMessageResult> asyncPutHalfMessage(MessageExtBrokerInner messageInner) {
-        return store.asyncPutMessage(parseHalfMessageInner(messageInner));
-    }
-
->>>>>>> 8ef01a6c
     private MessageExtBrokerInner parseHalfMessageInner(MessageExtBrokerInner msgInner) {
         /**
          * 在属性中保存消息真正得topic和queue
