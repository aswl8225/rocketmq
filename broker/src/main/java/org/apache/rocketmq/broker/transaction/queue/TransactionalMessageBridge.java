--- conflicted
+++ resolved
@@ -275,18 +275,13 @@
         try {
             List<ByteBuffer> messageBufferList = getMessageResult.getMessageBufferList();
             for (ByteBuffer bb : messageBufferList) {
-<<<<<<< HEAD
                 /**
                  * 解码
                  */
-                MessageExt msgExt = MessageDecoder.decode(bb);
-                foundList.add(msgExt);
-=======
                 MessageExt msgExt = MessageDecoder.decode(bb, true, false);
                 if (msgExt != null) {
                     foundList.add(msgExt);
                 }
->>>>>>> d1b4e47c
             }
 
         } finally {
