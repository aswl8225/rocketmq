--- conflicted
+++ resolved
@@ -17,20 +17,14 @@
 package org.apache.rocketmq.common.sysflag;
 
 public class MessageSysFlag {
-    public final static int COMPRESSED_FLAG = 0x1;//01   消息是否压缩过
-    public final static int MULTI_TAGS_FLAG = 0x1 << 1;//10
+    public final static int COMPRESSED_FLAG = 0x1;
+    public final static int MULTI_TAGS_FLAG = 0x1 << 1;
     public final static int TRANSACTION_NOT_TYPE = 0;
-<<<<<<< HEAD
-    public final static int TRANSACTION_PREPARED_TYPE = 0x1 << 2;//0100  事务消息  PREPARED
-    public final static int TRANSACTION_COMMIT_TYPE = 0x2 << 2;//1000
-    public final static int TRANSACTION_ROLLBACK_TYPE = 0x3 << 2;//1100
-=======
     public final static int TRANSACTION_PREPARED_TYPE = 0x1 << 2;
     public final static int TRANSACTION_COMMIT_TYPE = 0x2 << 2;
     public final static int TRANSACTION_ROLLBACK_TYPE = 0x3 << 2;
     public final static int BORNHOST_V6_FLAG = 0x1 << 4;
     public final static int STOREHOSTADDRESS_V6_FLAG = 0x1 << 5;
->>>>>>> d1b4e47c
 
     /**
      * 是否为TRANSACTION_ROLLBACK_TYPE
