--- conflicted
+++ resolved
@@ -17,17 +17,14 @@
 package org.apache.rocketmq.common.sysflag;
 
 public class PullSysFlag {
-<<<<<<< HEAD
-    private final static int FLAG_COMMIT_OFFSET = 0x1 << 0;//1    从内存中读取的消费进度大于0
-    private final static int FLAG_SUSPEND = 0x1 << 1;//10         消息拉取时支持挂起
-    private final static int FLAG_SUBSCRIPTION = 0x1 << 2;//100   过滤机制为表达式
-    private final static int FLAG_CLASS_FILTER = 0x1 << 3;//1000  过滤机制为类过滤模式
-=======
+    //1    从内存中读取的消费进度大于0
     private final static int FLAG_COMMIT_OFFSET = 0x1;
+    //10         消息拉取时支持挂起
     private final static int FLAG_SUSPEND = 0x1 << 1;
+    //100   过滤机制为表达式
     private final static int FLAG_SUBSCRIPTION = 0x1 << 2;
+    //1000  过滤机制为类过滤模式
     private final static int FLAG_CLASS_FILTER = 0x1 << 3;
->>>>>>> d1b4e47c
 
     public static int buildSysFlag(final boolean commitOffset, final boolean suspend,
         final boolean subscription, final boolean classFilter) {
