--- conflicted
+++ resolved
@@ -17,17 +17,10 @@
 package org.apache.rocketmq.common.constant;
 
 public class PermName {
-<<<<<<< HEAD
-    public static final int PERM_PRIORITY = 0x1 << 3;//1000
-    public static final int PERM_READ = 0x1 << 2;//100
-    public static final int PERM_WRITE = 0x1 << 1;//10
-    public static final int PERM_INHERIT = 0x1 << 0;//1
-=======
     public static final int PERM_PRIORITY = 0x1 << 3;
     public static final int PERM_READ = 0x1 << 2;
     public static final int PERM_WRITE = 0x1 << 1;
     public static final int PERM_INHERIT = 0x1;
->>>>>>> df1d93fc
 
     public static String perm2String(final int perm) {
         final StringBuilder sb = new StringBuilder("---");
