--- conflicted
+++ resolved
@@ -759,11 +759,7 @@
                     String topic = topicEntry.getKey();
                     List<QueueData> queueDatas = topicEntry.getValue();
                     if (queueDatas != null && queueDatas.size() > 0
-<<<<<<< HEAD
-                            && TopicSysFlag.hasUnitFlag(queueDatas.get(0).getTopicSynFlag())) {
-=======
                         && TopicSysFlag.hasUnitFlag(queueDatas.get(0).getTopicSysFlag())) {
->>>>>>> df1d93fc
                         topicList.getTopicList().add(topic);
                     }
                 }
@@ -789,11 +785,7 @@
                     String topic = topicEntry.getKey();
                     List<QueueData> queueDatas = topicEntry.getValue();
                     if (queueDatas != null && queueDatas.size() > 0
-<<<<<<< HEAD
-                            && TopicSysFlag.hasUnitSubFlag(queueDatas.get(0).getTopicSynFlag())) {
-=======
                         && TopicSysFlag.hasUnitSubFlag(queueDatas.get(0).getTopicSysFlag())) {
->>>>>>> df1d93fc
                         topicList.getTopicList().add(topic);
                     }
                 }
@@ -819,13 +811,8 @@
                     String topic = topicEntry.getKey();
                     List<QueueData> queueDatas = topicEntry.getValue();
                     if (queueDatas != null && queueDatas.size() > 0
-<<<<<<< HEAD
-                            && !TopicSysFlag.hasUnitFlag(queueDatas.get(0).getTopicSynFlag())
-                            && TopicSysFlag.hasUnitSubFlag(queueDatas.get(0).getTopicSynFlag())) {
-=======
                         && !TopicSysFlag.hasUnitFlag(queueDatas.get(0).getTopicSysFlag())
                         && TopicSysFlag.hasUnitSubFlag(queueDatas.get(0).getTopicSysFlag())) {
->>>>>>> df1d93fc
                         topicList.getTopicList().add(topic);
                     }
                 }
