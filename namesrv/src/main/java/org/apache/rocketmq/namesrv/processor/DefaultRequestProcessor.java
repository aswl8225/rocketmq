/*
 * Licensed to the Apache Software Foundation (ASF) under one or more
 * contributor license agreements.  See the NOTICE file distributed with
 * this work for additional information regarding copyright ownership.
 * The ASF licenses this file to You under the Apache License, Version 2.0
 * (the "License"); you may not use this file except in compliance with
 * the License.  You may obtain a copy of the License at
 *
 *     http://www.apache.org/licenses/LICENSE-2.0
 *
 * Unless required by applicable law or agreed to in writing, software
 * distributed under the License is distributed on an "AS IS" BASIS,
 * WITHOUT WARRANTIES OR CONDITIONS OF ANY KIND, either express or implied.
 * See the License for the specific language governing permissions and
 * limitations under the License.
 */
package org.apache.rocketmq.namesrv.processor;

import io.netty.channel.ChannelHandlerContext;
import java.io.UnsupportedEncodingException;
import java.util.Properties;
import java.util.concurrent.atomic.AtomicLong;
import org.apache.rocketmq.common.DataVersion;
import org.apache.rocketmq.common.MQVersion;
import org.apache.rocketmq.common.MQVersion.Version;
import org.apache.rocketmq.common.MixAll;
import org.apache.rocketmq.common.UtilAll;
import org.apache.rocketmq.common.constant.LoggerName;
import org.apache.rocketmq.common.help.FAQUrl;
import org.apache.rocketmq.logging.InternalLogger;
import org.apache.rocketmq.logging.InternalLoggerFactory;
import org.apache.rocketmq.common.namesrv.NamesrvUtil;
import org.apache.rocketmq.common.namesrv.RegisterBrokerResult;
import org.apache.rocketmq.common.protocol.RequestCode;
import org.apache.rocketmq.common.protocol.ResponseCode;
import org.apache.rocketmq.common.protocol.body.RegisterBrokerBody;
import org.apache.rocketmq.common.protocol.body.TopicConfigSerializeWrapper;
import org.apache.rocketmq.common.protocol.header.GetTopicsByClusterRequestHeader;
import org.apache.rocketmq.common.protocol.header.namesrv.DeleteKVConfigRequestHeader;
import org.apache.rocketmq.common.protocol.header.namesrv.DeleteTopicInNamesrvRequestHeader;
import org.apache.rocketmq.common.protocol.header.namesrv.GetKVConfigRequestHeader;
import org.apache.rocketmq.common.protocol.header.namesrv.GetKVConfigResponseHeader;
import org.apache.rocketmq.common.protocol.header.namesrv.GetKVListByNamespaceRequestHeader;
import org.apache.rocketmq.common.protocol.header.namesrv.GetRouteInfoRequestHeader;
import org.apache.rocketmq.common.protocol.header.namesrv.PutKVConfigRequestHeader;
import org.apache.rocketmq.common.protocol.header.namesrv.QueryDataVersionRequestHeader;
import org.apache.rocketmq.common.protocol.header.namesrv.QueryDataVersionResponseHeader;
import org.apache.rocketmq.common.protocol.header.namesrv.RegisterBrokerRequestHeader;
import org.apache.rocketmq.common.protocol.header.namesrv.RegisterBrokerResponseHeader;
import org.apache.rocketmq.common.protocol.header.namesrv.UnRegisterBrokerRequestHeader;
import org.apache.rocketmq.common.protocol.header.namesrv.WipeWritePermOfBrokerRequestHeader;
import org.apache.rocketmq.common.protocol.header.namesrv.WipeWritePermOfBrokerResponseHeader;
import org.apache.rocketmq.common.protocol.route.TopicRouteData;
import org.apache.rocketmq.namesrv.NamesrvController;
import org.apache.rocketmq.remoting.common.RemotingHelper;
import org.apache.rocketmq.remoting.exception.RemotingCommandException;
import org.apache.rocketmq.remoting.netty.AsyncNettyRequestProcessor;
import org.apache.rocketmq.remoting.netty.NettyRequestProcessor;
import org.apache.rocketmq.remoting.protocol.RemotingCommand;

public class DefaultRequestProcessor extends AsyncNettyRequestProcessor implements NettyRequestProcessor {
    private static InternalLogger log = InternalLoggerFactory.getLogger(LoggerName.NAMESRV_LOGGER_NAME);

    protected final NamesrvController namesrvController;

    public DefaultRequestProcessor(NamesrvController namesrvController) {
        this.namesrvController = namesrvController;
    }

    @Override
    public RemotingCommand processRequest(ChannelHandlerContext ctx,
        RemotingCommand request) throws RemotingCommandException {

        if (ctx != null) {
            log.debug("receive request, {} {} {}",
                request.getCode(),
                RemotingHelper.parseChannelRemoteAddr(ctx.channel()),
                request);
        }


        switch (request.getCode()) {
            case RequestCode.PUT_KV_CONFIG:
                return this.putKVConfig(ctx, request);
            case RequestCode.GET_KV_CONFIG:
                return this.getKVConfig(ctx, request);
            case RequestCode.DELETE_KV_CONFIG:
                return this.deleteKVConfig(ctx, request);
            /**
             * broker向nameserver查询  TopicConfigSerializeWrapper对应的数据版本是否一致   即topic有变化是否已經通知当前nameserver
             */
            case RequestCode.QUERY_DATA_VERSION:
                return queryBrokerTopicConfig(ctx, request);
            case RequestCode.REGISTER_BROKER:
                /**
                 * 获得broker的版本
                 */
                Version brokerVersion = MQVersion.value2Version(request.getVersion());
                if (brokerVersion.ordinal() >= MQVersion.Version.V3_0_11.ordinal()) {
                    return this.registerBrokerWithFilterServer(ctx, request);
                } else {
                    return this.registerBroker(ctx, request);
                }
            case RequestCode.UNREGISTER_BROKER:
                return this.unregisterBroker(ctx, request);
<<<<<<< HEAD
            case RequestCode.GET_ROUTEINTO_BY_TOPIC:
                /**
                 * consumer或producer获取topic路由信息
                 */
=======
            case RequestCode.GET_ROUTEINFO_BY_TOPIC:
>>>>>>> 9f95a972
                return this.getRouteInfoByTopic(ctx, request);
            case RequestCode.GET_BROKER_CLUSTER_INFO:
                return this.getBrokerClusterInfo(ctx, request);
            case RequestCode.WIPE_WRITE_PERM_OF_BROKER:
                return this.wipeWritePermOfBroker(ctx, request);
            case RequestCode.GET_ALL_TOPIC_LIST_FROM_NAMESERVER:
                return getAllTopicListFromNameserver(ctx, request);
            case RequestCode.DELETE_TOPIC_IN_NAMESRV:
                return deleteTopicInNamesrv(ctx, request);
            case RequestCode.GET_KVLIST_BY_NAMESPACE:
                return this.getKVListByNamespace(ctx, request);
            case RequestCode.GET_TOPICS_BY_CLUSTER:
                return this.getTopicsByCluster(ctx, request);
            case RequestCode.GET_SYSTEM_TOPIC_LIST_FROM_NS:
                return this.getSystemTopicListFromNs(ctx, request);
            case RequestCode.GET_UNIT_TOPIC_LIST:
                return this.getUnitTopicList(ctx, request);
            case RequestCode.GET_HAS_UNIT_SUB_TOPIC_LIST:
                return this.getHasUnitSubTopicList(ctx, request);
            case RequestCode.GET_HAS_UNIT_SUB_UNUNIT_TOPIC_LIST:
                return this.getHasUnitSubUnUnitTopicList(ctx, request);
            case RequestCode.UPDATE_NAMESRV_CONFIG:
                return this.updateConfig(ctx, request);
            case RequestCode.GET_NAMESRV_CONFIG:
                return this.getConfig(ctx, request);
            default:
                break;
        }
        return null;
    }

    @Override
    public boolean rejectRequest() {
        return false;
    }

    public RemotingCommand putKVConfig(ChannelHandlerContext ctx,
        RemotingCommand request) throws RemotingCommandException {
        final RemotingCommand response = RemotingCommand.createResponseCommand(null);
        final PutKVConfigRequestHeader requestHeader =
            (PutKVConfigRequestHeader) request.decodeCommandCustomHeader(PutKVConfigRequestHeader.class);

        this.namesrvController.getKvConfigManager().putKVConfig(
            requestHeader.getNamespace(),
            requestHeader.getKey(),
            requestHeader.getValue()
        );

        response.setCode(ResponseCode.SUCCESS);
        response.setRemark(null);
        return response;
    }

    public RemotingCommand getKVConfig(ChannelHandlerContext ctx,
        RemotingCommand request) throws RemotingCommandException {
        final RemotingCommand response = RemotingCommand.createResponseCommand(GetKVConfigResponseHeader.class);
        final GetKVConfigResponseHeader responseHeader = (GetKVConfigResponseHeader) response.readCustomHeader();
        final GetKVConfigRequestHeader requestHeader =
            (GetKVConfigRequestHeader) request.decodeCommandCustomHeader(GetKVConfigRequestHeader.class);

        String value = this.namesrvController.getKvConfigManager().getKVConfig(
            requestHeader.getNamespace(),
            requestHeader.getKey()
        );

        if (value != null) {
            responseHeader.setValue(value);
            response.setCode(ResponseCode.SUCCESS);
            response.setRemark(null);
            return response;
        }

        response.setCode(ResponseCode.QUERY_NOT_FOUND);
        response.setRemark("No config item, Namespace: " + requestHeader.getNamespace() + " Key: " + requestHeader.getKey());
        return response;
    }

    public RemotingCommand deleteKVConfig(ChannelHandlerContext ctx,
        RemotingCommand request) throws RemotingCommandException {
        final RemotingCommand response = RemotingCommand.createResponseCommand(null);
        final DeleteKVConfigRequestHeader requestHeader =
            (DeleteKVConfigRequestHeader) request.decodeCommandCustomHeader(DeleteKVConfigRequestHeader.class);

        this.namesrvController.getKvConfigManager().deleteKVConfig(
            requestHeader.getNamespace(),
            requestHeader.getKey()
        );

        response.setCode(ResponseCode.SUCCESS);
        response.setRemark(null);
        return response;
    }

    /**
     * broker启动后   向namesrv注册信息
     * @param ctx
     * @param request
     * @return
     * @throws RemotingCommandException
     */
    public RemotingCommand registerBrokerWithFilterServer(ChannelHandlerContext ctx, RemotingCommand request)
        throws RemotingCommandException {
        final RemotingCommand response = RemotingCommand.createResponseCommand(RegisterBrokerResponseHeader.class);
        final RegisterBrokerResponseHeader responseHeader = (RegisterBrokerResponseHeader) response.readCustomHeader();
        /**
         * 从请求参数中解析出头部信息
         */
        final RegisterBrokerRequestHeader requestHeader =
            (RegisterBrokerRequestHeader) request.decodeCommandCustomHeader(RegisterBrokerRequestHeader.class);

        if (!checksum(ctx, request, requestHeader)) {
            response.setCode(ResponseCode.SYSTEM_ERROR);
            response.setRemark("crc32 not match");
            return response;
        }

        RegisterBrokerBody registerBrokerBody = new RegisterBrokerBody();

        /**
         * 解析请求参数   当前交易通常broker会上送自身所有的topic信息
         */
        if (request.getBody() != null) {
            try {
                registerBrokerBody = RegisterBrokerBody.decode(request.getBody(), requestHeader.isCompressed());
            } catch (Exception e) {
                throw new RemotingCommandException("Failed to decode RegisterBrokerBody", e);
            }
        } else {
            registerBrokerBody.getTopicConfigSerializeWrapper().getDataVersion().setCounter(new AtomicLong(0));
            registerBrokerBody.getTopicConfigSerializeWrapper().getDataVersion().setTimestamp(0);
        }

        /**
         * 缓存broker信息
         */
        RegisterBrokerResult result = this.namesrvController.getRouteInfoManager().registerBroker(
            requestHeader.getClusterName(),
            requestHeader.getBrokerAddr(),
            requestHeader.getBrokerName(),
            requestHeader.getBrokerId(),
            requestHeader.getHaServerAddr(),
            registerBrokerBody.getTopicConfigSerializeWrapper(),
            registerBrokerBody.getFilterServerList(),
            ctx.channel());

        responseHeader.setHaServerAddr(result.getHaServerAddr());
        responseHeader.setMasterAddr(result.getMasterAddr());

        byte[] jsonValue = this.namesrvController.getKvConfigManager().getKVListByNamespace(NamesrvUtil.NAMESPACE_ORDER_TOPIC_CONFIG);
        response.setBody(jsonValue);

        response.setCode(ResponseCode.SUCCESS);
        response.setRemark(null);
        return response;
    }

    private boolean checksum(ChannelHandlerContext ctx, RemotingCommand request,
        RegisterBrokerRequestHeader requestHeader) {
        if (requestHeader.getBodyCrc32() != 0) {
            final int crc32 = UtilAll.crc32(request.getBody());
            if (crc32 != requestHeader.getBodyCrc32()) {
                log.warn(String.format("receive registerBroker request,crc32 not match,from %s",
                    RemotingHelper.parseChannelRemoteAddr(ctx.channel())));
                return false;
            }
        }
        return true;
    }

    /**
     * 查看broker在nameserver中存储的topic版本信息
     * 每次只查询版本信息  就可以比对双方的topic是否一致
     * @param ctx
     * @param request
     * @return
     * @throws RemotingCommandException
     */
    public RemotingCommand queryBrokerTopicConfig(ChannelHandlerContext ctx,
        RemotingCommand request) throws RemotingCommandException {
        final RemotingCommand response = RemotingCommand.createResponseCommand(QueryDataVersionResponseHeader.class);
        final QueryDataVersionResponseHeader responseHeader = (QueryDataVersionResponseHeader) response.readCustomHeader();
        final QueryDataVersionRequestHeader requestHeader =
            (QueryDataVersionRequestHeader) request.decodeCommandCustomHeader(QueryDataVersionRequestHeader.class);
        DataVersion dataVersion = DataVersion.decode(request.getBody(), DataVersion.class);

        /**
         * nameserver存储的数据版本与broker对应的数据版本是否一致
         * 即topic信息是否发生变化
         */
        Boolean changed = this.namesrvController.getRouteInfoManager().isBrokerTopicConfigChanged(requestHeader.getBrokerAddr(), dataVersion);

        /**
         * 没有变化则修改最后更新时间
         */
        if (!changed) {
            this.namesrvController.getRouteInfoManager().updateBrokerInfoUpdateTimestamp(requestHeader.getBrokerAddr());
        }

        /**
         * 查询broker在nameserver中对应的数据版本
         */
        DataVersion nameSeverDataVersion = this.namesrvController.getRouteInfoManager().queryBrokerTopicConfig(requestHeader.getBrokerAddr());
        response.setCode(ResponseCode.SUCCESS);
        response.setRemark(null);

        if (nameSeverDataVersion != null) {
            response.setBody(nameSeverDataVersion.encode());
        }
        responseHeader.setChanged(changed);
        return response;
    }

    public RemotingCommand registerBroker(ChannelHandlerContext ctx,
        RemotingCommand request) throws RemotingCommandException {
        final RemotingCommand response = RemotingCommand.createResponseCommand(RegisterBrokerResponseHeader.class);
        final RegisterBrokerResponseHeader responseHeader = (RegisterBrokerResponseHeader) response.readCustomHeader();
        final RegisterBrokerRequestHeader requestHeader =
            (RegisterBrokerRequestHeader) request.decodeCommandCustomHeader(RegisterBrokerRequestHeader.class);

        if (!checksum(ctx, request, requestHeader)) {
            response.setCode(ResponseCode.SYSTEM_ERROR);
            response.setRemark("crc32 not match");
            return response;
        }

        /**
         * broker内部的topic信息
         */
        TopicConfigSerializeWrapper topicConfigWrapper;
        if (request.getBody() != null) {
            topicConfigWrapper = TopicConfigSerializeWrapper.decode(request.getBody(), TopicConfigSerializeWrapper.class);
        } else {
            topicConfigWrapper = new TopicConfigSerializeWrapper();
            topicConfigWrapper.getDataVersion().setCounter(new AtomicLong(0));
            topicConfigWrapper.getDataVersion().setTimestamp(0);
        }

        RegisterBrokerResult result = this.namesrvController.getRouteInfoManager().registerBroker(
            requestHeader.getClusterName(),
            requestHeader.getBrokerAddr(),
            requestHeader.getBrokerName(),
            requestHeader.getBrokerId(),
            requestHeader.getHaServerAddr(),
            topicConfigWrapper,
            null,
            ctx.channel()
        );

        responseHeader.setHaServerAddr(result.getHaServerAddr());
        responseHeader.setMasterAddr(result.getMasterAddr());

        byte[] jsonValue = this.namesrvController.getKvConfigManager().getKVListByNamespace(NamesrvUtil.NAMESPACE_ORDER_TOPIC_CONFIG);
        response.setBody(jsonValue);
        response.setCode(ResponseCode.SUCCESS);
        response.setRemark(null);
        return response;
    }

    public RemotingCommand unregisterBroker(ChannelHandlerContext ctx,
        RemotingCommand request) throws RemotingCommandException {
        final RemotingCommand response = RemotingCommand.createResponseCommand(null);
        final UnRegisterBrokerRequestHeader requestHeader =
            (UnRegisterBrokerRequestHeader) request.decodeCommandCustomHeader(UnRegisterBrokerRequestHeader.class);

        this.namesrvController.getRouteInfoManager().unregisterBroker(
            requestHeader.getClusterName(),
            requestHeader.getBrokerAddr(),
            requestHeader.getBrokerName(),
            requestHeader.getBrokerId());

        response.setCode(ResponseCode.SUCCESS);
        response.setRemark(null);
        return response;
    }

    public RemotingCommand getRouteInfoByTopic(ChannelHandlerContext ctx,
        RemotingCommand request) throws RemotingCommandException {
        final RemotingCommand response = RemotingCommand.createResponseCommand(null);
        final GetRouteInfoRequestHeader requestHeader =
            (GetRouteInfoRequestHeader) request.decodeCommandCustomHeader(GetRouteInfoRequestHeader.class);

        /**
         * 获取topic对应的路由信息
         */
        TopicRouteData topicRouteData = this.namesrvController.getRouteInfoManager().pickupTopicRouteData(requestHeader.getTopic());

        if (topicRouteData != null) {
            if (this.namesrvController.getNamesrvConfig().isOrderMessageEnable()) {
                String orderTopicConf =
                    this.namesrvController.getKvConfigManager().getKVConfig(NamesrvUtil.NAMESPACE_ORDER_TOPIC_CONFIG,
                        requestHeader.getTopic());
                topicRouteData.setOrderTopicConf(orderTopicConf);
            }

            byte[] content = topicRouteData.encode();
            response.setBody(content);
            response.setCode(ResponseCode.SUCCESS);
            response.setRemark(null);
            return response;
        }

        response.setCode(ResponseCode.TOPIC_NOT_EXIST);
        response.setRemark("No topic route info in name server for the topic: " + requestHeader.getTopic()
            + FAQUrl.suggestTodo(FAQUrl.APPLY_TOPIC_URL));
        return response;
    }

    private RemotingCommand getBrokerClusterInfo(ChannelHandlerContext ctx, RemotingCommand request) {
        final RemotingCommand response = RemotingCommand.createResponseCommand(null);

        byte[] content = this.namesrvController.getRouteInfoManager().getAllClusterInfo();
        response.setBody(content);

        response.setCode(ResponseCode.SUCCESS);
        response.setRemark(null);
        return response;
    }

    private RemotingCommand wipeWritePermOfBroker(ChannelHandlerContext ctx,
        RemotingCommand request) throws RemotingCommandException {
        final RemotingCommand response = RemotingCommand.createResponseCommand(WipeWritePermOfBrokerResponseHeader.class);
        final WipeWritePermOfBrokerResponseHeader responseHeader = (WipeWritePermOfBrokerResponseHeader) response.readCustomHeader();
        final WipeWritePermOfBrokerRequestHeader requestHeader =
            (WipeWritePermOfBrokerRequestHeader) request.decodeCommandCustomHeader(WipeWritePermOfBrokerRequestHeader.class);

        int wipeTopicCnt = this.namesrvController.getRouteInfoManager().wipeWritePermOfBrokerByLock(requestHeader.getBrokerName());

        if (ctx != null) {
            log.info("wipe write perm of broker[{}], client: {}, {}",
                    requestHeader.getBrokerName(),
                    RemotingHelper.parseChannelRemoteAddr(ctx.channel()),
                    wipeTopicCnt);
        }

        responseHeader.setWipeTopicCount(wipeTopicCnt);
        response.setCode(ResponseCode.SUCCESS);
        response.setRemark(null);
        return response;
    }

    private RemotingCommand getAllTopicListFromNameserver(ChannelHandlerContext ctx, RemotingCommand request) {
        final RemotingCommand response = RemotingCommand.createResponseCommand(null);

        byte[] body = this.namesrvController.getRouteInfoManager().getAllTopicList();

        response.setBody(body);
        response.setCode(ResponseCode.SUCCESS);
        response.setRemark(null);
        return response;
    }

    private RemotingCommand deleteTopicInNamesrv(ChannelHandlerContext ctx,
        RemotingCommand request) throws RemotingCommandException {
        final RemotingCommand response = RemotingCommand.createResponseCommand(null);
        final DeleteTopicInNamesrvRequestHeader requestHeader =
            (DeleteTopicInNamesrvRequestHeader) request.decodeCommandCustomHeader(DeleteTopicInNamesrvRequestHeader.class);

        this.namesrvController.getRouteInfoManager().deleteTopic(requestHeader.getTopic());

        response.setCode(ResponseCode.SUCCESS);
        response.setRemark(null);
        return response;
    }

    private RemotingCommand getKVListByNamespace(ChannelHandlerContext ctx,
        RemotingCommand request) throws RemotingCommandException {
        final RemotingCommand response = RemotingCommand.createResponseCommand(null);
        final GetKVListByNamespaceRequestHeader requestHeader =
            (GetKVListByNamespaceRequestHeader) request.decodeCommandCustomHeader(GetKVListByNamespaceRequestHeader.class);

        byte[] jsonValue = this.namesrvController.getKvConfigManager().getKVListByNamespace(
            requestHeader.getNamespace());
        if (null != jsonValue) {
            response.setBody(jsonValue);
            response.setCode(ResponseCode.SUCCESS);
            response.setRemark(null);
            return response;
        }

        response.setCode(ResponseCode.QUERY_NOT_FOUND);
        response.setRemark("No config item, Namespace: " + requestHeader.getNamespace());
        return response;
    }

    private RemotingCommand getTopicsByCluster(ChannelHandlerContext ctx,
        RemotingCommand request) throws RemotingCommandException {
        final RemotingCommand response = RemotingCommand.createResponseCommand(null);
        final GetTopicsByClusterRequestHeader requestHeader =
            (GetTopicsByClusterRequestHeader) request.decodeCommandCustomHeader(GetTopicsByClusterRequestHeader.class);

        byte[] body = this.namesrvController.getRouteInfoManager().getTopicsByCluster(requestHeader.getCluster());

        response.setBody(body);
        response.setCode(ResponseCode.SUCCESS);
        response.setRemark(null);
        return response;
    }

    private RemotingCommand getSystemTopicListFromNs(ChannelHandlerContext ctx,
        RemotingCommand request) throws RemotingCommandException {
        final RemotingCommand response = RemotingCommand.createResponseCommand(null);

        byte[] body = this.namesrvController.getRouteInfoManager().getSystemTopicList();

        response.setBody(body);
        response.setCode(ResponseCode.SUCCESS);
        response.setRemark(null);
        return response;
    }

    private RemotingCommand getUnitTopicList(ChannelHandlerContext ctx,
        RemotingCommand request) throws RemotingCommandException {
        final RemotingCommand response = RemotingCommand.createResponseCommand(null);

        byte[] body = this.namesrvController.getRouteInfoManager().getUnitTopics();

        response.setBody(body);
        response.setCode(ResponseCode.SUCCESS);
        response.setRemark(null);
        return response;
    }

    private RemotingCommand getHasUnitSubTopicList(ChannelHandlerContext ctx,
        RemotingCommand request) throws RemotingCommandException {
        final RemotingCommand response = RemotingCommand.createResponseCommand(null);

        byte[] body = this.namesrvController.getRouteInfoManager().getHasUnitSubTopicList();

        response.setBody(body);
        response.setCode(ResponseCode.SUCCESS);
        response.setRemark(null);
        return response;
    }

    private RemotingCommand getHasUnitSubUnUnitTopicList(ChannelHandlerContext ctx, RemotingCommand request)
        throws RemotingCommandException {
        final RemotingCommand response = RemotingCommand.createResponseCommand(null);

        byte[] body = this.namesrvController.getRouteInfoManager().getHasUnitSubUnUnitTopicList();

        response.setBody(body);
        response.setCode(ResponseCode.SUCCESS);
        response.setRemark(null);
        return response;
    }

    private RemotingCommand updateConfig(ChannelHandlerContext ctx, RemotingCommand request) {
        if (ctx != null) {
            log.info("updateConfig called by {}", RemotingHelper.parseChannelRemoteAddr(ctx.channel()));
        }

        final RemotingCommand response = RemotingCommand.createResponseCommand(null);

        byte[] body = request.getBody();
        if (body != null) {
            String bodyStr;
            try {
                bodyStr = new String(body, MixAll.DEFAULT_CHARSET);
            } catch (UnsupportedEncodingException e) {
                log.error("updateConfig byte array to string error: ", e);
                response.setCode(ResponseCode.SYSTEM_ERROR);
                response.setRemark("UnsupportedEncodingException " + e);
                return response;
            }

            Properties properties = MixAll.string2Properties(bodyStr);
            if (properties == null) {
                log.error("updateConfig MixAll.string2Properties error {}", bodyStr);
                response.setCode(ResponseCode.SYSTEM_ERROR);
                response.setRemark("string2Properties error");
                return response;
            }

            this.namesrvController.getConfiguration().update(properties);
        }

        response.setCode(ResponseCode.SUCCESS);
        response.setRemark(null);
        return response;
    }

    private RemotingCommand getConfig(ChannelHandlerContext ctx, RemotingCommand request) {
        final RemotingCommand response = RemotingCommand.createResponseCommand(null);

        String content = this.namesrvController.getConfiguration().getAllConfigsFormatString();
        if (content != null && content.length() > 0) {
            try {
                response.setBody(content.getBytes(MixAll.DEFAULT_CHARSET));
            } catch (UnsupportedEncodingException e) {
                log.error("getConfig error, ", e);
                response.setCode(ResponseCode.SYSTEM_ERROR);
                response.setRemark("UnsupportedEncodingException " + e);
                return response;
            }
        }

        response.setCode(ResponseCode.SUCCESS);
        response.setRemark(null);
        return response;
    }

}<|MERGE_RESOLUTION|>--- conflicted
+++ resolved
@@ -103,14 +103,10 @@
                 }
             case RequestCode.UNREGISTER_BROKER:
                 return this.unregisterBroker(ctx, request);
-<<<<<<< HEAD
-            case RequestCode.GET_ROUTEINTO_BY_TOPIC:
+            case RequestCode.GET_ROUTEINFO_BY_TOPIC:
                 /**
                  * consumer或producer获取topic路由信息
                  */
-=======
-            case RequestCode.GET_ROUTEINFO_BY_TOPIC:
->>>>>>> 9f95a972
                 return this.getRouteInfoByTopic(ctx, request);
             case RequestCode.GET_BROKER_CLUSTER_INFO:
                 return this.getBrokerClusterInfo(ctx, request);
