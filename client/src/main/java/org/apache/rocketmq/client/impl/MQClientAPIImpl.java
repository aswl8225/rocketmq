--- conflicted
+++ resolved
@@ -719,16 +719,11 @@
             }
         }
 
-<<<<<<< HEAD
-                /**
-                 * response反序列化为SendMessageResponseHeader
-                 */
-                SendMessageResponseHeader responseHeader =
-                    (SendMessageResponseHeader) response.decodeCommandCustomHeader(SendMessageResponseHeader.class);
-=======
+        /**
+         * response反序列化为SendMessageResponseHeader
+         */
         SendMessageResponseHeader responseHeader =
                 (SendMessageResponseHeader) response.decodeCommandCustomHeader(SendMessageResponseHeader.class);
->>>>>>> 9f95a972
 
         //If namespace not null , reset Topic without namespace.
         String topic = msg.getTopic();
@@ -738,49 +733,13 @@
 
         MessageQueue messageQueue = new MessageQueue(topic, brokerName, responseHeader.getQueueId());
 
-<<<<<<< HEAD
-                /**
-                 * 获取UNIQ_KEY属性
-                 */
-                String uniqMsgId = MessageClientIDSetter.getUniqID(msg);
-
-                /**
-                 * 批量提交
-                 */
-                if (msg instanceof MessageBatch) {
-                    StringBuilder sb = new StringBuilder();
-                    for (Message message : (MessageBatch) msg) {
-                        sb.append(sb.length() == 0 ? "" : ",").append(MessageClientIDSetter.getUniqID(message));
-                    }
-                    uniqMsgId = sb.toString();
-                }
-
-                /**
-                 * 组装SendResult
-                 */
-                SendResult sendResult = new SendResult(sendStatus,
-                    uniqMsgId,
-                    responseHeader.getMsgId(), messageQueue, responseHeader.getQueueOffset());
-
-
-                sendResult.setTransactionId(responseHeader.getTransactionId());
-                String regionId = response.getExtFields().get(MessageConst.PROPERTY_MSG_REGION);
-                String traceOn = response.getExtFields().get(MessageConst.PROPERTY_TRACE_SWITCH);
-                if (regionId == null || regionId.isEmpty()) {
-                    regionId = MixAll.DEFAULT_TRACE_REGION_ID;
-                }
-                if (traceOn != null && traceOn.equals("false")) {
-                    sendResult.setTraceOn(false);
-                } else {
-                    sendResult.setTraceOn(true);
-                }
-                sendResult.setRegionId(regionId);
-                return sendResult;
-            }
-            default:
-                break;
-=======
+        /**
+         * 获取UNIQ_KEY属性
+         */
         String uniqMsgId = MessageClientIDSetter.getUniqID(msg);
+        /**
+         * 批量提交
+         */
         if (msg instanceof MessageBatch) {
             StringBuilder sb = new StringBuilder();
             for (Message message : (MessageBatch) msg) {
@@ -788,6 +747,9 @@
             }
             uniqMsgId = sb.toString();
         }
+        /**
+         * 组装SendResult
+         */
         SendResult sendResult = new SendResult(sendStatus,
                 uniqMsgId,
                 responseHeader.getMsgId(), messageQueue, responseHeader.getQueueOffset());
@@ -801,7 +763,6 @@
             sendResult.setTraceOn(false);
         } else {
             sendResult.setTraceOn(true);
->>>>>>> 9f95a972
         }
         sendResult.setRegionId(regionId);
         return sendResult;
