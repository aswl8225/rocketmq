--- conflicted
+++ resolved
@@ -67,14 +67,10 @@
         traceBean.setStoreHost(context.getBrokerAddr());
         traceBean.setBodyLength(context.getMessage().getBody().length);
         traceBean.setMsgType(context.getMsgType());
-<<<<<<< HEAD
-
+        traceBean.setClientHost(((AsyncTraceDispatcher)localDispatcher).getHostProducer().getmQClientFactory().getClientId());
         /**
          * 将TraceBean注入TraceContext
          */
-=======
-        traceBean.setClientHost(((AsyncTraceDispatcher)localDispatcher).getHostProducer().getmQClientFactory().getClientId());
->>>>>>> 39bb9386
         tuxeContext.getTraceBeans().add(traceBean);
     }
 
