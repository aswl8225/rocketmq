/*
 * Licensed to the Apache Software Foundation (ASF) under one or more
 * contributor license agreements.  See the NOTICE file distributed with
 * this work for additional information regarding copyright ownership.
 * The ASF licenses this file to You under the Apache License, Version 2.0
 * (the "License"); you may not use this file except in compliance with
 * the License.  You may obtain a copy of the License at
 *
 *     http://www.apache.org/licenses/LICENSE-2.0
 *
 * Unless required by applicable law or agreed to in writing, software
 * distributed under the License is distributed on an "AS IS" BASIS,
 * WITHOUT WARRANTIES OR CONDITIONS OF ANY KIND, either express or implied.
 * See the License for the specific language governing permissions and
 * limitations under the License.
 */
package org.apache.rocketmq.client.impl.consumer;

import java.nio.ByteBuffer;
import java.util.ArrayList;
import java.util.List;
import java.util.Random;
import java.util.concurrent.ConcurrentHashMap;
import java.util.concurrent.ConcurrentMap;
import java.util.concurrent.atomic.AtomicLong;
import org.apache.rocketmq.client.consumer.PullCallback;
import org.apache.rocketmq.client.consumer.PullResult;
import org.apache.rocketmq.client.consumer.PullStatus;
import org.apache.rocketmq.client.exception.MQBrokerException;
import org.apache.rocketmq.client.exception.MQClientException;
import org.apache.rocketmq.client.hook.FilterMessageContext;
import org.apache.rocketmq.client.hook.FilterMessageHook;
import org.apache.rocketmq.client.impl.CommunicationMode;
import org.apache.rocketmq.client.impl.FindBrokerResult;
import org.apache.rocketmq.client.impl.factory.MQClientInstance;
import org.apache.rocketmq.client.log.ClientLogger;
import org.apache.rocketmq.common.MQVersion;
import org.apache.rocketmq.common.MixAll;
import org.apache.rocketmq.common.filter.ExpressionType;
import org.apache.rocketmq.logging.InternalLogger;
import org.apache.rocketmq.common.message.MessageAccessor;
import org.apache.rocketmq.common.message.MessageConst;
import org.apache.rocketmq.common.message.MessageDecoder;
import org.apache.rocketmq.common.message.MessageExt;
import org.apache.rocketmq.common.message.MessageQueue;
import org.apache.rocketmq.common.protocol.header.PullMessageRequestHeader;
import org.apache.rocketmq.common.protocol.heartbeat.SubscriptionData;
import org.apache.rocketmq.common.protocol.route.TopicRouteData;
import org.apache.rocketmq.common.sysflag.PullSysFlag;
import org.apache.rocketmq.remoting.exception.RemotingException;

public class PullAPIWrapper {
    private final InternalLogger log = ClientLogger.getLog();
    private final MQClientInstance mQClientFactory;
    private final String consumerGroup;
    private final boolean unitMode;
    private ConcurrentMap<MessageQueue, AtomicLong/* brokerId */> pullFromWhichNodeTable =
            new ConcurrentHashMap<MessageQueue, AtomicLong>(32);
    private volatile boolean connectBrokerByUser = false;
    private volatile long defaultBrokerId = MixAll.MASTER_ID;
    private Random random = new Random(System.currentTimeMillis());
    private ArrayList<FilterMessageHook> filterMessageHookList = new ArrayList<FilterMessageHook>();

    public PullAPIWrapper(MQClientInstance mQClientFactory, String consumerGroup, boolean unitMode) {
        this.mQClientFactory = mQClientFactory;
        this.consumerGroup = consumerGroup;
        this.unitMode = unitMode;
    }

    /**
     * 处理返回结果
     * @param mq
     * @param pullResult
     * @param subscriptionData
     * @return
     */
    public PullResult processPullResult(final MessageQueue mq, final PullResult pullResult,
                                        final SubscriptionData subscriptionData) {
        PullResultExt pullResultExt = (PullResultExt) pullResult;

        /**
         * 本地缓存MessageQueue对应的推荐BrokerId
         */
        this.updatePullFromWhichNode(mq, pullResultExt.getSuggestWhichBrokerId());

        /**
         * 有可消费的消息
         */
        if (PullStatus.FOUND == pullResult.getPullStatus()) {
            ByteBuffer byteBuffer = ByteBuffer.wrap(pullResultExt.getMessageBinary());
            /**
             * broker返回的待消费的消息
             */
            List<MessageExt> msgList = MessageDecoder.decodes(byteBuffer);
            List<MessageExt> msgListFilterAgain = msgList;

            /**
             * 如果消费者订阅时  标注了tags    则过滤tags
             * broker只过滤tags对应的hashcode   所以consumer在这里需要再次过滤
             */
            if (!subscriptionData.getTagsSet().isEmpty() && !subscriptionData.isClassFilterMode()) {
                msgListFilterAgain = new ArrayList<MessageExt>(msgList.size());
                for (MessageExt msg : msgList) {
                    if (msg.getTags() != null) {
                        /**
                         * 比较待消费的msg的Tags属性，是否是consumer要消费的tag值
                         */
                        if (subscriptionData.getTagsSet().contains(msg.getTags())) {
                            msgListFilterAgain.add(msg);
                        }
                    }
                }
            }

            if (this.hasHook()) {
                FilterMessageContext filterMessageContext = new FilterMessageContext();
                filterMessageContext.setUnitMode(unitMode);
                filterMessageContext.setMsgList(msgListFilterAgain);
                this.executeHook(filterMessageContext);
            }

            for (MessageExt msg : msgListFilterAgain) {
                /**
                 * 如果是事务消息
                 */
                String traFlag = msg.getProperty(MessageConst.PROPERTY_TRANSACTION_PREPARED);
                if (Boolean.parseBoolean(traFlag)) {
                    msg.setTransactionId(msg.getProperty(MessageConst.PROPERTY_UNIQ_CLIENT_MESSAGE_ID_KEYIDX));
                }

                /**
                 * 向MessageExt填充MIN_OFFSET
                 */
                MessageAccessor.putProperty(msg, MessageConst.PROPERTY_MIN_OFFSET,
                        Long.toString(pullResult.getMinOffset()));

                /**
                 * 向MessageExt填充MAX_OFFSET
                 */
                MessageAccessor.putProperty(msg, MessageConst.PROPERTY_MAX_OFFSET,
                    Long.toString(pullResult.getMaxOffset()));
                msg.setBrokerName(mq.getBrokerName());
            }

            pullResultExt.setMsgFoundList(msgListFilterAgain);
        }

        pullResultExt.setMessageBinary(null);

        return pullResult;
    }

    /**
     * 缓存MessageQueue对应的brokerId
     * @param mq
     * @param brokerId  broker响应给消费者   推荐的brokerId
     */
    public void updatePullFromWhichNode(final MessageQueue mq, final long brokerId) {
        AtomicLong suggest = this.pullFromWhichNodeTable.get(mq);
        if (null == suggest) {
            this.pullFromWhichNodeTable.put(mq, new AtomicLong(brokerId));
        } else {
            suggest.set(brokerId);
        }
    }

    public boolean hasHook() {
        return !this.filterMessageHookList.isEmpty();
    }

    public void executeHook(final FilterMessageContext context) {
        if (!this.filterMessageHookList.isEmpty()) {
            for (FilterMessageHook hook : this.filterMessageHookList) {
                try {
                    hook.filterMessage(context);
                } catch (Throwable e) {
                    log.error("execute hook error. hookName={}", hook.hookName());
                }
            }
        }
    }

    /**
     *
     * @param mq
     * @param subExpression
     * @param expressionType
     * @param subVersion
     * @param offset broker端记录的消费进度
     * @param maxNums
     * @param sysFlag
     * @param commitOffset 本地缓存中的消费记录
     * @param brokerSuspendMaxTimeMillis
     * @param timeoutMillis
     * @param communicationMode
     * @param pullCallback
     * @return
     * @throws MQClientException
     * @throws RemotingException
     * @throws MQBrokerException
     * @throws InterruptedException
     */
    public PullResult pullKernelImpl(
            final MessageQueue mq,
            final String subExpression,
            final String expressionType,
            final long subVersion,
            final long offset,
            final int maxNums,
            final int sysFlag,
            final long commitOffset,
            final long brokerSuspendMaxTimeMillis,
            final long timeoutMillis,
            final CommunicationMode communicationMode,
            final PullCallback pullCallback
    ) throws MQClientException, RemotingException, MQBrokerException, InterruptedException {
        /**
         * 获取broker节点信息
         */
        FindBrokerResult findBrokerResult =
                this.mQClientFactory.findBrokerAddressInSubscribe(mq.getBrokerName(),
                        /**
                         * 每次访问broker   broker会返回建议得节点   默认为0（master）
                         */
                        this.recalculatePullFromWhichNode(mq), false);
        if (null == findBrokerResult) {
            this.mQClientFactory.updateTopicRouteInfoFromNameServer(mq.getTopic());
            findBrokerResult =
                    this.mQClientFactory.findBrokerAddressInSubscribe(mq.getBrokerName(),
                            this.recalculatePullFromWhichNode(mq), false);
        }

        /**
         * check version   broker对应的版本信息不能低于V4_1_0_SNAPSHOT
         */
        if (findBrokerResult != null) {
            {
                // check version
                if (!ExpressionType.isTagType(expressionType)
                        && findBrokerResult.getBrokerVersion() < MQVersion.Version.V4_1_0_SNAPSHOT.ordinal()) {
                    throw new MQClientException("The broker[" + mq.getBrokerName() + ", "
                            + findBrokerResult.getBrokerVersion() + "] does not upgrade to support for filter message by " + expressionType, null);
                }
            }
            int sysFlagInner = sysFlag;

            /**
             * 如果当前broker是slave
             */
            if (findBrokerResult.isSlave()) {
                sysFlagInner = PullSysFlag.clearCommitOffsetFlag(sysFlagInner);
            }

            /**
             * 组装请求数据
             */
            PullMessageRequestHeader requestHeader = new PullMessageRequestHeader();
            //消费组名称
            requestHeader.setConsumerGroup(this.consumerGroup);
            //主题
            requestHeader.setTopic(mq.getTopic());
            //queue
            requestHeader.setQueueId(mq.getQueueId());
            //broker记录的消费进度
            requestHeader.setQueueOffset(offset);
            //最大拉取条数
            requestHeader.setMaxMsgNums(maxNums);
            requestHeader.setSysFlag(sysFlagInner);
            //本地缓存的消费进度
            requestHeader.setCommitOffset(commitOffset);
            requestHeader.setSuspendTimeoutMillis(brokerSuspendMaxTimeMillis);
            requestHeader.setSubscription(subExpression);
            requestHeader.setSubVersion(subVersion);
            requestHeader.setExpressionType(expressionType);

            String brokerAddr = findBrokerResult.getBrokerAddr();
            if (PullSysFlag.hasClassFilterFlag(sysFlagInner)) {
                brokerAddr = computePullFromWhichFilterServer(mq.getTopic(), brokerAddr);
            }

            /**
             * 拉取消息   默认为异步
             */
            PullResult pullResult = this.mQClientFactory.getMQClientAPIImpl().pullMessage(
                    brokerAddr,
                    requestHeader,
                    timeoutMillis,
                    communicationMode,
                    pullCallback);

            return pullResult;
        }

        throw new MQClientException("The broker[" + mq.getBrokerName() + "] not exist", null);
    }

    /**
     * 每次访问broker   broker会返回建议得节点   默认为0（master）
     * @param mq
     * @return
     */
    public long recalculatePullFromWhichNode(final MessageQueue mq) {
        if (this.isConnectBrokerByUser()) {
            return this.defaultBrokerId;
        }

        AtomicLong suggest = this.pullFromWhichNodeTable.get(mq);
        if (suggest != null) {
            return suggest.get();
        }

        return MixAll.MASTER_ID;
    }

<<<<<<< HEAD
    private String computPullFromWhichFilterServer(final String topic, final String brokerAddr)
            throws MQClientException {
=======
    private String computePullFromWhichFilterServer(final String topic, final String brokerAddr)
        throws MQClientException {
>>>>>>> 39bb9386
        ConcurrentMap<String, TopicRouteData> topicRouteTable = this.mQClientFactory.getTopicRouteTable();
        if (topicRouteTable != null) {
            TopicRouteData topicRouteData = topicRouteTable.get(topic);
            List<String> list = topicRouteData.getFilterServerTable().get(brokerAddr);

            if (list != null && !list.isEmpty()) {
                return list.get(randomNum() % list.size());
            }
        }

        throw new MQClientException("Find Filter Server Failed, Broker Addr: " + brokerAddr + " topic: "
                + topic, null);
    }

    public boolean isConnectBrokerByUser() {
        return connectBrokerByUser;
    }

    public void setConnectBrokerByUser(boolean connectBrokerByUser) {
        this.connectBrokerByUser = connectBrokerByUser;

    }

    public int randomNum() {
        int value = random.nextInt();
        if (value < 0) {
            value = Math.abs(value);
            if (value < 0)
                value = 0;
        }
        return value;
    }

    public void registerFilterMessageHook(ArrayList<FilterMessageHook> filterMessageHookList) {
        this.filterMessageHookList = filterMessageHookList;
    }

    public long getDefaultBrokerId() {
        return defaultBrokerId;
    }

    public void setDefaultBrokerId(long defaultBrokerId) {
        this.defaultBrokerId = defaultBrokerId;
    }
}<|MERGE_RESOLUTION|>--- conflicted
+++ resolved
@@ -312,13 +312,8 @@
         return MixAll.MASTER_ID;
     }
 
-<<<<<<< HEAD
-    private String computPullFromWhichFilterServer(final String topic, final String brokerAddr)
-            throws MQClientException {
-=======
     private String computePullFromWhichFilterServer(final String topic, final String brokerAddr)
         throws MQClientException {
->>>>>>> 39bb9386
         ConcurrentMap<String, TopicRouteData> topicRouteTable = this.mQClientFactory.getTopicRouteTable();
         if (topicRouteTable != null) {
             TopicRouteData topicRouteData = topicRouteTable.get(topic);
