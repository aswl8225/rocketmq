/*
 * Licensed to the Apache Software Foundation (ASF) under one or more
 * contributor license agreements.  See the NOTICE file distributed with
 * this work for additional information regarding copyright ownership.
 * The ASF licenses this file to You under the Apache License, Version 2.0
 * (the "License"); you may not use this file except in compliance with
 * the License.  You may obtain a copy of the License at
 *
 *     http://www.apache.org/licenses/LICENSE-2.0
 *
 * Unless required by applicable law or agreed to in writing, software
 * distributed under the License is distributed on an "AS IS" BASIS,
 * WITHOUT WARRANTIES OR CONDITIONS OF ANY KIND, either express or implied.
 * See the License for the specific language governing permissions and
 * limitations under the License.
 */
package org.apache.rocketmq.client.producer;

import java.util.concurrent.ExecutorService;
import org.apache.rocketmq.client.exception.MQClientException;
import org.apache.rocketmq.common.message.Message;
import org.apache.rocketmq.common.protocol.NamespaceUtil;
import org.apache.rocketmq.remoting.RPCHook;

public class TransactionMQProducer extends DefaultMQProducer {
    private TransactionCheckListener transactionCheckListener;
    private int checkThreadPoolMinSize = 1;
    private int checkThreadPoolMaxSize = 1;
    private int checkRequestHoldMax = 2000;

    private ExecutorService executorService;

    private TransactionListener transactionListener;

    public TransactionMQProducer() {
    }

    public TransactionMQProducer(final String producerGroup) {
        this(null, producerGroup, null);
    }

    public TransactionMQProducer(final String namespace, final String producerGroup) {
        this(namespace, producerGroup, null);
    }

    public TransactionMQProducer(final String producerGroup, RPCHook rpcHook) {
        this(null, producerGroup, rpcHook);
    }

    public TransactionMQProducer(final String namespace, final String producerGroup, RPCHook rpcHook) {
        super(namespace, producerGroup, rpcHook);
    }

    @Override
    public void start() throws MQClientException {
        /**
         * 初始化事务  检测线程池
         */
        this.defaultMQProducerImpl.initTransactionEnv();
        super.start();
    }

    @Override
    public void shutdown() {
        super.shutdown();
        this.defaultMQProducerImpl.destroyTransactionEnv();
    }

    /**
     * This method will be removed in the version 5.0.0, method <code>sendMessageInTransaction(Message,Object)</code>}
     * is recommended.
     */
    @Override
    @Deprecated
    public TransactionSendResult sendMessageInTransaction(final Message msg,
        final LocalTransactionExecuter tranExecuter, final Object arg) throws MQClientException {
        if (null == this.transactionCheckListener) {
            throw new MQClientException("localTransactionBranchCheckListener is null", null);
        }

        msg.setTopic(NamespaceUtil.wrapNamespace(this.getNamespace(), msg.getTopic()));
        return this.defaultMQProducerImpl.sendMessageInTransaction(msg, tranExecuter, arg);
    }

    /**
     * 发送事务消息
     * @param msg Transactional message to send.
     * @param arg Argument used along with local transaction executor.
     * @return
     * @throws MQClientException
     */
    @Override
    public TransactionSendResult sendMessageInTransaction(final Message msg,
        final Object arg) throws MQClientException {
        if (null == this.transactionListener) {
            throw new MQClientException("TransactionListener is null", null);
        }

<<<<<<< HEAD
        /**
         * 发送事务消息
         */
=======
        msg.setTopic(NamespaceUtil.wrapNamespace(this.getNamespace(), msg.getTopic()));
>>>>>>> d1b4e47c
        return this.defaultMQProducerImpl.sendMessageInTransaction(msg, null, arg);
    }

    public TransactionCheckListener getTransactionCheckListener() {
        return transactionCheckListener;
    }

    /**
     * This method will be removed in the version 5.0.0 and set a custom thread pool is recommended.
     */
    @Deprecated
    public void setTransactionCheckListener(TransactionCheckListener transactionCheckListener) {
        this.transactionCheckListener = transactionCheckListener;
    }

    public int getCheckThreadPoolMinSize() {
        return checkThreadPoolMinSize;
    }

    /**
     * This method will be removed in the version 5.0.0 and set a custom thread pool is recommended.
     */
    @Deprecated
    public void setCheckThreadPoolMinSize(int checkThreadPoolMinSize) {
        this.checkThreadPoolMinSize = checkThreadPoolMinSize;
    }

    public int getCheckThreadPoolMaxSize() {
        return checkThreadPoolMaxSize;
    }

    /**
     * This method will be removed in the version 5.0.0 and set a custom thread pool is recommended.
     */
    @Deprecated
    public void setCheckThreadPoolMaxSize(int checkThreadPoolMaxSize) {
        this.checkThreadPoolMaxSize = checkThreadPoolMaxSize;
    }

    public int getCheckRequestHoldMax() {
        return checkRequestHoldMax;
    }

    /**
     * This method will be removed in the version 5.0.0 and set a custom thread pool is recommended.
     */
    @Deprecated
    public void setCheckRequestHoldMax(int checkRequestHoldMax) {
        this.checkRequestHoldMax = checkRequestHoldMax;
    }

    public ExecutorService getExecutorService() {
        return executorService;
    }

    public void setExecutorService(ExecutorService executorService) {
        this.executorService = executorService;
    }

    public TransactionListener getTransactionListener() {
        return transactionListener;
    }

    public void setTransactionListener(TransactionListener transactionListener) {
        this.transactionListener = transactionListener;
    }
}<|MERGE_RESOLUTION|>--- conflicted
+++ resolved
@@ -96,13 +96,10 @@
             throw new MQClientException("TransactionListener is null", null);
         }
 
-<<<<<<< HEAD
+        msg.setTopic(NamespaceUtil.wrapNamespace(this.getNamespace(), msg.getTopic()));
         /**
          * 发送事务消息
          */
-=======
-        msg.setTopic(NamespaceUtil.wrapNamespace(this.getNamespace(), msg.getTopic()));
->>>>>>> d1b4e47c
         return this.defaultMQProducerImpl.sendMessageInTransaction(msg, null, arg);
     }
 
