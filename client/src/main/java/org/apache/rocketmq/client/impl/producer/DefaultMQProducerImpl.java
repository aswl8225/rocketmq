--- conflicted
+++ resolved
@@ -869,14 +869,10 @@
                     context.setBrokerAddr(brokerAddr);
                     context.setMessage(msg);
                     context.setMq(mq);
-<<<<<<< HEAD
-
                     /**
                      * 是否事务消息
                      */
-=======
                     context.setNamespace(this.defaultMQProducer.getNamespace());
->>>>>>> 40c255d6
                     String isTrans = msg.getProperty(MessageConst.PROPERTY_TRANSACTION_PREPARED);
                     if (isTrans != null && isTrans.equals("true")) {
                         context.setMsgType(MessageType.Trans_Msg_Half);
@@ -1283,20 +1279,15 @@
         if (topicPublishInfo != null && topicPublishInfo.ok()) {
             MessageQueue mq = null;
             try {
-<<<<<<< HEAD
-                /**
-                 * 选择哪个MessageQueue发送
-                 */
-                mq = selector.select(topicPublishInfo.getMessageQueueList(), msg, arg);
-=======
                 List<MessageQueue> messageQueueList =
                     mQClientFactory.getMQAdminImpl().parsePublishMessageQueues(topicPublishInfo.getMessageQueueList());
                 Message userMessage = MessageAccessor.cloneMessage(msg);
                 String userTopic = NamespaceUtil.withoutNamespace(userMessage.getTopic(), mQClientFactory.getClientConfig().getNamespace());
                 userMessage.setTopic(userTopic);
-
+                /**
+                 * 选择哪个MessageQueue发送
+                 */
                 mq = mQClientFactory.getClientConfig().queueWithNamespace(selector.select(messageQueueList, userMessage, arg));
->>>>>>> 40c255d6
             } catch (Throwable e) {
                 throw new MQClientException("select message queue throwed exception.", e);
             }
