/*
 * Licensed to the Apache Software Foundation (ASF) under one or more
 * contributor license agreements.  See the NOTICE file distributed with
 * this work for additional information regarding copyright ownership.
 * The ASF licenses this file to You under the Apache License, Version 2.0
 * (the "License"); you may not use this file except in compliance with
 * the License.  You may obtain a copy of the License at
 *
 *     http://www.apache.org/licenses/LICENSE-2.0
 *
 * Unless required by applicable law or agreed to in writing, software
 * distributed under the License is distributed on an "AS IS" BASIS,
 * WITHOUT WARRANTIES OR CONDITIONS OF ANY KIND, either express or implied.
 * See the License for the specific language governing permissions and
 * limitations under the License.
 */
package org.apache.rocketmq.client.impl.producer;

import java.io.IOException;
import java.net.UnknownHostException;
import java.util.ArrayList;
import java.util.Arrays;
import java.util.HashSet;
import java.util.List;
import java.util.Random;
import java.util.Set;
import java.util.Timer;
import java.util.TimerTask;
import java.util.concurrent.BlockingQueue;
import java.util.concurrent.ConcurrentHashMap;
import java.util.concurrent.ConcurrentMap;
import java.util.concurrent.ExecutorService;
import java.util.concurrent.LinkedBlockingQueue;
import java.util.concurrent.RejectedExecutionException;
import java.util.concurrent.ThreadFactory;
import java.util.concurrent.ThreadPoolExecutor;
import java.util.concurrent.TimeUnit;
import java.util.concurrent.atomic.AtomicInteger;
import org.apache.rocketmq.client.QueryResult;
import org.apache.rocketmq.client.Validators;
import org.apache.rocketmq.client.common.ClientErrorCode;
import org.apache.rocketmq.client.exception.MQBrokerException;
import org.apache.rocketmq.client.exception.MQClientException;
import org.apache.rocketmq.client.exception.RequestTimeoutException;
import org.apache.rocketmq.client.hook.CheckForbiddenContext;
import org.apache.rocketmq.client.hook.CheckForbiddenHook;
import org.apache.rocketmq.client.hook.SendMessageContext;
import org.apache.rocketmq.client.hook.SendMessageHook;
import org.apache.rocketmq.client.impl.CommunicationMode;
import org.apache.rocketmq.client.impl.MQClientManager;
import org.apache.rocketmq.client.impl.factory.MQClientInstance;
import org.apache.rocketmq.client.latency.MQFaultStrategy;
import org.apache.rocketmq.client.log.ClientLogger;
import org.apache.rocketmq.client.producer.DefaultMQProducer;
import org.apache.rocketmq.client.producer.LocalTransactionExecuter;
import org.apache.rocketmq.client.producer.LocalTransactionState;
import org.apache.rocketmq.client.producer.MessageQueueSelector;
import org.apache.rocketmq.client.producer.RequestCallback;
import org.apache.rocketmq.client.producer.RequestFutureTable;
import org.apache.rocketmq.client.producer.RequestResponseFuture;
import org.apache.rocketmq.client.producer.SendCallback;
import org.apache.rocketmq.client.producer.SendResult;
import org.apache.rocketmq.client.producer.SendStatus;
import org.apache.rocketmq.client.producer.TransactionCheckListener;
import org.apache.rocketmq.client.producer.TransactionListener;
import org.apache.rocketmq.client.producer.TransactionMQProducer;
import org.apache.rocketmq.client.producer.TransactionSendResult;
import org.apache.rocketmq.common.MixAll;
import org.apache.rocketmq.common.ServiceState;
import org.apache.rocketmq.common.UtilAll;
import org.apache.rocketmq.common.help.FAQUrl;
import org.apache.rocketmq.common.message.Message;
import org.apache.rocketmq.common.message.MessageAccessor;
import org.apache.rocketmq.common.message.MessageBatch;
import org.apache.rocketmq.common.message.MessageClientIDSetter;
import org.apache.rocketmq.common.message.MessageConst;
import org.apache.rocketmq.common.message.MessageDecoder;
import org.apache.rocketmq.common.message.MessageExt;
import org.apache.rocketmq.common.message.MessageId;
import org.apache.rocketmq.common.message.MessageQueue;
import org.apache.rocketmq.common.message.MessageType;
import org.apache.rocketmq.common.protocol.NamespaceUtil;
import org.apache.rocketmq.common.protocol.ResponseCode;
import org.apache.rocketmq.common.protocol.header.CheckTransactionStateRequestHeader;
import org.apache.rocketmq.common.protocol.header.EndTransactionRequestHeader;
import org.apache.rocketmq.common.protocol.header.SendMessageRequestHeader;
import org.apache.rocketmq.common.sysflag.MessageSysFlag;
import org.apache.rocketmq.common.utils.CorrelationIdUtil;
import org.apache.rocketmq.logging.InternalLogger;
import org.apache.rocketmq.remoting.RPCHook;
import org.apache.rocketmq.remoting.common.RemotingHelper;
import org.apache.rocketmq.remoting.exception.RemotingConnectException;
import org.apache.rocketmq.remoting.exception.RemotingException;
import org.apache.rocketmq.remoting.exception.RemotingTimeoutException;
import org.apache.rocketmq.remoting.exception.RemotingTooMuchRequestException;

public class DefaultMQProducerImpl implements MQProducerInner {
    private final InternalLogger log = ClientLogger.getLog();
    private final Random random = new Random();
    private final DefaultMQProducer defaultMQProducer;
    private final ConcurrentMap<String/* topic */, TopicPublishInfo> topicPublishInfoTable =
        new ConcurrentHashMap<String, TopicPublishInfo>();
    private final ArrayList<SendMessageHook> sendMessageHookList = new ArrayList<SendMessageHook>();
    private final RPCHook rpcHook;
    private final BlockingQueue<Runnable> asyncSenderThreadPoolQueue;
    private final ExecutorService defaultAsyncSenderExecutor;
    private final Timer timer = new Timer("RequestHouseKeepingService", true);
    protected BlockingQueue<Runnable> checkRequestQueue;
    protected ExecutorService checkExecutor;
    private ServiceState serviceState = ServiceState.CREATE_JUST;
    private MQClientInstance mQClientFactory;
    private ArrayList<CheckForbiddenHook> checkForbiddenHookList = new ArrayList<CheckForbiddenHook>();
    private int zipCompressLevel = Integer.parseInt(System.getProperty(MixAll.MESSAGE_COMPRESS_LEVEL, "5"));
    private MQFaultStrategy mqFaultStrategy = new MQFaultStrategy();
    private ExecutorService asyncSenderExecutor;

    public DefaultMQProducerImpl(final DefaultMQProducer defaultMQProducer) {
        this(defaultMQProducer, null);
    }

    public DefaultMQProducerImpl(final DefaultMQProducer defaultMQProducer, RPCHook rpcHook) {
        this.defaultMQProducer = defaultMQProducer;
        this.rpcHook = rpcHook;

        this.asyncSenderThreadPoolQueue = new LinkedBlockingQueue<Runnable>(50000);
        this.defaultAsyncSenderExecutor = new ThreadPoolExecutor(
            Runtime.getRuntime().availableProcessors(),
            Runtime.getRuntime().availableProcessors(),
            1000 * 60,
            TimeUnit.MILLISECONDS,
            this.asyncSenderThreadPoolQueue,
            new ThreadFactory() {
                private AtomicInteger threadIndex = new AtomicInteger(0);

                @Override
                public Thread newThread(Runnable r) {
                    return new Thread(r, "AsyncSenderExecutor_" + this.threadIndex.incrementAndGet());
                }
            });
    }

    public void registerCheckForbiddenHook(CheckForbiddenHook checkForbiddenHook) {
        this.checkForbiddenHookList.add(checkForbiddenHook);
        log.info("register a new checkForbiddenHook. hookName={}, allHookSize={}", checkForbiddenHook.hookName(),
            checkForbiddenHookList.size());
    }

    /**
     * 初始化事务变量
     */
    public void initTransactionEnv() {
        TransactionMQProducer producer = (TransactionMQProducer) this.defaultMQProducer;
        if (producer.getExecutorService() != null) {
            this.checkExecutor = producer.getExecutorService();
        } else {
            this.checkRequestQueue = new LinkedBlockingQueue<Runnable>(producer.getCheckRequestHoldMax());
            this.checkExecutor = new ThreadPoolExecutor(
                producer.getCheckThreadPoolMinSize(),
                producer.getCheckThreadPoolMaxSize(),
                1000 * 60,
                TimeUnit.MILLISECONDS,
                this.checkRequestQueue);
        }
    }

    public void destroyTransactionEnv() {
        if (this.checkExecutor != null) {
            this.checkExecutor.shutdown();
        }
    }

    /**
     * 增加sendMessageHookList元素
     * @param hook
     */
    public void registerSendMessageHook(final SendMessageHook hook) {
        this.sendMessageHookList.add(hook);
        log.info("register sendMessage Hook, {}", hook.hookName());
    }

    public void start() throws MQClientException {
        this.start(true);
    }

    public void start(final boolean startFactory) throws MQClientException {
        switch (this.serviceState) {
            case CREATE_JUST:
                /**
                 * 设置serviceState为失败
                 */
                this.serviceState = ServiceState.START_FAILED;

                /**
                 * 验证producergroup名称
                 */
                this.checkConfig();

                /**
                 * 修改instanceName为pid
                 */
                if (!this.defaultMQProducer.getProducerGroup().equals(MixAll.CLIENT_INNER_PRODUCER_GROUP)) {
                    this.defaultMQProducer.changeInstanceNameToPID();
                }

<<<<<<< HEAD
                /**
                 * 实例化mQClientFactory
                 */
                this.mQClientFactory = MQClientManager.getInstance().getAndCreateMQClientInstance(this.defaultMQProducer, rpcHook);
=======
                this.mQClientFactory = MQClientManager.getInstance().getOrCreateMQClientInstance(this.defaultMQProducer, rpcHook);
>>>>>>> d1b4e47c

                /**
                 * 判断是否已经有同名的groupname存在
                 */
                boolean registerOK = mQClientFactory.registerProducer(this.defaultMQProducer.getProducerGroup(), this);
                if (!registerOK) {
                    this.serviceState = ServiceState.CREATE_JUST;
                    throw new MQClientException("The producer group[" + this.defaultMQProducer.getProducerGroup()
                        + "] has been created before, specify another name please." + FAQUrl.suggestTodo(FAQUrl.GROUP_NAME_DUPLICATE_URL),
                        null);
                }

                this.topicPublishInfoTable.put(this.defaultMQProducer.getCreateTopicKey(), new TopicPublishInfo());

                /**
                 * 启动
                 */
                if (startFactory) {
                    mQClientFactory.start();
                }

                log.info("the producer [{}] start OK. sendMessageWithVIPChannel={}", this.defaultMQProducer.getProducerGroup(),
                    this.defaultMQProducer.isSendMessageWithVIPChannel());
                this.serviceState = ServiceState.RUNNING;
                break;
            case RUNNING:
            case START_FAILED:
            case SHUTDOWN_ALREADY:
                throw new MQClientException("The producer service state not OK, maybe started once, "
                    + this.serviceState
                    + FAQUrl.suggestTodo(FAQUrl.CLIENT_SERVICE_NOT_OK),
                    null);
            default:
                break;
        }

        this.mQClientFactory.sendHeartbeatToAllBrokerWithLock();

        this.timer.scheduleAtFixedRate(new TimerTask() {
            @Override
            public void run() {
                try {
                    RequestFutureTable.scanExpiredRequest();
                } catch (Throwable e) {
                    log.error("scan RequestFutureTable exception", e);
                }
            }
        }, 1000 * 3, 1000);
    }

    private void checkConfig() throws MQClientException {
        Validators.checkGroup(this.defaultMQProducer.getProducerGroup());

        if (null == this.defaultMQProducer.getProducerGroup()) {
            throw new MQClientException("producerGroup is null", null);
        }

        if (this.defaultMQProducer.getProducerGroup().equals(MixAll.DEFAULT_PRODUCER_GROUP)) {
            throw new MQClientException("producerGroup can not equal " + MixAll.DEFAULT_PRODUCER_GROUP + ", please specify another one.",
                null);
        }
    }

    public void shutdown() {
        this.shutdown(true);
    }

    public void shutdown(final boolean shutdownFactory) {
        switch (this.serviceState) {
            case CREATE_JUST:
                break;
            case RUNNING:
                this.mQClientFactory.unregisterProducer(this.defaultMQProducer.getProducerGroup());
                this.defaultAsyncSenderExecutor.shutdown();
                if (shutdownFactory) {
                    this.mQClientFactory.shutdown();
                }

                log.info("the producer [{}] shutdown OK", this.defaultMQProducer.getProducerGroup());
                this.serviceState = ServiceState.SHUTDOWN_ALREADY;
                break;
            case SHUTDOWN_ALREADY:
                break;
            default:
                break;
        }
    }

    @Override
    public Set<String> getPublishTopicList() {
        Set<String> topicList = new HashSet<String>();
        for (String key : this.topicPublishInfoTable.keySet()) {
            topicList.add(key);
        }

        return topicList;
    }

    @Override
    public boolean isPublishTopicNeedUpdate(String topic) {
        TopicPublishInfo prev = this.topicPublishInfoTable.get(topic);

        return null == prev || !prev.ok();
    }

    /**
     * This method will be removed in the version 5.0.0 and <code>getCheckListener</code> is recommended.
     *
     * @return
     */
    @Override
    @Deprecated
    public TransactionCheckListener checkListener() {
        if (this.defaultMQProducer instanceof TransactionMQProducer) {
            TransactionMQProducer producer = (TransactionMQProducer) defaultMQProducer;
            return producer.getTransactionCheckListener();
        }

        return null;
    }

    @Override
    public TransactionListener getCheckListener() {
        if (this.defaultMQProducer instanceof TransactionMQProducer) {
            TransactionMQProducer producer = (TransactionMQProducer) defaultMQProducer;
            return producer.getTransactionListener();
        }
        return null;
    }

    /**
     * producer处理事务状态回查
     * @param addr
     * @param msg
     * @param header
     */
    @Override
    public void checkTransactionState(final String addr, final MessageExt msg,
        final CheckTransactionStateRequestHeader header) {
        Runnable request = new Runnable() {
            private final String brokerAddr = addr;
            private final MessageExt message = msg;
            private final CheckTransactionStateRequestHeader checkRequestHeader = header;
            private final String group = DefaultMQProducerImpl.this.defaultMQProducer.getProducerGroup();

            @Override
            public void run() {
                TransactionCheckListener transactionCheckListener = DefaultMQProducerImpl.this.checkListener();
                TransactionListener transactionListener = getCheckListener();
                if (transactionCheckListener != null || transactionListener != null) {
                    LocalTransactionState localTransactionState = LocalTransactionState.UNKNOW;
                    Throwable exception = null;
                    try {
                        if (transactionCheckListener != null) {
                            localTransactionState = transactionCheckListener.checkLocalTransactionState(message);
                        } else if (transactionListener != null) {
                            log.debug("Used new check API in transaction message");
                            /**
                             * 事务状态回查
                             */
                            localTransactionState = transactionListener.checkLocalTransaction(message);
                        } else {
                            log.warn("CheckTransactionState, pick transactionListener by group[{}] failed", group);
                        }
                    } catch (Throwable e) {
                        log.error("Broker call checkTransactionState, but checkLocalTransactionState exception", e);
                        exception = e;
                    }

                    /**
                     * 告知broker   事务结果
                     */
                    this.processTransactionState(
                        localTransactionState,
                        group,
                        exception);
                } else {
                    log.warn("CheckTransactionState, pick transactionCheckListener by group[{}] failed", group);
                }
            }

            /**
             * 告知broker   事务状态结果
             * @param localTransactionState
             * @param producerGroup
             * @param exception
             */
            private void processTransactionState(
                final LocalTransactionState localTransactionState,
                final String producerGroup,
                final Throwable exception) {
                /**
                 * 请求参数
                 */
                final EndTransactionRequestHeader thisHeader = new EndTransactionRequestHeader();
                thisHeader.setCommitLogOffset(checkRequestHeader.getCommitLogOffset());
                thisHeader.setProducerGroup(producerGroup);
                thisHeader.setTranStateTableOffset(checkRequestHeader.getTranStateTableOffset());
                /**
                 * 表示当前请求来自事务回查
                 */
                thisHeader.setFromTransactionCheck(true);

                String uniqueKey = message.getProperties().get(MessageConst.PROPERTY_UNIQ_CLIENT_MESSAGE_ID_KEYIDX);
                if (uniqueKey == null) {
                    uniqueKey = message.getMsgId();
                }
                thisHeader.setMsgId(uniqueKey);
                thisHeader.setTransactionId(checkRequestHeader.getTransactionId());
                switch (localTransactionState) {
                    case COMMIT_MESSAGE:
                        thisHeader.setCommitOrRollback(MessageSysFlag.TRANSACTION_COMMIT_TYPE);
                        break;
                    case ROLLBACK_MESSAGE:
                        thisHeader.setCommitOrRollback(MessageSysFlag.TRANSACTION_ROLLBACK_TYPE);
                        log.warn("when broker check, client rollback this transaction, {}", thisHeader);
                        break;
                    case UNKNOW:
                        thisHeader.setCommitOrRollback(MessageSysFlag.TRANSACTION_NOT_TYPE);
                        log.warn("when broker check, client does not know this transaction state, {}", thisHeader);
                        break;
                    default:
                        break;
                }

                String remark = null;
                if (exception != null) {
                    remark = "checkLocalTransactionState Exception: " + RemotingHelper.exceptionSimpleDesc(exception);
                }

                try {
                    /**
                     * 向broker发送事务回查结果
                     */
                    DefaultMQProducerImpl.this.mQClientFactory.getMQClientAPIImpl().endTransactionOneway(brokerAddr, thisHeader, remark,
                        3000);
                } catch (Exception e) {
                    log.error("endTransactionOneway exception", e);
                }
            }
        };

        this.checkExecutor.submit(request);
    }

    @Override
    public void updateTopicPublishInfo(final String topic, final TopicPublishInfo info) {
        if (info != null && topic != null) {
            TopicPublishInfo prev = this.topicPublishInfoTable.put(topic, info);
            if (prev != null) {
                log.info("updateTopicPublishInfo prev is not null, " + prev.toString());
            }
        }
    }

    @Override
    public boolean isUnitMode() {
        return this.defaultMQProducer.isUnitMode();
    }

    public void createTopic(String key, String newTopic, int queueNum) throws MQClientException {
        createTopic(key, newTopic, queueNum, 0);
    }

    public void createTopic(String key, String newTopic, int queueNum, int topicSysFlag) throws MQClientException {
        this.makeSureStateOK();
        Validators.checkTopic(newTopic);

        this.mQClientFactory.getMQAdminImpl().createTopic(key, newTopic, queueNum, topicSysFlag);
    }

    private void makeSureStateOK() throws MQClientException {
        if (this.serviceState != ServiceState.RUNNING) {
            throw new MQClientException("The producer service state not OK, "
                + this.serviceState
                + FAQUrl.suggestTodo(FAQUrl.CLIENT_SERVICE_NOT_OK),
                null);
        }
    }

    public List<MessageQueue> fetchPublishMessageQueues(String topic) throws MQClientException {
        this.makeSureStateOK();
        return this.mQClientFactory.getMQAdminImpl().fetchPublishMessageQueues(topic);
    }

    public long searchOffset(MessageQueue mq, long timestamp) throws MQClientException {
        this.makeSureStateOK();
        return this.mQClientFactory.getMQAdminImpl().searchOffset(mq, timestamp);
    }

    public long maxOffset(MessageQueue mq) throws MQClientException {
        this.makeSureStateOK();
        return this.mQClientFactory.getMQAdminImpl().maxOffset(mq);
    }

    public long minOffset(MessageQueue mq) throws MQClientException {
        this.makeSureStateOK();
        return this.mQClientFactory.getMQAdminImpl().minOffset(mq);
    }

    public long earliestMsgStoreTime(MessageQueue mq) throws MQClientException {
        this.makeSureStateOK();
        return this.mQClientFactory.getMQAdminImpl().earliestMsgStoreTime(mq);
    }

    public MessageExt viewMessage(
        String msgId) throws RemotingException, MQBrokerException, InterruptedException, MQClientException {
        this.makeSureStateOK();

        return this.mQClientFactory.getMQAdminImpl().viewMessage(msgId);
    }

    public QueryResult queryMessage(String topic, String key, int maxNum, long begin, long end)
        throws MQClientException, InterruptedException {
        this.makeSureStateOK();
        return this.mQClientFactory.getMQAdminImpl().queryMessage(topic, key, maxNum, begin, end);
    }

    public MessageExt queryMessageByUniqKey(String topic, String uniqKey)
        throws MQClientException, InterruptedException {
        this.makeSureStateOK();
        return this.mQClientFactory.getMQAdminImpl().queryMessageByUniqKey(topic, uniqKey);
    }

    /**
     * DEFAULT ASYNC -------------------------------------------------------
     */
    public void send(Message msg,
        SendCallback sendCallback) throws MQClientException, RemotingException, InterruptedException {
        send(msg, sendCallback, this.defaultMQProducer.getSendMsgTimeout());
    }

    /**
     * It will be removed at 4.4.0 cause for exception handling and the wrong Semantics of timeout. A new one will be
     * provided in next version
     *
     * @param msg
     * @param sendCallback
     * @param timeout the <code>sendCallback</code> will be invoked at most time
     * @throws RejectedExecutionException
     */
    @Deprecated
    public void send(final Message msg, final SendCallback sendCallback, final long timeout)
        throws MQClientException, RemotingException, InterruptedException {
        final long beginStartTime = System.currentTimeMillis();
        ExecutorService executor = this.getAsyncSenderExecutor();
        try {
            executor.submit(new Runnable() {
                @Override
                public void run() {
                    long costTime = System.currentTimeMillis() - beginStartTime;
                    if (timeout > costTime) {
                        try {
                            /**
                             * 发送消息
                             */
                            sendDefaultImpl(msg, CommunicationMode.ASYNC, sendCallback, timeout - costTime);
                        } catch (Exception e) {
                            sendCallback.onException(e);
                        }
                    } else {
                        sendCallback.onException(
                            new RemotingTooMuchRequestException("DEFAULT ASYNC send call timeout"));
                    }
                }

            });
        } catch (RejectedExecutionException e) {
            throw new MQClientException("executor rejected ", e);
        }

    }

    public MessageQueue selectOneMessageQueue(final TopicPublishInfo tpInfo, final String lastBrokerName) {
        return this.mqFaultStrategy.selectOneMessageQueue(tpInfo, lastBrokerName);
    }

    public void updateFaultItem(final String brokerName, final long currentLatency, boolean isolation) {
        this.mqFaultStrategy.updateFaultItem(brokerName, currentLatency, isolation);
    }

<<<<<<< HEAD
    /**
     * 同步发送消息
     * @param msg
     * @param communicationMode
     * @param sendCallback
     * @param timeout
     * @return
     * @throws MQClientException
     * @throws RemotingException
     * @throws MQBrokerException
     * @throws InterruptedException
     */
=======
    private void validateNameServerSetting() throws MQClientException {
        List<String> nsList = this.getmQClientFactory().getMQClientAPIImpl().getNameServerAddressList();
        if (null == nsList || nsList.isEmpty()) {
            throw new MQClientException(
                "No name server address, please set it." + FAQUrl.suggestTodo(FAQUrl.NAME_SERVER_ADDR_NOT_EXIST_URL), null).setResponseCode(ClientErrorCode.NO_NAME_SERVER_EXCEPTION);
        }

    }

>>>>>>> d1b4e47c
    private SendResult sendDefaultImpl(
        Message msg,
        final CommunicationMode communicationMode,
        final SendCallback sendCallback,
        final long timeout
    ) throws MQClientException, RemotingException, MQBrokerException, InterruptedException {
        /**
         * 确认生产者为running状态
         */
        this.makeSureStateOK();

        /**
         * 验证发送消息合法性   消息体不能为空   topic是否合法   且消息最大不应超过4m
         */
        Validators.checkMessage(msg, this.defaultMQProducer);
        final long invokeID = random.nextLong();
        long beginTimestampFirst = System.currentTimeMillis();
        long beginTimestampPrev = beginTimestampFirst;
        long endTimestamp = beginTimestampFirst;

        /**
         * 获取Topic对应的TopicPublishInfo
         */
        TopicPublishInfo topicPublishInfo = this.tryToFindTopicPublishInfo(msg.getTopic());

        if (topicPublishInfo != null && topicPublishInfo.ok()) {
            boolean callTimeout = false;
            MessageQueue mq = null;
            Exception exception = null;
            SendResult sendResult = null;

            /**
             * 同步发送允许重试   异步或oneway方式只能发送一次
             * 重试时  默认更换不同名broker选的queue发送
             */
            int timesTotal = communicationMode == CommunicationMode.SYNC ? 1 + this.defaultMQProducer.getRetryTimesWhenSendFailed() : 1;
            int times = 0;
            String[] brokersSent = new String[timesTotal];
            for (; times < timesTotal; times++) {
                String lastBrokerName = null == mq ? null : mq.getBrokerName();

                /**
                 * 随机选取一个MessageQueue发送
                 */
                MessageQueue mqSelected = this.selectOneMessageQueue(topicPublishInfo, lastBrokerName);
                if (mqSelected != null) {
                    mq = mqSelected;
                    brokersSent[times] = mq.getBrokerName();
                    try {
                        beginTimestampPrev = System.currentTimeMillis();
                        if (times > 0) {
                            //Reset topic with namespace during resend.
                            msg.setTopic(this.defaultMQProducer.withNamespace(msg.getTopic()));
                        }
                        long costTime = beginTimestampPrev - beginTimestampFirst;
                        if (timeout < costTime) {
                            callTimeout = true;
                            break;
                        }

                        /**
                         * 发送消息
                         * 发送消息
                         * 发送消息
                         */
                        sendResult = this.sendKernelImpl(msg, mq, communicationMode, sendCallback, topicPublishInfo, timeout - costTime);
                        endTimestamp = System.currentTimeMillis();
                        this.updateFaultItem(mq.getBrokerName(), endTimestamp - beginTimestampPrev, false);
                        switch (communicationMode) {
                            case ASYNC:
                                return null;
                            case ONEWAY:
                                return null;
                            case SYNC:
                                if (sendResult.getSendStatus() != SendStatus.SEND_OK) {
                                    if (this.defaultMQProducer.isRetryAnotherBrokerWhenNotStoreOK()) {
                                        continue;
                                    }
                                }

                                return sendResult;
                            default:
                                break;
                        }
                    } catch (RemotingException e) {
                        endTimestamp = System.currentTimeMillis();
                        this.updateFaultItem(mq.getBrokerName(), endTimestamp - beginTimestampPrev, true);
                        log.warn(String.format("sendKernelImpl exception, resend at once, InvokeID: %s, RT: %sms, Broker: %s", invokeID, endTimestamp - beginTimestampPrev, mq), e);
                        log.warn(msg.toString());
                        exception = e;
                        continue;
                    } catch (MQClientException e) {
                        endTimestamp = System.currentTimeMillis();
                        this.updateFaultItem(mq.getBrokerName(), endTimestamp - beginTimestampPrev, true);
                        log.warn(String.format("sendKernelImpl exception, resend at once, InvokeID: %s, RT: %sms, Broker: %s", invokeID, endTimestamp - beginTimestampPrev, mq), e);
                        log.warn(msg.toString());
                        exception = e;
                        continue;
                    } catch (MQBrokerException e) {
                        endTimestamp = System.currentTimeMillis();
                        this.updateFaultItem(mq.getBrokerName(), endTimestamp - beginTimestampPrev, true);
                        log.warn(String.format("sendKernelImpl exception, resend at once, InvokeID: %s, RT: %sms, Broker: %s", invokeID, endTimestamp - beginTimestampPrev, mq), e);
                        log.warn(msg.toString());
                        exception = e;
                        switch (e.getResponseCode()) {
                            case ResponseCode.TOPIC_NOT_EXIST:
                            case ResponseCode.SERVICE_NOT_AVAILABLE:
                            case ResponseCode.SYSTEM_ERROR:
                            case ResponseCode.NO_PERMISSION:
                            case ResponseCode.NO_BUYER_ID:
                            case ResponseCode.NOT_IN_CURRENT_UNIT:
                                continue;
                            default:
                                if (sendResult != null) {
                                    return sendResult;
                                }

                                throw e;
                        }
                    } catch (InterruptedException e) {
                        endTimestamp = System.currentTimeMillis();
                        this.updateFaultItem(mq.getBrokerName(), endTimestamp - beginTimestampPrev, false);
                        log.warn(String.format("sendKernelImpl exception, throw exception, InvokeID: %s, RT: %sms, Broker: %s", invokeID, endTimestamp - beginTimestampPrev, mq), e);
                        log.warn(msg.toString());

                        log.warn("sendKernelImpl exception", e);
                        log.warn(msg.toString());
                        throw e;
                    }
                } else {
                    break;
                }
            }

            if (sendResult != null) {
                return sendResult;
            }

            String info = String.format("Send [%d] times, still failed, cost [%d]ms, Topic: %s, BrokersSent: %s",
                times,
                System.currentTimeMillis() - beginTimestampFirst,
                msg.getTopic(),
                Arrays.toString(brokersSent));

            info += FAQUrl.suggestTodo(FAQUrl.SEND_MSG_FAILED);

            MQClientException mqClientException = new MQClientException(info, exception);
            if (callTimeout) {
                throw new RemotingTooMuchRequestException("sendDefaultImpl call timeout");
            }

            if (exception instanceof MQBrokerException) {
                mqClientException.setResponseCode(((MQBrokerException) exception).getResponseCode());
            } else if (exception instanceof RemotingConnectException) {
                mqClientException.setResponseCode(ClientErrorCode.CONNECT_BROKER_EXCEPTION);
            } else if (exception instanceof RemotingTimeoutException) {
                mqClientException.setResponseCode(ClientErrorCode.ACCESS_BROKER_TIMEOUT);
            } else if (exception instanceof MQClientException) {
                mqClientException.setResponseCode(ClientErrorCode.BROKER_NOT_EXIST_EXCEPTION);
            }

            throw mqClientException;
        }

        validateNameServerSetting();

        throw new MQClientException("No route info of this topic: " + msg.getTopic() + FAQUrl.suggestTodo(FAQUrl.NO_TOPIC_ROUTE_INFO),
            null).setResponseCode(ClientErrorCode.NOT_FOUND_TOPIC_EXCEPTION);
    }

    /**
     * 由topic   查询TopicPublishInfo
     * @param topic
     * @return
     */
    private TopicPublishInfo tryToFindTopicPublishInfo(final String topic) {
        /**
         * 查询缓存
         */
        TopicPublishInfo topicPublishInfo = this.topicPublishInfoTable.get(topic);
        if (null == topicPublishInfo || !topicPublishInfo.ok()) {
            this.topicPublishInfoTable.putIfAbsent(topic, new TopicPublishInfo());
            /**
             * 访问NameServer 获取topic
             */
            this.mQClientFactory.updateTopicRouteInfoFromNameServer(topic);
            topicPublishInfo = this.topicPublishInfoTable.get(topic);
        }

        if (topicPublishInfo.isHaveTopicRouterInfo() || topicPublishInfo.ok()) {
            return topicPublishInfo;
        } else {
            /**
             * 查询默认topic  TBW102
             */
            this.mQClientFactory.updateTopicRouteInfoFromNameServer(topic, true, this.defaultMQProducer);
            topicPublishInfo = this.topicPublishInfoTable.get(topic);
            return topicPublishInfo;
        }
    }

    private SendResult sendKernelImpl(final Message msg,
        final MessageQueue mq,
        final CommunicationMode communicationMode,
        final SendCallback sendCallback,
        final TopicPublishInfo topicPublishInfo,
        final long timeout) throws MQClientException, RemotingException, MQBrokerException, InterruptedException {
        long beginStartTime = System.currentTimeMillis();
        /**
         * 获取master地址
         */
        String brokerAddr = this.mQClientFactory.findBrokerAddressInPublish(mq.getBrokerName());
        if (null == brokerAddr) {
            /**
             * 查询topic信息
             */
            tryToFindTopicPublishInfo(mq.getTopic());
            brokerAddr = this.mQClientFactory.findBrokerAddressInPublish(mq.getBrokerName());
        }

        SendMessageContext context = null;
        if (brokerAddr != null) {
            /**
             * 是否选使用vip通道进行发送消息  broker端口（10911）  vip端口（10909=10911-2）
             */
            brokerAddr = MixAll.brokerVIPChannel(this.defaultMQProducer.isSendMessageWithVIPChannel(), brokerAddr);

            byte[] prevBody = msg.getBody();
            try {
                //for MessageBatch,ID has been set in the generating process
                /**
                 * 非批量消息   为msg设置UNIQ_KEY属性
                 */
                if (!(msg instanceof MessageBatch)) {
                    MessageClientIDSetter.setUniqID(msg);
                }

                boolean topicWithNamespace = false;
                if (null != this.mQClientFactory.getClientConfig().getNamespace()) {
                    msg.setInstanceId(this.mQClientFactory.getClientConfig().getNamespace());
                    topicWithNamespace = true;
                }

                int sysFlag = 0;
                boolean msgBodyCompressed = false;

                /**
                 * 当消息大于4k时  进行压缩
                 */
                if (this.tryToCompressMessage(msg)) {
                    sysFlag |= MessageSysFlag.COMPRESSED_FLAG;
                    msgBodyCompressed = true;
                }

                /**
                 * 若消息包含事务  则添加事务标志
                 */
                final String tranMsg = msg.getProperty(MessageConst.PROPERTY_TRANSACTION_PREPARED);
                if (tranMsg != null && Boolean.parseBoolean(tranMsg)) {
                    sysFlag |= MessageSysFlag.TRANSACTION_PREPARED_TYPE;
                }

                if (hasCheckForbiddenHook()) {
                    CheckForbiddenContext checkForbiddenContext = new CheckForbiddenContext();
                    checkForbiddenContext.setNameSrvAddr(this.defaultMQProducer.getNamesrvAddr());
                    checkForbiddenContext.setGroup(this.defaultMQProducer.getProducerGroup());
                    checkForbiddenContext.setCommunicationMode(communicationMode);
                    checkForbiddenContext.setBrokerAddr(brokerAddr);
                    checkForbiddenContext.setMessage(msg);
                    checkForbiddenContext.setMq(mq);
                    checkForbiddenContext.setUnitMode(this.isUnitMode());
                    this.executeCheckForbiddenHook(checkForbiddenContext);
                }

                /**
                 * 消息轨迹  消息发送前
                 */
                if (this.hasSendMessageHook()) {
                    context = new SendMessageContext();
                    context.setProducer(this);
                    context.setProducerGroup(this.defaultMQProducer.getProducerGroup());
                    context.setCommunicationMode(communicationMode);
                    context.setBornHost(this.defaultMQProducer.getClientIP());
                    context.setBrokerAddr(brokerAddr);
                    context.setMessage(msg);
                    context.setMq(mq);

                    context.setNamespace(this.defaultMQProducer.getNamespace());
                    /**
                     * 是否事务消息
                     */
                    String isTrans = msg.getProperty(MessageConst.PROPERTY_TRANSACTION_PREPARED);
                    if (isTrans != null && isTrans.equals("true")) {
                        context.setMsgType(MessageType.Trans_Msg_Half);
                    }

                    /**
                     * 是否延迟消息
                     */
                    if (msg.getProperty("__STARTDELIVERTIME") != null || msg.getProperty(MessageConst.PROPERTY_DELAY_TIME_LEVEL) != null) {
                        context.setMsgType(MessageType.Delay_Msg);
                    }

                    /**
                     * HookBefore   记录消息发送前的信息
                     */
                    this.executeSendMessageHookBefore(context);
                }

                /**
                 * 组装请求对象
                 */
                SendMessageRequestHeader requestHeader = new SendMessageRequestHeader();
                requestHeader.setProducerGroup(this.defaultMQProducer.getProducerGroup());
                requestHeader.setTopic(msg.getTopic());
                requestHeader.setDefaultTopic(this.defaultMQProducer.getCreateTopicKey());
                requestHeader.setDefaultTopicQueueNums(this.defaultMQProducer.getDefaultTopicQueueNums());
                requestHeader.setQueueId(mq.getQueueId());
                requestHeader.setSysFlag(sysFlag);
                requestHeader.setBornTimestamp(System.currentTimeMillis());
                requestHeader.setFlag(msg.getFlag());
                requestHeader.setProperties(MessageDecoder.messageProperties2String(msg.getProperties()));
                requestHeader.setReconsumeTimes(0);
                requestHeader.setUnitMode(this.isUnitMode());
                requestHeader.setBatch(msg instanceof MessageBatch);

                /**
                 * 如果topic为重试
                 */
                if (requestHeader.getTopic().startsWith(MixAll.RETRY_GROUP_TOPIC_PREFIX)) {
                    /**
                     * 获得消息得重试次数
                     */
                    String reconsumeTimes = MessageAccessor.getReconsumeTime(msg);
                    if (reconsumeTimes != null) {
                        /**
                         * 更新requestHeader中得重试次数
                         */
                        requestHeader.setReconsumeTimes(Integer.valueOf(reconsumeTimes));
                        MessageAccessor.clearProperty(msg, MessageConst.PROPERTY_RECONSUME_TIME);
                    }

                    /**
                     * 获得消息最大重试次数
                     */
                    String maxReconsumeTimes = MessageAccessor.getMaxReconsumeTimes(msg);
                    if (maxReconsumeTimes != null) {
                        /**
                         * 更新最大重试次数
                         */
                        requestHeader.setMaxReconsumeTimes(Integer.valueOf(maxReconsumeTimes));
                        MessageAccessor.clearProperty(msg, MessageConst.PROPERTY_MAX_RECONSUME_TIMES);
                    }
                }

                SendResult sendResult = null;
                switch (communicationMode) {
                    case ASYNC:
                        Message tmpMessage = msg;
                        boolean messageCloned = false;
                        if (msgBodyCompressed) {
                            //If msg body was compressed, msgbody should be reset using prevBody.
                            //Clone new message using commpressed message body and recover origin massage.
                            //Fix bug:https://github.com/apache/rocketmq-externals/issues/66
                            tmpMessage = MessageAccessor.cloneMessage(msg);
                            messageCloned = true;
                            msg.setBody(prevBody);
                        }

                        if (topicWithNamespace) {
                            if (!messageCloned) {
                                tmpMessage = MessageAccessor.cloneMessage(msg);
                                messageCloned = true;
                            }
                            msg.setTopic(NamespaceUtil.withoutNamespace(msg.getTopic(), this.defaultMQProducer.getNamespace()));
                        }

                        long costTimeAsync = System.currentTimeMillis() - beginStartTime;
                        if (timeout < costTimeAsync) {
                            throw new RemotingTooMuchRequestException("sendKernelImpl call timeout");
                        }
                        /**
                         * 异步发送
                         */
                        sendResult = this.mQClientFactory.getMQClientAPIImpl().sendMessage(
                            brokerAddr,
                            mq.getBrokerName(),
                            tmpMessage,
                            requestHeader,
                            timeout - costTimeAsync,
                            communicationMode,
                            sendCallback,
                            topicPublishInfo,
                            this.mQClientFactory,
                            this.defaultMQProducer.getRetryTimesWhenSendAsyncFailed(),
                            context,
                            this);
                        break;
                    case ONEWAY:
                    case SYNC:
                        long costTimeSync = System.currentTimeMillis() - beginStartTime;
                        if (timeout < costTimeSync) {
                            throw new RemotingTooMuchRequestException("sendKernelImpl call timeout");
                        }
                        /**
                         * 同步发送消息
                         */
                        sendResult = this.mQClientFactory.getMQClientAPIImpl().sendMessage(
                            brokerAddr,
                            mq.getBrokerName(),
                            msg,
                            requestHeader,
                            timeout - costTimeSync,
                            communicationMode,
                            context,
                            this);
                        break;
                    default:
                        assert false;
                        break;
                }

                /**
                 * 消息轨迹  消息发送后
                 */
                if (this.hasSendMessageHook()) {
                    context.setSendResult(sendResult);
                    this.executeSendMessageHookAfter(context);
                }

                return sendResult;
            } catch (RemotingException e) {
                if (this.hasSendMessageHook()) {
                    context.setException(e);
                    this.executeSendMessageHookAfter(context);
                }
                throw e;
            } catch (MQBrokerException e) {
                if (this.hasSendMessageHook()) {
                    context.setException(e);
                    this.executeSendMessageHookAfter(context);
                }
                throw e;
            } catch (InterruptedException e) {
                if (this.hasSendMessageHook()) {
                    context.setException(e);
                    this.executeSendMessageHookAfter(context);
                }
                throw e;
            } finally {
                msg.setBody(prevBody);
                msg.setTopic(NamespaceUtil.withoutNamespace(msg.getTopic(), this.defaultMQProducer.getNamespace()));
            }
        }

        throw new MQClientException("The broker[" + mq.getBrokerName() + "] not exist", null);
    }

    public MQClientInstance getmQClientFactory() {
        return mQClientFactory;
    }

    private boolean tryToCompressMessage(final Message msg) {
        if (msg instanceof MessageBatch) {
            //batch dose not support compressing right now
            return false;
        }
        byte[] body = msg.getBody();
        if (body != null) {
            if (body.length >= this.defaultMQProducer.getCompressMsgBodyOverHowmuch()) {
                try {
                    byte[] data = UtilAll.compress(body, zipCompressLevel);
                    if (data != null) {
                        msg.setBody(data);
                        return true;
                    }
                } catch (IOException e) {
                    log.error("tryToCompressMessage exception", e);
                    log.warn(msg.toString());
                }
            }
        }

        return false;
    }

    public boolean hasCheckForbiddenHook() {
        return !checkForbiddenHookList.isEmpty();
    }

    public void executeCheckForbiddenHook(final CheckForbiddenContext context) throws MQClientException {
        if (hasCheckForbiddenHook()) {
            for (CheckForbiddenHook hook : checkForbiddenHookList) {
                hook.checkForbidden(context);
            }
        }
    }

    public boolean hasSendMessageHook() {
        return !this.sendMessageHookList.isEmpty();
    }

    /**
     * 消息发送前
     * @param context
     */
    public void executeSendMessageHookBefore(final SendMessageContext context) {
        if (!this.sendMessageHookList.isEmpty()) {
            for (SendMessageHook hook : this.sendMessageHookList) {
                try {
                    hook.sendMessageBefore(context);
                } catch (Throwable e) {
                    log.warn("failed to executeSendMessageHookBefore", e);
                }
            }
        }
    }

    /**
     * 消息发送后
     * @param context
     */
    public void executeSendMessageHookAfter(final SendMessageContext context) {
        if (!this.sendMessageHookList.isEmpty()) {
            for (SendMessageHook hook : this.sendMessageHookList) {
                try {
                    hook.sendMessageAfter(context);
                } catch (Throwable e) {
                    log.warn("failed to executeSendMessageHookAfter", e);
                }
            }
        }
    }

    /**
     * DEFAULT ONEWAY -------------------------------------------------------
     */
    public void sendOneway(Message msg) throws MQClientException, RemotingException, InterruptedException {
        try {
            this.sendDefaultImpl(msg, CommunicationMode.ONEWAY, null, this.defaultMQProducer.getSendMsgTimeout());
        } catch (MQBrokerException e) {
            throw new MQClientException("unknown exception", e);
        }
    }

    /**
     * KERNEL SYNC -------------------------------------------------------
     */
    public SendResult send(Message msg, MessageQueue mq)
        throws MQClientException, RemotingException, MQBrokerException, InterruptedException {
        return send(msg, mq, this.defaultMQProducer.getSendMsgTimeout());
    }

    public SendResult send(Message msg, MessageQueue mq, long timeout)
        throws MQClientException, RemotingException, MQBrokerException, InterruptedException {
        long beginStartTime = System.currentTimeMillis();
        this.makeSureStateOK();
        Validators.checkMessage(msg, this.defaultMQProducer);

        if (!msg.getTopic().equals(mq.getTopic())) {
            throw new MQClientException("message's topic not equal mq's topic", null);
        }

        long costTime = System.currentTimeMillis() - beginStartTime;
        if (timeout < costTime) {
            throw new RemotingTooMuchRequestException("call timeout");
        }

        return this.sendKernelImpl(msg, mq, CommunicationMode.SYNC, null, null, timeout);
    }

    /**
     * KERNEL ASYNC -------------------------------------------------------
     */
    public void send(Message msg, MessageQueue mq, SendCallback sendCallback)
        throws MQClientException, RemotingException, InterruptedException {
        send(msg, mq, sendCallback, this.defaultMQProducer.getSendMsgTimeout());
    }

    /**
     * It will be removed at 4.4.0 cause for exception handling and the wrong Semantics of timeout. A new one will be
     * provided in next version
     *
     * @param msg
     * @param mq
     * @param sendCallback
     * @param timeout the <code>sendCallback</code> will be invoked at most time
     * @throws MQClientException
     * @throws RemotingException
     * @throws InterruptedException
     */
    @Deprecated
    public void send(final Message msg, final MessageQueue mq, final SendCallback sendCallback, final long timeout)
        throws MQClientException, RemotingException, InterruptedException {
        final long beginStartTime = System.currentTimeMillis();
        ExecutorService executor = this.getAsyncSenderExecutor();
        try {
            executor.submit(new Runnable() {
                @Override
                public void run() {
                    try {
                        makeSureStateOK();
                        Validators.checkMessage(msg, defaultMQProducer);

                        if (!msg.getTopic().equals(mq.getTopic())) {
                            throw new MQClientException("message's topic not equal mq's topic", null);
                        }
                        long costTime = System.currentTimeMillis() - beginStartTime;
                        if (timeout > costTime) {
                            try {
                                sendKernelImpl(msg, mq, CommunicationMode.ASYNC, sendCallback, null,
                                    timeout - costTime);
                            } catch (MQBrokerException e) {
                                throw new MQClientException("unknown exception", e);
                            }
                        } else {
                            sendCallback.onException(new RemotingTooMuchRequestException("call timeout"));
                        }
                    } catch (Exception e) {
                        sendCallback.onException(e);
                    }

                }

            });
        } catch (RejectedExecutionException e) {
            throw new MQClientException("executor rejected ", e);
        }

    }

    /**
     * KERNEL ONEWAY -------------------------------------------------------
     */
    public void sendOneway(Message msg,
        MessageQueue mq) throws MQClientException, RemotingException, InterruptedException {
        this.makeSureStateOK();
        Validators.checkMessage(msg, this.defaultMQProducer);

        try {
            this.sendKernelImpl(msg, mq, CommunicationMode.ONEWAY, null, null, this.defaultMQProducer.getSendMsgTimeout());
        } catch (MQBrokerException e) {
            throw new MQClientException("unknown exception", e);
        }
    }

    /**
     * SELECT SYNC -------------------------------------------------------
     */
    public SendResult send(Message msg, MessageQueueSelector selector, Object arg)
        throws MQClientException, RemotingException, MQBrokerException, InterruptedException {
        return send(msg, selector, arg, this.defaultMQProducer.getSendMsgTimeout());
    }

    public SendResult send(Message msg, MessageQueueSelector selector, Object arg, long timeout)
        throws MQClientException, RemotingException, MQBrokerException, InterruptedException {
        return this.sendSelectImpl(msg, selector, arg, CommunicationMode.SYNC, null, timeout);
    }

    /**
     * 异步发送
     * @param msg
     * @param selector
     * @param arg
     * @param communicationMode
     * @param sendCallback
     * @param timeout
     * @return
     * @throws MQClientException
     * @throws RemotingException
     * @throws MQBrokerException
     * @throws InterruptedException
     */
    private SendResult sendSelectImpl(
        Message msg,
        MessageQueueSelector selector,
        Object arg,
        final CommunicationMode communicationMode,
        final SendCallback sendCallback, final long timeout
    ) throws MQClientException, RemotingException, MQBrokerException, InterruptedException {
        long beginStartTime = System.currentTimeMillis();
        /**
         * 检查当前producer状态
         */
        this.makeSureStateOK();

        /**
         * 验证发送消息合法性   消息体不能为空   topic是否合法   且消息最大不应超过4m
         */
        Validators.checkMessage(msg, this.defaultMQProducer);

        /**
         * 获取TopicPublishInfo
         */
        TopicPublishInfo topicPublishInfo = this.tryToFindTopicPublishInfo(msg.getTopic());
        if (topicPublishInfo != null && topicPublishInfo.ok()) {
            MessageQueue mq = null;
            try {
                List<MessageQueue> messageQueueList =
                    mQClientFactory.getMQAdminImpl().parsePublishMessageQueues(topicPublishInfo.getMessageQueueList());
                Message userMessage = MessageAccessor.cloneMessage(msg);
                String userTopic = NamespaceUtil.withoutNamespace(userMessage.getTopic(), mQClientFactory.getClientConfig().getNamespace());
                userMessage.setTopic(userTopic);
                /**
                 * 选择哪个MessageQueue发送
                 */
                mq = mQClientFactory.getClientConfig().queueWithNamespace(selector.select(messageQueueList, userMessage, arg));
            } catch (Throwable e) {
                throw new MQClientException("select message queue throwed exception.", e);
            }

            long costTime = System.currentTimeMillis() - beginStartTime;
            if (timeout < costTime) {
                throw new RemotingTooMuchRequestException("sendSelectImpl call timeout");
            }
            if (mq != null) {
                /**
                 * 发送消息
                 */
                return this.sendKernelImpl(msg, mq, communicationMode, sendCallback, null, timeout - costTime);
            } else {
                throw new MQClientException("select message queue return null.", null);
            }
        }

        validateNameServerSetting();
        throw new MQClientException("No route info for this topic, " + msg.getTopic(), null);
    }

    /**
     * SELECT ASYNC -------------------------------------------------------
     */
    public void send(Message msg, MessageQueueSelector selector, Object arg, SendCallback sendCallback)
        throws MQClientException, RemotingException, InterruptedException {
        send(msg, selector, arg, sendCallback, this.defaultMQProducer.getSendMsgTimeout());
    }

    /**
     * It will be removed at 4.4.0 cause for exception handling and the wrong Semantics of timeout. A new one will be
     * provided in next version
     *
     * @param msg
     * @param selector
     * @param arg
     * @param sendCallback
     * @param timeout the <code>sendCallback</code> will be invoked at most time
     * @throws MQClientException
     * @throws RemotingException
     * @throws InterruptedException
     */
    @Deprecated
    public void send(final Message msg, final MessageQueueSelector selector, final Object arg,
        final SendCallback sendCallback, final long timeout)
        throws MQClientException, RemotingException, InterruptedException {
        final long beginStartTime = System.currentTimeMillis();
        ExecutorService executor = this.getAsyncSenderExecutor();
        try {
            executor.submit(new Runnable() {
                @Override
                public void run() {
                    long costTime = System.currentTimeMillis() - beginStartTime;
                    if (timeout > costTime) {
                        try {
                            try {
                                /**
                                 * 异步发送
                                 */
                                sendSelectImpl(msg, selector, arg, CommunicationMode.ASYNC, sendCallback,
                                    timeout - costTime);
                            } catch (MQBrokerException e) {
                                throw new MQClientException("unknownn exception", e);
                            }
                        } catch (Exception e) {
                            sendCallback.onException(e);
                        }
                    } else {
                        sendCallback.onException(new RemotingTooMuchRequestException("call timeout"));
                    }
                }

            });
        } catch (RejectedExecutionException e) {
            throw new MQClientException("exector rejected ", e);
        }
    }

    /**
     * SELECT ONEWAY -------------------------------------------------------
     */
    public void sendOneway(Message msg, MessageQueueSelector selector, Object arg)
        throws MQClientException, RemotingException, InterruptedException {
        try {
            this.sendSelectImpl(msg, selector, arg, CommunicationMode.ONEWAY, null, this.defaultMQProducer.getSendMsgTimeout());
        } catch (MQBrokerException e) {
            throw new MQClientException("unknown exception", e);
        }
    }

    /**
     * 发送事务消息
     * @param msg
     * @param localTransactionExecuter
     * @param arg
     * @return
     * @throws MQClientException
     */
    public TransactionSendResult sendMessageInTransaction(final Message msg,
        final LocalTransactionExecuter localTransactionExecuter, final Object arg)
        throws MQClientException {
        /**
         * 返回事务监听
         */
        TransactionListener transactionListener = getCheckListener();
        if (null == localTransactionExecuter && null == transactionListener) {
            throw new MQClientException("tranExecutor is null", null);
        }

<<<<<<< HEAD
        /**
         * 检查消息
         */
=======
        // ignore DelayTimeLevel parameter
        if (msg.getDelayTimeLevel() != 0) {
            MessageAccessor.clearProperty(msg, MessageConst.PROPERTY_DELAY_TIME_LEVEL);
        }

>>>>>>> d1b4e47c
        Validators.checkMessage(msg, this.defaultMQProducer);

        SendResult sendResult = null;

        /**
         * 增加TRAN_MSG和PGROUP属性
         */
        MessageAccessor.putProperty(msg, MessageConst.PROPERTY_TRANSACTION_PREPARED, "true");
        MessageAccessor.putProperty(msg, MessageConst.PROPERTY_PRODUCER_GROUP, this.defaultMQProducer.getProducerGroup());
        try {
            /**
             * 发送消息   和普通消息一样的方法
             * 发送消息   和普通消息一样的方法
             * 发送消息   和普通消息一样的方法
             */
            sendResult = this.send(msg);
        } catch (Exception e) {
            throw new MQClientException("send message Exception", e);
        }

        LocalTransactionState localTransactionState = LocalTransactionState.UNKNOW;
        Throwable localException = null;
        switch (sendResult.getSendStatus()) {
            /**
             * 消息发送成功
             */
            case SEND_OK: {
                try {
                    if (sendResult.getTransactionId() != null) {
                        msg.putUserProperty("__transactionId__", sendResult.getTransactionId());
                    }
                    /**
                     * 消息的UNIQ_KEY属性   赋值于transactionId
                     */
                    String transactionId = msg.getProperty(MessageConst.PROPERTY_UNIQ_CLIENT_MESSAGE_ID_KEYIDX);
                    if (null != transactionId && !"".equals(transactionId)) {
                        msg.setTransactionId(transactionId);
                    }
                    if (null != localTransactionExecuter) {
                        localTransactionState = localTransactionExecuter.executeLocalTransactionBranch(msg, arg);
                    } else if (transactionListener != null) {
                        log.debug("Used new transaction API");
                        /**
                         * 执行监听方法
                         */
                        localTransactionState = transactionListener.executeLocalTransaction(msg, arg);
                    }
                    if (null == localTransactionState) {
                        localTransactionState = LocalTransactionState.UNKNOW;
                    }

                    if (localTransactionState != LocalTransactionState.COMMIT_MESSAGE) {
                        log.info("executeLocalTransactionBranch return {}", localTransactionState);
                        log.info(msg.toString());
                    }
                } catch (Throwable e) {
                    log.info("executeLocalTransactionBranch exception", e);
                    log.info(msg.toString());
                    localException = e;
                }
            }
            break;
            case FLUSH_DISK_TIMEOUT:
            case FLUSH_SLAVE_TIMEOUT:
            case SLAVE_NOT_AVAILABLE:
                localTransactionState = LocalTransactionState.ROLLBACK_MESSAGE;
                break;
            default:
                break;
        }

        try {
            /**
             * endTransaction
             * endTransaction
             * endTransaction
             */
            this.endTransaction(sendResult, localTransactionState, localException);
        } catch (Exception e) {
            log.warn("local transaction execute " + localTransactionState + ", but end broker transaction failed", e);
        }

        TransactionSendResult transactionSendResult = new TransactionSendResult();
        transactionSendResult.setSendStatus(sendResult.getSendStatus());
        transactionSendResult.setMessageQueue(sendResult.getMessageQueue());
        transactionSendResult.setMsgId(sendResult.getMsgId());
        transactionSendResult.setQueueOffset(sendResult.getQueueOffset());
        transactionSendResult.setTransactionId(sendResult.getTransactionId());
        transactionSendResult.setLocalTransactionState(localTransactionState);
        return transactionSendResult;
    }

    /**
     * DEFAULT SYNC -------------------------------------------------------
     */
    public SendResult send(
        Message msg) throws MQClientException, RemotingException, MQBrokerException, InterruptedException {
        return send(msg, this.defaultMQProducer.getSendMsgTimeout());
    }

    /**
     *
     * @param sendResult
     * @param localTransactionState
     * @param localException
     * @throws RemotingException
     * @throws MQBrokerException
     * @throws InterruptedException
     * @throws UnknownHostException
     */
    public void endTransaction(
        final SendResult sendResult,
        final LocalTransactionState localTransactionState,
        final Throwable localException) throws RemotingException, MQBrokerException, InterruptedException, UnknownHostException {
        final MessageId id;

        /**
         * 解析当前消息保存对应的broker地址和offset
         */
        if (sendResult.getOffsetMsgId() != null) {
            id = MessageDecoder.decodeMessageId(sendResult.getOffsetMsgId());
        } else {
            id = MessageDecoder.decodeMessageId(sendResult.getMsgId());
        }
        String transactionId = sendResult.getTransactionId();

        /**
         * 通过BrokerName获取master地址
         */
        final String brokerAddr = this.mQClientFactory.findBrokerAddressInPublish(sendResult.getMessageQueue().getBrokerName());

        EndTransactionRequestHeader requestHeader = new EndTransactionRequestHeader();
        requestHeader.setTransactionId(transactionId);
        requestHeader.setCommitLogOffset(id.getOffset());

        /**
         * 设置CommitOrRollback参数
         */
        switch (localTransactionState) {
            case COMMIT_MESSAGE:
                requestHeader.setCommitOrRollback(MessageSysFlag.TRANSACTION_COMMIT_TYPE);
                break;
            case ROLLBACK_MESSAGE:
                requestHeader.setCommitOrRollback(MessageSysFlag.TRANSACTION_ROLLBACK_TYPE);
                break;
            case UNKNOW:
                requestHeader.setCommitOrRollback(MessageSysFlag.TRANSACTION_NOT_TYPE);
                break;
            default:
                break;
        }

        requestHeader.setProducerGroup(this.defaultMQProducer.getProducerGroup());
        requestHeader.setTranStateTableOffset(sendResult.getQueueOffset());
        requestHeader.setMsgId(sendResult.getMsgId());
        String remark = localException != null ? ("executeLocalTransactionBranch exception: " + localException.toString()) : null;

        /**
         * oneway发送
         * oneway发送
         * oneway发送
         */
        this.mQClientFactory.getMQClientAPIImpl().endTransactionOneway(brokerAddr, requestHeader, remark,
            this.defaultMQProducer.getSendMsgTimeout());
    }

    public void setCallbackExecutor(final ExecutorService callbackExecutor) {
        this.mQClientFactory.getMQClientAPIImpl().getRemotingClient().setCallbackExecutor(callbackExecutor);
    }

    public ExecutorService getAsyncSenderExecutor() {
        return null == asyncSenderExecutor ? defaultAsyncSenderExecutor : asyncSenderExecutor;
    }

    public void setAsyncSenderExecutor(ExecutorService asyncSenderExecutor) {
        this.asyncSenderExecutor = asyncSenderExecutor;
    }

    /**
     * 同步发送
     * @param msg
     * @param timeout
     * @return
     * @throws MQClientException
     * @throws RemotingException
     * @throws MQBrokerException
     * @throws InterruptedException
     */
    public SendResult send(Message msg,
        long timeout) throws MQClientException, RemotingException, MQBrokerException, InterruptedException {
        return this.sendDefaultImpl(msg, CommunicationMode.SYNC, null, timeout);
    }

    public Message request(Message msg,
        long timeout) throws RequestTimeoutException, MQClientException, RemotingException, MQBrokerException, InterruptedException {
        long beginTimestamp = System.currentTimeMillis();
        prepareSendRequest(msg, timeout);
        final String correlationId = msg.getProperty(MessageConst.PROPERTY_CORRELATION_ID);

        try {
            final RequestResponseFuture requestResponseFuture = new RequestResponseFuture(correlationId, timeout, null);
            RequestFutureTable.getRequestFutureTable().put(correlationId, requestResponseFuture);

            long cost = System.currentTimeMillis() - beginTimestamp;
            this.sendDefaultImpl(msg, CommunicationMode.ASYNC, new SendCallback() {
                @Override
                public void onSuccess(SendResult sendResult) {
                    requestResponseFuture.setSendReqeustOk(true);
                }

                @Override
                public void onException(Throwable e) {
                    requestResponseFuture.setSendReqeustOk(false);
                    requestResponseFuture.putResponseMessage(null);
                    requestResponseFuture.setCause(e);
                }
            }, timeout - cost);

            Message responseMessage = requestResponseFuture.waitResponseMessage(timeout - cost);
            if (responseMessage == null) {
                if (requestResponseFuture.isSendRequestOk()) {
                    throw new RequestTimeoutException(ClientErrorCode.REQUEST_TIMEOUT_EXCEPTION,
                        "send request message to <" + msg.getTopic() + "> OK, but wait reply message timeout, " + timeout + " ms.");
                } else {
                    throw new MQClientException("send request message to <" + msg.getTopic() + "> fail", requestResponseFuture.getCause());
                }
            }
            return responseMessage;
        } finally {
            RequestFutureTable.getRequestFutureTable().remove(correlationId);
        }
    }

    public void request(Message msg, final RequestCallback requestCallback, long timeout)
        throws RemotingException, InterruptedException, MQClientException, MQBrokerException {
        long beginTimestamp = System.currentTimeMillis();
        prepareSendRequest(msg, timeout);
        final String correlationId = msg.getProperty(MessageConst.PROPERTY_CORRELATION_ID);

        final RequestResponseFuture requestResponseFuture = new RequestResponseFuture(correlationId, timeout, requestCallback);
        RequestFutureTable.getRequestFutureTable().put(correlationId, requestResponseFuture);

        long cost = System.currentTimeMillis() - beginTimestamp;
        this.sendDefaultImpl(msg, CommunicationMode.ASYNC, new SendCallback() {
            @Override
            public void onSuccess(SendResult sendResult) {
                requestResponseFuture.setSendReqeustOk(true);
            }

            @Override
            public void onException(Throwable e) {
                requestResponseFuture.setCause(e);
                requestFail(correlationId);
            }
        }, timeout - cost);
    }

    public Message request(final Message msg, final MessageQueueSelector selector, final Object arg,
        final long timeout) throws MQClientException, RemotingException, MQBrokerException,
        InterruptedException, RequestTimeoutException {
        long beginTimestamp = System.currentTimeMillis();
        prepareSendRequest(msg, timeout);
        final String correlationId = msg.getProperty(MessageConst.PROPERTY_CORRELATION_ID);

        try {
            final RequestResponseFuture requestResponseFuture = new RequestResponseFuture(correlationId, timeout, null);
            RequestFutureTable.getRequestFutureTable().put(correlationId, requestResponseFuture);

            long cost = System.currentTimeMillis() - beginTimestamp;
            this.sendSelectImpl(msg, selector, arg, CommunicationMode.ASYNC, new SendCallback() {
                @Override
                public void onSuccess(SendResult sendResult) {
                    requestResponseFuture.setSendReqeustOk(true);
                }

                @Override
                public void onException(Throwable e) {
                    requestResponseFuture.setSendReqeustOk(false);
                    requestResponseFuture.putResponseMessage(null);
                    requestResponseFuture.setCause(e);
                }
            }, timeout - cost);

            Message responseMessage = requestResponseFuture.waitResponseMessage(timeout - cost);
            if (responseMessage == null) {
                if (requestResponseFuture.isSendRequestOk()) {
                    throw new RequestTimeoutException(ClientErrorCode.REQUEST_TIMEOUT_EXCEPTION,
                        "send request message to <" + msg.getTopic() + "> OK, but wait reply message timeout, " + timeout + " ms.");
                } else {
                    throw new MQClientException("send request message to <" + msg.getTopic() + "> fail", requestResponseFuture.getCause());
                }
            }
            return responseMessage;
        } finally {
            RequestFutureTable.getRequestFutureTable().remove(correlationId);
        }
    }

    public void request(final Message msg, final MessageQueueSelector selector, final Object arg,
        final RequestCallback requestCallback, final long timeout)
        throws RemotingException, InterruptedException, MQClientException, MQBrokerException {
        long beginTimestamp = System.currentTimeMillis();
        prepareSendRequest(msg, timeout);
        final String correlationId = msg.getProperty(MessageConst.PROPERTY_CORRELATION_ID);

        final RequestResponseFuture requestResponseFuture = new RequestResponseFuture(correlationId, timeout, requestCallback);
        RequestFutureTable.getRequestFutureTable().put(correlationId, requestResponseFuture);

        long cost = System.currentTimeMillis() - beginTimestamp;
        this.sendSelectImpl(msg, selector, arg, CommunicationMode.ASYNC, new SendCallback() {
            @Override
            public void onSuccess(SendResult sendResult) {
                requestResponseFuture.setSendReqeustOk(true);
            }

            @Override
            public void onException(Throwable e) {
                requestResponseFuture.setCause(e);
                requestFail(correlationId);
            }
        }, timeout - cost);

    }

    public Message request(final Message msg, final MessageQueue mq, final long timeout)
        throws MQClientException, RemotingException, MQBrokerException, InterruptedException, RequestTimeoutException {
        long beginTimestamp = System.currentTimeMillis();
        prepareSendRequest(msg, timeout);
        final String correlationId = msg.getProperty(MessageConst.PROPERTY_CORRELATION_ID);

        try {
            final RequestResponseFuture requestResponseFuture = new RequestResponseFuture(correlationId, timeout, null);
            RequestFutureTable.getRequestFutureTable().put(correlationId, requestResponseFuture);

            long cost = System.currentTimeMillis() - beginTimestamp;
            this.sendKernelImpl(msg, mq, CommunicationMode.ASYNC, new SendCallback() {
                @Override
                public void onSuccess(SendResult sendResult) {
                    requestResponseFuture.setSendReqeustOk(true);
                }

                @Override
                public void onException(Throwable e) {
                    requestResponseFuture.setSendReqeustOk(false);
                    requestResponseFuture.putResponseMessage(null);
                    requestResponseFuture.setCause(e);
                }
            }, null, timeout - cost);

            Message responseMessage = requestResponseFuture.waitResponseMessage(timeout - cost);
            if (responseMessage == null) {
                if (requestResponseFuture.isSendRequestOk()) {
                    throw new RequestTimeoutException(ClientErrorCode.REQUEST_TIMEOUT_EXCEPTION,
                        "send request message to <" + msg.getTopic() + "> OK, but wait reply message timeout, " + timeout + " ms.");
                } else {
                    throw new MQClientException("send request message to <" + msg.getTopic() + "> fail", requestResponseFuture.getCause());
                }
            }
            return responseMessage;
        } finally {
            RequestFutureTable.getRequestFutureTable().remove(correlationId);
        }
    }

    public void request(final Message msg, final MessageQueue mq, final RequestCallback requestCallback, long timeout)
        throws RemotingException, InterruptedException, MQClientException, MQBrokerException {
        long beginTimestamp = System.currentTimeMillis();
        prepareSendRequest(msg, timeout);
        final String correlationId = msg.getProperty(MessageConst.PROPERTY_CORRELATION_ID);

        final RequestResponseFuture requestResponseFuture = new RequestResponseFuture(correlationId, timeout, requestCallback);
        RequestFutureTable.getRequestFutureTable().put(correlationId, requestResponseFuture);

        long cost = System.currentTimeMillis() - beginTimestamp;
        this.sendKernelImpl(msg, mq, CommunicationMode.ASYNC, new SendCallback() {
            @Override
            public void onSuccess(SendResult sendResult) {
                requestResponseFuture.setSendReqeustOk(true);
            }

            @Override
            public void onException(Throwable e) {
                requestResponseFuture.setCause(e);
                requestFail(correlationId);
            }
        }, null, timeout - cost);
    }

    private void requestFail(final String correlationId) {
        RequestResponseFuture responseFuture = RequestFutureTable.getRequestFutureTable().remove(correlationId);
        if (responseFuture != null) {
            responseFuture.setSendReqeustOk(false);
            responseFuture.putResponseMessage(null);
            try {
                responseFuture.executeRequestCallback();
            } catch (Exception e) {
                log.warn("execute requestCallback in requestFail, and callback throw", e);
            }
        }
    }

    private void prepareSendRequest(final Message msg, long timeout) {
        String correlationId = CorrelationIdUtil.createCorrelationId();
        String requestClientId = this.getmQClientFactory().getClientId();
        MessageAccessor.putProperty(msg, MessageConst.PROPERTY_CORRELATION_ID, correlationId);
        MessageAccessor.putProperty(msg, MessageConst.PROPERTY_MESSAGE_REPLY_TO_CLIENT, requestClientId);
        MessageAccessor.putProperty(msg, MessageConst.PROPERTY_MESSAGE_TTL, String.valueOf(timeout));

        boolean hasRouteData = this.getmQClientFactory().getTopicRouteTable().containsKey(msg.getTopic());
        if (!hasRouteData) {
            long beginTimestamp = System.currentTimeMillis();
            this.tryToFindTopicPublishInfo(msg.getTopic());
            this.getmQClientFactory().sendHeartbeatToAllBrokerWithLock();
            long cost = System.currentTimeMillis() - beginTimestamp;
            if (cost > 500) {
                log.warn("prepare send request for <{}> cost {} ms", msg.getTopic(), cost);
            }
        }
    }

    public ConcurrentMap<String, TopicPublishInfo> getTopicPublishInfoTable() {
        return topicPublishInfoTable;
    }

    public int getZipCompressLevel() {
        return zipCompressLevel;
    }

    public void setZipCompressLevel(int zipCompressLevel) {
        this.zipCompressLevel = zipCompressLevel;
    }

    public ServiceState getServiceState() {
        return serviceState;
    }

    public void setServiceState(ServiceState serviceState) {
        this.serviceState = serviceState;
    }

    public long[] getNotAvailableDuration() {
        return this.mqFaultStrategy.getNotAvailableDuration();
    }

    public void setNotAvailableDuration(final long[] notAvailableDuration) {
        this.mqFaultStrategy.setNotAvailableDuration(notAvailableDuration);
    }

    public long[] getLatencyMax() {
        return this.mqFaultStrategy.getLatencyMax();
    }

    public void setLatencyMax(final long[] latencyMax) {
        this.mqFaultStrategy.setLatencyMax(latencyMax);
    }

    public boolean isSendLatencyFaultEnable() {
        return this.mqFaultStrategy.isSendLatencyFaultEnable();
    }

    public void setSendLatencyFaultEnable(final boolean sendLatencyFaultEnable) {
        this.mqFaultStrategy.setSendLatencyFaultEnable(sendLatencyFaultEnable);
    }

    public DefaultMQProducer getDefaultMQProducer() {
        return defaultMQProducer;
    }
}<|MERGE_RESOLUTION|>--- conflicted
+++ resolved
@@ -202,14 +202,10 @@
                     this.defaultMQProducer.changeInstanceNameToPID();
                 }
 
-<<<<<<< HEAD
                 /**
                  * 实例化mQClientFactory
                  */
-                this.mQClientFactory = MQClientManager.getInstance().getAndCreateMQClientInstance(this.defaultMQProducer, rpcHook);
-=======
                 this.mQClientFactory = MQClientManager.getInstance().getOrCreateMQClientInstance(this.defaultMQProducer, rpcHook);
->>>>>>> d1b4e47c
 
                 /**
                  * 判断是否已经有同名的groupname存在
@@ -591,7 +587,15 @@
         this.mqFaultStrategy.updateFaultItem(brokerName, currentLatency, isolation);
     }
 
-<<<<<<< HEAD
+    private void validateNameServerSetting() throws MQClientException {
+        List<String> nsList = this.getmQClientFactory().getMQClientAPIImpl().getNameServerAddressList();
+        if (null == nsList || nsList.isEmpty()) {
+            throw new MQClientException(
+                "No name server address, please set it." + FAQUrl.suggestTodo(FAQUrl.NAME_SERVER_ADDR_NOT_EXIST_URL), null).setResponseCode(ClientErrorCode.NO_NAME_SERVER_EXCEPTION);
+        }
+
+    }
+
     /**
      * 同步发送消息
      * @param msg
@@ -604,17 +608,6 @@
      * @throws MQBrokerException
      * @throws InterruptedException
      */
-=======
-    private void validateNameServerSetting() throws MQClientException {
-        List<String> nsList = this.getmQClientFactory().getMQClientAPIImpl().getNameServerAddressList();
-        if (null == nsList || nsList.isEmpty()) {
-            throw new MQClientException(
-                "No name server address, please set it." + FAQUrl.suggestTodo(FAQUrl.NAME_SERVER_ADDR_NOT_EXIST_URL), null).setResponseCode(ClientErrorCode.NO_NAME_SERVER_EXCEPTION);
-        }
-
-    }
-
->>>>>>> d1b4e47c
     private SendResult sendDefaultImpl(
         Message msg,
         final CommunicationMode communicationMode,
@@ -901,7 +894,6 @@
                     context.setBrokerAddr(brokerAddr);
                     context.setMessage(msg);
                     context.setMq(mq);
-
                     context.setNamespace(this.defaultMQProducer.getNamespace());
                     /**
                      * 是否事务消息
@@ -1318,6 +1310,7 @@
                 Message userMessage = MessageAccessor.cloneMessage(msg);
                 String userTopic = NamespaceUtil.withoutNamespace(userMessage.getTopic(), mQClientFactory.getClientConfig().getNamespace());
                 userMessage.setTopic(userTopic);
+
                 /**
                  * 选择哪个MessageQueue发送
                  */
@@ -1432,17 +1425,14 @@
             throw new MQClientException("tranExecutor is null", null);
         }
 
-<<<<<<< HEAD
+        // ignore DelayTimeLevel parameter
+        if (msg.getDelayTimeLevel() != 0) {
+            MessageAccessor.clearProperty(msg, MessageConst.PROPERTY_DELAY_TIME_LEVEL);
+        }
+
         /**
          * 检查消息
          */
-=======
-        // ignore DelayTimeLevel parameter
-        if (msg.getDelayTimeLevel() != 0) {
-            MessageAccessor.clearProperty(msg, MessageConst.PROPERTY_DELAY_TIME_LEVEL);
-        }
-
->>>>>>> d1b4e47c
         Validators.checkMessage(msg, this.defaultMQProducer);
 
         SendResult sendResult = null;
