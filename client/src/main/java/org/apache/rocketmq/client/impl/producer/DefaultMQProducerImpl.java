--- conflicted
+++ resolved
@@ -1566,16 +1566,12 @@
         }
 
         try {
-<<<<<<< HEAD
             /**
              * endTransaction
              * endTransaction
              * endTransaction
              */
-            this.endTransaction(sendResult, localTransactionState, localException);
-=======
             this.endTransaction(msg, sendResult, localTransactionState, localException);
->>>>>>> df1d93fc
         } catch (Exception e) {
             log.warn("local transaction execute " + localTransactionState + ", but end broker transaction failed", e);
         }
