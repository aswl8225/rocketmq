--- conflicted
+++ resolved
@@ -44,14 +44,10 @@
         return getOrCreateMQClientInstance(clientConfig, null);
     }
 
-<<<<<<< HEAD
-    public MQClientInstance getAndCreateMQClientInstance(final ClientConfig clientConfig, RPCHook rpcHook) {
+    public MQClientInstance getOrCreateMQClientInstance(final ClientConfig clientConfig, RPCHook rpcHook) {
         /**
          * 服务器ip@InstanceName
          */
-=======
-    public MQClientInstance getOrCreateMQClientInstance(final ClientConfig clientConfig, RPCHook rpcHook) {
->>>>>>> d1b4e47c
         String clientId = clientConfig.buildMQClientId();
 
         MQClientInstance instance = this.factoryTable.get(clientId);
