/*
 * Licensed to the Apache Software Foundation (ASF) under one or more
 * contributor license agreements.  See the NOTICE file distributed with
 * this work for additional information regarding copyright ownership.
 * The ASF licenses this file to You under the Apache License, Version 2.0
 * (the "License"); you may not use this file except in compliance with
 * the License.  You may obtain a copy of the License at
 *
 *     http://www.apache.org/licenses/LICENSE-2.0
 *
 * Unless required by applicable law or agreed to in writing, software
 * distributed under the License is distributed on an "AS IS" BASIS,
 * WITHOUT WARRANTIES OR CONDITIONS OF ANY KIND, either express or implied.
 * See the License for the specific language governing permissions and
 * limitations under the License.
 */
package org.apache.rocketmq.client.impl.consumer;

import java.util.ArrayList;
import java.util.Date;
import java.util.HashMap;
import java.util.HashSet;
import java.util.Iterator;
import java.util.List;
import java.util.Map;
import java.util.Map.Entry;
import java.util.Properties;
import java.util.Set;
import java.util.concurrent.ConcurrentMap;

import org.apache.commons.lang3.StringUtils;
import org.apache.rocketmq.client.QueryResult;
import org.apache.rocketmq.client.Validators;
import org.apache.rocketmq.client.consumer.DefaultMQPushConsumer;
import org.apache.rocketmq.client.consumer.MessageSelector;
import org.apache.rocketmq.client.consumer.PullCallback;
import org.apache.rocketmq.client.consumer.PullResult;
import org.apache.rocketmq.client.consumer.listener.MessageListener;
import org.apache.rocketmq.client.consumer.listener.MessageListenerConcurrently;
import org.apache.rocketmq.client.consumer.listener.MessageListenerOrderly;
import org.apache.rocketmq.client.consumer.store.LocalFileOffsetStore;
import org.apache.rocketmq.client.consumer.store.OffsetStore;
import org.apache.rocketmq.client.consumer.store.ReadOffsetType;
import org.apache.rocketmq.client.consumer.store.RemoteBrokerOffsetStore;
import org.apache.rocketmq.client.exception.MQBrokerException;
import org.apache.rocketmq.client.exception.MQClientException;
import org.apache.rocketmq.client.hook.ConsumeMessageContext;
import org.apache.rocketmq.client.hook.ConsumeMessageHook;
import org.apache.rocketmq.client.hook.FilterMessageHook;
import org.apache.rocketmq.client.impl.CommunicationMode;
import org.apache.rocketmq.client.impl.MQClientManager;
import org.apache.rocketmq.client.impl.factory.MQClientInstance;
import org.apache.rocketmq.client.log.ClientLogger;
import org.apache.rocketmq.client.stat.ConsumerStatsManager;
import org.apache.rocketmq.common.MixAll;
import org.apache.rocketmq.common.ServiceState;
import org.apache.rocketmq.common.UtilAll;
import org.apache.rocketmq.common.consumer.ConsumeFromWhere;
import org.apache.rocketmq.common.filter.FilterAPI;
import org.apache.rocketmq.common.help.FAQUrl;
import org.apache.rocketmq.common.protocol.NamespaceUtil;
import org.apache.rocketmq.logging.InternalLogger;
import org.apache.rocketmq.common.message.Message;
import org.apache.rocketmq.common.message.MessageAccessor;
import org.apache.rocketmq.common.message.MessageConst;
import org.apache.rocketmq.common.message.MessageExt;
import org.apache.rocketmq.common.message.MessageQueue;
import org.apache.rocketmq.common.protocol.body.ConsumeStatus;
import org.apache.rocketmq.common.protocol.body.ConsumerRunningInfo;
import org.apache.rocketmq.common.protocol.body.ProcessQueueInfo;
import org.apache.rocketmq.common.protocol.body.QueueTimeSpan;
import org.apache.rocketmq.common.protocol.heartbeat.ConsumeType;
import org.apache.rocketmq.common.protocol.heartbeat.MessageModel;
import org.apache.rocketmq.common.protocol.heartbeat.SubscriptionData;
import org.apache.rocketmq.common.protocol.route.BrokerData;
import org.apache.rocketmq.common.protocol.route.TopicRouteData;
import org.apache.rocketmq.common.sysflag.PullSysFlag;
import org.apache.rocketmq.remoting.RPCHook;
import org.apache.rocketmq.remoting.common.RemotingHelper;
import org.apache.rocketmq.remoting.exception.RemotingException;

public class DefaultMQPushConsumerImpl implements MQConsumerInner {
    /**
     * Delay some time when exception occur
     */
    private long pullTimeDelayMillsWhenException = 3000;
    /**
     * Flow control interval
     */
    private static final long PULL_TIME_DELAY_MILLS_WHEN_FLOW_CONTROL = 50;
    /**
     * Delay some time when suspend pull service
     */
    private static final long PULL_TIME_DELAY_MILLS_WHEN_SUSPEND = 1000;
    /**
     * consumer指定当在broker拉取不到信息时   broker最长等待时间
     */
    private static final long BROKER_SUSPEND_MAX_TIME_MILLIS = 1000 * 15;
    private static final long CONSUMER_TIMEOUT_MILLIS_WHEN_SUSPEND = 1000 * 30;
    private final InternalLogger log = ClientLogger.getLog();
    private final DefaultMQPushConsumer defaultMQPushConsumer;
    private final RebalanceImpl rebalanceImpl = new RebalancePushImpl(this);
    private final ArrayList<FilterMessageHook> filterMessageHookList = new ArrayList<FilterMessageHook>();
    private final long consumerStartTimestamp = System.currentTimeMillis();
    private final ArrayList<ConsumeMessageHook> consumeMessageHookList = new ArrayList<ConsumeMessageHook>();
    private final RPCHook rpcHook;
    private volatile ServiceState serviceState = ServiceState.CREATE_JUST;
    private MQClientInstance mQClientFactory;
    private PullAPIWrapper pullAPIWrapper;
    private volatile boolean pause = false;
    private boolean consumeOrderly = false;
    private MessageListener messageListenerInner;
    private OffsetStore offsetStore;
    private ConsumeMessageService consumeMessageService;
    private long queueFlowControlTimes = 0;
    private long queueMaxSpanFlowControlTimes = 0;

    public DefaultMQPushConsumerImpl(DefaultMQPushConsumer defaultMQPushConsumer, RPCHook rpcHook) {
        this.defaultMQPushConsumer = defaultMQPushConsumer;
        this.rpcHook = rpcHook;
        this.pullTimeDelayMillsWhenException = defaultMQPushConsumer.getPullTimeDelayMillsWhenException();
    }

    public void registerFilterMessageHook(final FilterMessageHook hook) {
        this.filterMessageHookList.add(hook);
        log.info("register FilterMessageHook Hook, {}", hook.hookName());
    }

    public boolean hasHook() {
        return !this.consumeMessageHookList.isEmpty();
    }

    /**
     * consumeMessageHookList添加元素
     * @param hook
     */
    public void registerConsumeMessageHook(final ConsumeMessageHook hook) {
        this.consumeMessageHookList.add(hook);
        log.info("register consumeMessageHook Hook, {}", hook.hookName());
    }

    /**
     * 消息轨迹   消费前
     * @param context
     */
    public void executeHookBefore(final ConsumeMessageContext context) {
        if (!this.consumeMessageHookList.isEmpty()) {
            for (ConsumeMessageHook hook : this.consumeMessageHookList) {
                try {
                    hook.consumeMessageBefore(context);
                } catch (Throwable e) {
                }
            }
        }
    }

    /**
     * 消息轨迹  消费后
     * @param context
     */
    public void executeHookAfter(final ConsumeMessageContext context) {
        if (!this.consumeMessageHookList.isEmpty()) {
            for (ConsumeMessageHook hook : this.consumeMessageHookList) {
                try {
                    hook.consumeMessageAfter(context);
                } catch (Throwable e) {
                }
            }
        }
    }

    public void createTopic(String key, String newTopic, int queueNum) throws MQClientException {
        createTopic(key, newTopic, queueNum, 0);
    }

    public void createTopic(String key, String newTopic, int queueNum, int topicSysFlag) throws MQClientException {
        this.mQClientFactory.getMQAdminImpl().createTopic(key, newTopic, queueNum, topicSysFlag);
    }

    public Set<MessageQueue> fetchSubscribeMessageQueues(String topic) throws MQClientException {
        Set<MessageQueue> result = this.rebalanceImpl.getTopicSubscribeInfoTable().get(topic);
        if (null == result) {
            this.mQClientFactory.updateTopicRouteInfoFromNameServer(topic);
            result = this.rebalanceImpl.getTopicSubscribeInfoTable().get(topic);
        }

        if (null == result) {
            throw new MQClientException("The topic[" + topic + "] not exist", null);
        }

        return parseSubscribeMessageQueues(result);
    }

    public Set<MessageQueue> parseSubscribeMessageQueues(Set<MessageQueue> messageQueueList) {
        Set<MessageQueue> resultQueues = new HashSet<MessageQueue>();
        for (MessageQueue queue : messageQueueList) {
            String userTopic = NamespaceUtil.withoutNamespace(queue.getTopic(), this.defaultMQPushConsumer.getNamespace());
            resultQueues.add(new MessageQueue(userTopic, queue.getBrokerName(), queue.getQueueId()));
        }

        return resultQueues;
    }

    public DefaultMQPushConsumer getDefaultMQPushConsumer() {
        return defaultMQPushConsumer;
    }

    public long earliestMsgStoreTime(MessageQueue mq) throws MQClientException {
        return this.mQClientFactory.getMQAdminImpl().earliestMsgStoreTime(mq);
    }

    public long maxOffset(MessageQueue mq) throws MQClientException {
        return this.mQClientFactory.getMQAdminImpl().maxOffset(mq);
    }

    public long minOffset(MessageQueue mq) throws MQClientException {
        return this.mQClientFactory.getMQAdminImpl().minOffset(mq);
    }

    public OffsetStore getOffsetStore() {
        return offsetStore;
    }

    public void setOffsetStore(OffsetStore offsetStore) {
        this.offsetStore = offsetStore;
    }

    /**
     * 消费  拉取消息
     * @param pullRequest
     */
    public void pullMessage(final PullRequest pullRequest) {
        final ProcessQueue processQueue = pullRequest.getProcessQueue();
        /**
         * 当前processQueue是否已经被移除
         */
        if (processQueue.isDropped()) {
            log.info("the pull request[{}] is dropped.", pullRequest.toString());
            return;
        }

        /**
         * 记录最后拉取时间为当前时间
         */
        pullRequest.getProcessQueue().setLastPullTimestamp(System.currentTimeMillis());

        try {
            /**
             * 检查状态
             */
            this.makeSureStateOK();
        } catch (MQClientException e) {
            log.warn("pullMessage exception, consumer state not ok", e);
            /**
             * 在xxxx毫秒后    将pullRequest重新放入pullRequestQueue
             */
            this.executePullRequestLater(pullRequest, pullTimeDelayMillsWhenException);
            return;
        }

        if (this.isPause()) {
            log.warn("consumer was paused, execute pull request later. instanceName={}, group={}", this.defaultMQPushConsumer.getInstanceName(), this.defaultMQPushConsumer.getConsumerGroup());
            this.executePullRequestLater(pullRequest, PULL_TIME_DELAY_MILLS_WHEN_SUSPEND);
            return;
        }

        /**
         * 当前processQueue内未消费消息数量
         */
        long cachedMessageCount = processQueue.getMsgCount().get();
        /**
         * 当前processQueue内未消费消息大小（单位：mb）
         */
        long cachedMessageSizeInMiB = processQueue.getMsgSize().get() / (1024 * 1024);

        /**
         * processQueue中未消费的消息数量大于1000   暂缓消费
         */
        if (cachedMessageCount > this.defaultMQPushConsumer.getPullThresholdForQueue()) {
            this.executePullRequestLater(pullRequest, PULL_TIME_DELAY_MILLS_WHEN_FLOW_CONTROL);
            if ((queueFlowControlTimes++ % 1000) == 0) {
                log.warn(
                    "the cached message count exceeds the threshold {}, so do flow control, minOffset={}, maxOffset={}, count={}, size={} MiB, pullRequest={}, flowControlTimes={}",
                    this.defaultMQPushConsumer.getPullThresholdForQueue(), processQueue.getMsgTreeMap().firstKey(), processQueue.getMsgTreeMap().lastKey(), cachedMessageCount, cachedMessageSizeInMiB, pullRequest, queueFlowControlTimes);
            }
            return;
        }

        /**
         * processQueue中未消费的消息字节数大于100m   暂缓消费
         */
        if (cachedMessageSizeInMiB > this.defaultMQPushConsumer.getPullThresholdSizeForQueue()) {
            this.executePullRequestLater(pullRequest, PULL_TIME_DELAY_MILLS_WHEN_FLOW_CONTROL);
            if ((queueFlowControlTimes++ % 1000) == 0) {
                log.warn(
                    "the cached message size exceeds the threshold {} MiB, so do flow control, minOffset={}, maxOffset={}, count={}, size={} MiB, pullRequest={}, flowControlTimes={}",
                    this.defaultMQPushConsumer.getPullThresholdSizeForQueue(), processQueue.getMsgTreeMap().firstKey(), processQueue.getMsgTreeMap().lastKey(), cachedMessageCount, cachedMessageSizeInMiB, pullRequest, queueFlowControlTimes);
            }
            return;
        }

        /**
         * 普通消费
         */
        if (!this.consumeOrderly) {
            /**
             * processQueue中的消息跨度（his.msgTreeMap.lastKey() - this.msgTreeMap.firstKey()）大于2000  暂缓消费
             */
            if (processQueue.getMaxSpan() > this.defaultMQPushConsumer.getConsumeConcurrentlyMaxSpan()) {
                this.executePullRequestLater(pullRequest, PULL_TIME_DELAY_MILLS_WHEN_FLOW_CONTROL);
                if ((queueMaxSpanFlowControlTimes++ % 1000) == 0) {
                    log.warn(
                        "the queue's messages, span too long, so do flow control, minOffset={}, maxOffset={}, maxSpan={}, pullRequest={}, flowControlTimes={}",
                        processQueue.getMsgTreeMap().firstKey(), processQueue.getMsgTreeMap().lastKey(), processQueue.getMaxSpan(),
                        pullRequest, queueMaxSpanFlowControlTimes);
                }
                return;
            }
        } else {
            if (processQueue.isLocked()) {
                if (!pullRequest.isLockedFirst()) {
                    final long offset = this.rebalanceImpl.computePullFromWhere(pullRequest.getMessageQueue());
                    boolean brokerBusy = offset < pullRequest.getNextOffset();
                    log.info("the first time to pull message, so fix offset from broker. pullRequest: {} NewOffset: {} brokerBusy: {}",
                        pullRequest, offset, brokerBusy);
                    if (brokerBusy) {
                        log.info("[NOTIFYME]the first time to pull message, but pull request offset larger than broker consume offset. pullRequest: {} NewOffset: {}",
                            pullRequest, offset);
                    }

                    pullRequest.setLockedFirst(true);
                    pullRequest.setNextOffset(offset);
                }
            } else {
                this.executePullRequestLater(pullRequest, pullTimeDelayMillsWhenException);
                log.info("pull message later because not locked in broker, {}", pullRequest);
                return;
            }
        }

        /**
         * 是否订阅了当前topic
         */
        final SubscriptionData subscriptionData = this.rebalanceImpl.getSubscriptionInner().get(pullRequest.getMessageQueue().getTopic());
        if (null == subscriptionData) {
            this.executePullRequestLater(pullRequest, pullTimeDelayMillsWhenException);
            log.warn("find the consumer's subscription failed, {}", pullRequest);
            return;
        }

        final long beginTimestamp = System.currentTimeMillis();

        PullCallback pullCallback = new PullCallback() {
            @Override
            public void onSuccess(PullResult pullResult) {
                if (pullResult != null) {
                    /**
                     * 处理 pullResult   修改下次拉取得brokerid   对订阅得tags进行过滤（非code）
                     */
                    pullResult = DefaultMQPushConsumerImpl.this.pullAPIWrapper.processPullResult(pullRequest.getMessageQueue(), pullResult,
                        subscriptionData);

                    switch (pullResult.getPullStatus()) {
                        /**
                         * 有待消费的消息
                         */
                        case FOUND:
                            long prevRequestOffset = pullRequest.getNextOffset();

                            /**
                             * 修改下次拉取消息时的起始offset
                             */
                            pullRequest.setNextOffset(pullResult.getNextBeginOffset());
                            long pullRT = System.currentTimeMillis() - beginTimestamp;
                            DefaultMQPushConsumerImpl.this.getConsumerStatsManager().incPullRT(pullRequest.getConsumerGroup(),
                                pullRequest.getMessageQueue().getTopic(), pullRT);

                            long firstMsgOffset = Long.MAX_VALUE;

                            /**
                             * 经过tag过滤后    没有对应的消费消息
                             */
                            if (pullResult.getMsgFoundList() == null || pullResult.getMsgFoundList().isEmpty()) {
                                //稍后继续消费
                                DefaultMQPushConsumerImpl.this.executePullRequestImmediately(pullRequest);
                            } else {
                                /**
                                 * 设置MsgFoundList中第一个MessageExt的queueOffset为firstMsgOffset
                                 */
                                firstMsgOffset = pullResult.getMsgFoundList().get(0).getQueueOffset();

                                DefaultMQPushConsumerImpl.this.getConsumerStatsManager().incPullTPS(pullRequest.getConsumerGroup(),
                                    pullRequest.getMessageQueue().getTopic(), pullResult.getMsgFoundList().size());

                                /**
                                 * 计算当前ProcessQueue中的消息数量、大小以及对应的MessageQueue中还有多少消息待消费
                                 * 为流控收集数据
                                 */
                                boolean dispatchToConsume = processQueue.putMessage(pullResult.getMsgFoundList());

                                /**
                                 * 消息消费
                                 * 消息消费
                                 * 消息消费
                                 */
                                DefaultMQPushConsumerImpl.this.consumeMessageService.submitConsumeRequest(
                                    pullResult.getMsgFoundList(),
                                    processQueue,
                                    pullRequest.getMessageQueue(),
                                    dispatchToConsume);

                                /**
                                 * 再次拉取消息
                                 */
                                if (DefaultMQPushConsumerImpl.this.defaultMQPushConsumer.getPullInterval() > 0) {
                                    DefaultMQPushConsumerImpl.this.executePullRequestLater(pullRequest,
                                        DefaultMQPushConsumerImpl.this.defaultMQPushConsumer.getPullInterval());
                                } else {
                                    DefaultMQPushConsumerImpl.this.executePullRequestImmediately(pullRequest);
                                }
                            }

                            if (pullResult.getNextBeginOffset() < prevRequestOffset
                                || firstMsgOffset < prevRequestOffset) {
                                log.warn(
                                    "[BUG] pull message result maybe data wrong, nextBeginOffset: {} firstMsgOffset: {} prevRequestOffset: {}",
                                    pullResult.getNextBeginOffset(),
                                    firstMsgOffset,
                                    prevRequestOffset);
                            }

                            break;
                        /**
                         * 没有可消费的消息
                         */
                        case NO_NEW_MSG:
<<<<<<< HEAD
                            /**
                             * 更新下次消费的起始进度
                             */
                            pullRequest.setNextOffset(pullResult.getNextBeginOffset());

                            /**
                             * pullRequest中的ProcessQueue没有需要消费的消息时   更新offsetTable中MessageQueue对应的offset
                             */
                            DefaultMQPushConsumerImpl.this.correctTagsOffset(pullRequest);

                            /**
                             * 立即将pullRequest注入到pullRequestQueue中
                             */
                            DefaultMQPushConsumerImpl.this.executePullRequestImmediately(pullRequest);
                            break;
                        /**
                         * 没有匹配的消息   即tag不相符
                         */
=======
>>>>>>> 39bb9386
                        case NO_MATCHED_MSG:
                            pullRequest.setNextOffset(pullResult.getNextBeginOffset());

                            DefaultMQPushConsumerImpl.this.correctTagsOffset(pullRequest);

                            DefaultMQPushConsumerImpl.this.executePullRequestImmediately(pullRequest);
                            break;
                        /**
                         * 错误的消息
                         */
                        case OFFSET_ILLEGAL:
                            log.warn("the pull request offset illegal, {} {}",
                                pullRequest.toString(), pullResult.toString());
                            pullRequest.setNextOffset(pullResult.getNextBeginOffset());

                            pullRequest.getProcessQueue().setDropped(true);
                            DefaultMQPushConsumerImpl.this.executeTaskLater(new Runnable() {

                                @Override
                                public void run() {
                                    try {
                                        DefaultMQPushConsumerImpl.this.offsetStore.updateOffset(pullRequest.getMessageQueue(),
                                            pullRequest.getNextOffset(), false);

                                        DefaultMQPushConsumerImpl.this.offsetStore.persist(pullRequest.getMessageQueue());

                                        DefaultMQPushConsumerImpl.this.rebalanceImpl.removeProcessQueue(pullRequest.getMessageQueue());

                                        log.warn("fix the pull request offset, {}", pullRequest);
                                    } catch (Throwable e) {
                                        log.error("executeTaskLater Exception", e);
                                    }
                                }
                            }, 10000);
                            break;
                        default:
                            break;
                    }
                }
            }

            @Override
            public void onException(Throwable e) {
                /**
                 * 消费失败  且不是重试topic
                 */
                if (!pullRequest.getMessageQueue().getTopic().startsWith(MixAll.RETRY_GROUP_TOPIC_PREFIX)) {
                    log.warn("execute the pull request exception", e);
                }

                /**
                 * 暂缓消费
                 */
                DefaultMQPushConsumerImpl.this.executePullRequestLater(pullRequest, pullTimeDelayMillsWhenException);
            }
        };

        boolean commitOffsetEnable = false;
        /**
         * 本地缓存中的消费进度
         */
        long commitOffsetValue = 0L;
        /**
         * 集群消费
         */
        if (MessageModel.CLUSTERING == this.defaultMQPushConsumer.getMessageModel()) {
            /**
             * 从本地缓存中读取MessageQueue的消费进度
             */
            commitOffsetValue = this.offsetStore.readOffset(pullRequest.getMessageQueue(), ReadOffsetType.READ_FROM_MEMORY);
            if (commitOffsetValue > 0) {
                commitOffsetEnable = true;
            }
        }

        String subExpression = null;
        boolean classFilter = false;
        SubscriptionData sd = this.rebalanceImpl.getSubscriptionInner().get(pullRequest.getMessageQueue().getTopic());
        if (sd != null) {
            if (this.defaultMQPushConsumer.isPostSubscriptionWhenPull() && !sd.isClassFilterMode()) {
                subExpression = sd.getSubString();
            }

            classFilter = sd.isClassFilterMode();
        }

        /**
         * suspend=true   即消费端允许拉取不到信息时  等待
         */
        int sysFlag = PullSysFlag.buildSysFlag(
            commitOffsetEnable, // commitOffset
            true, // suspend
            subExpression != null, // subscription
            classFilter // class filter
        );
        try {
            /**
             * 消息拉取
             */
            this.pullAPIWrapper.pullKernelImpl(
                pullRequest.getMessageQueue(),
                subExpression,
                subscriptionData.getExpressionType(),
                subscriptionData.getSubVersion(),
                pullRequest.getNextOffset(),
                this.defaultMQPushConsumer.getPullBatchSize(),
                sysFlag,
                commitOffsetValue,
                BROKER_SUSPEND_MAX_TIME_MILLIS,
                CONSUMER_TIMEOUT_MILLIS_WHEN_SUSPEND,
                CommunicationMode.ASYNC,
                pullCallback
            );
        } catch (Exception e) {
            log.error("pullKernelImpl exception", e);
            this.executePullRequestLater(pullRequest, pullTimeDelayMillsWhenException);
        }
    }

    private void makeSureStateOK() throws MQClientException {
        if (this.serviceState != ServiceState.RUNNING) {
            throw new MQClientException("The consumer service state not OK, "
                + this.serviceState
                + FAQUrl.suggestTodo(FAQUrl.CLIENT_SERVICE_NOT_OK),
                null);
        }
    }

    /**
     * 在xxxx毫秒后    将pullRequest重新放入pullRequestQueue
     * @param pullRequest
     * @param timeDelay
     */
    private void executePullRequestLater(final PullRequest pullRequest, final long timeDelay) {
        this.mQClientFactory.getPullMessageService().executePullRequestLater(pullRequest, timeDelay);
    }

    public boolean isPause() {
        return pause;
    }

    public void setPause(boolean pause) {
        this.pause = pause;
    }

    public ConsumerStatsManager getConsumerStatsManager() {
        return this.mQClientFactory.getConsumerStatsManager();
    }

    public void executePullRequestImmediately(final PullRequest pullRequest) {
        this.mQClientFactory.getPullMessageService().executePullRequestImmediately(pullRequest);
    }

    private void correctTagsOffset(final PullRequest pullRequest) {
        /**
         * ProcessQueue中没有需要消费的消息时   更新offsetTable中MessageQueue对应的offset
         */
        if (0L == pullRequest.getProcessQueue().getMsgCount().get()) {
            this.offsetStore.updateOffset(pullRequest.getMessageQueue(), pullRequest.getNextOffset(), true);
        }
    }

    public void executeTaskLater(final Runnable r, final long timeDelay) {
        this.mQClientFactory.getPullMessageService().executeTaskLater(r, timeDelay);
    }

    public QueryResult queryMessage(String topic, String key, int maxNum, long begin, long end)
        throws MQClientException, InterruptedException {
        return this.mQClientFactory.getMQAdminImpl().queryMessage(topic, key, maxNum, begin, end);
    }

    public MessageExt queryMessageByUniqKey(String topic, String uniqKey) throws MQClientException,
        InterruptedException {
        return this.mQClientFactory.getMQAdminImpl().queryMessageByUniqKey(topic, uniqKey);
    }

    public void registerMessageListener(MessageListener messageListener) {
        this.messageListenerInner = messageListener;
    }

    public void resume() {
        this.pause = false;
        doRebalance();
        log.info("resume this consumer, {}", this.defaultMQPushConsumer.getConsumerGroup());
    }

    /**
     * 消息发送到重试队列
     * @param msg
     * @param delayLevel
     * @param brokerName
     * @throws RemotingException
     * @throws MQBrokerException
     * @throws InterruptedException
     * @throws MQClientException
     */
    public void sendMessageBack(MessageExt msg, int delayLevel, final String brokerName)
        throws RemotingException, MQBrokerException, InterruptedException, MQClientException {
        try {
            /**
             * 获得master地址
             */
            String brokerAddr = (null != brokerName) ? this.mQClientFactory.findBrokerAddressInPublish(brokerName)
                : RemotingHelper.parseSocketAddressAddr(msg.getStoreHost());
            /**
             * 消息发送到master  通知该消息需要重试
             * 而在catch中   则直接发送到重试队列
             */
            this.mQClientFactory.getMQClientAPIImpl().consumerSendMessageBack(brokerAddr, msg,
                this.defaultMQPushConsumer.getConsumerGroup(), delayLevel, 5000, getMaxReconsumeTimes());
        } catch (Exception e) {
            log.error("sendMessageBack Exception, " + this.defaultMQPushConsumer.getConsumerGroup(), e);

            /**
             * 新建Message   将topic设置为重试主题
             */
            Message newMsg = new Message(MixAll.getRetryTopic(this.defaultMQPushConsumer.getConsumerGroup()), msg.getBody());

            String originMsgId = MessageAccessor.getOriginMessageId(msg);
            MessageAccessor.setOriginMessageId(newMsg, UtilAll.isBlank(originMsgId) ? msg.getMsgId() : originMsgId);

            newMsg.setFlag(msg.getFlag());
            MessageAccessor.setProperties(newMsg, msg.getProperties());
            MessageAccessor.putProperty(newMsg, MessageConst.PROPERTY_RETRY_TOPIC, msg.getTopic());
            MessageAccessor.setReconsumeTime(newMsg, String.valueOf(msg.getReconsumeTimes() + 1));
            MessageAccessor.setMaxReconsumeTimes(newMsg, String.valueOf(getMaxReconsumeTimes()));
            MessageAccessor.clearProperty(newMsg, MessageConst.PROPERTY_TRANSACTION_PREPARED);
            newMsg.setDelayTimeLevel(3 + msg.getReconsumeTimes());

            /**
             * 采用内部生产者   将消息直接发送到重试队列
             */
            this.mQClientFactory.getDefaultMQProducer().send(newMsg);
        } finally {
            msg.setTopic(NamespaceUtil.withoutNamespace(msg.getTopic(), this.defaultMQPushConsumer.getNamespace()));
        }
    }

    private int getMaxReconsumeTimes() {
        // default reconsume times: 16
        if (this.defaultMQPushConsumer.getMaxReconsumeTimes() == -1) {
            return 16;
        } else {
            return this.defaultMQPushConsumer.getMaxReconsumeTimes();
        }
    }

    public void shutdown() {
        shutdown(0);
    }

    public synchronized void shutdown(long awaitTerminateMillis) {
        switch (this.serviceState) {
            case CREATE_JUST:
                break;
            case RUNNING:
                this.consumeMessageService.shutdown(awaitTerminateMillis);
                this.persistConsumerOffset();
                this.mQClientFactory.unregisterConsumer(this.defaultMQPushConsumer.getConsumerGroup());
                this.mQClientFactory.shutdown();
                log.info("the consumer [{}] shutdown OK", this.defaultMQPushConsumer.getConsumerGroup());
                this.rebalanceImpl.destroy();
                this.serviceState = ServiceState.SHUTDOWN_ALREADY;
                break;
            case SHUTDOWN_ALREADY:
                break;
            default:
                break;
        }
    }

    /**
     * 消费者启动
     * @throws MQClientException
     */
    public synchronized void start() throws MQClientException {
        switch (this.serviceState) {
            case CREATE_JUST:
                log.info("the consumer [{}] start beginning. messageModel={}, isUnitMode={}", this.defaultMQPushConsumer.getConsumerGroup(),
                    this.defaultMQPushConsumer.getMessageModel(), this.defaultMQPushConsumer.isUnitMode());
                this.serviceState = ServiceState.START_FAILED;

                /**
                 * 检查消费端配置
                 */
                this.checkConfig();

                /**
                 * 若当前消费者为集群模式   则需要再订阅重试队列
                 */
                this.copySubscription();

                if (this.defaultMQPushConsumer.getMessageModel() == MessageModel.CLUSTERING) {
                    this.defaultMQPushConsumer.changeInstanceNameToPID();
                }

                /**
                 * 创建消费者实例  和producer同用一个方法
                 * 且在内部创建了一个组名为CLIENT_INNER_PRODUCER得生产者
                 */
                this.mQClientFactory = MQClientManager.getInstance().getOrCreateMQClientInstance(this.defaultMQPushConsumer, this.rpcHook);

                this.rebalanceImpl.setConsumerGroup(this.defaultMQPushConsumer.getConsumerGroup());
                this.rebalanceImpl.setMessageModel(this.defaultMQPushConsumer.getMessageModel());
                this.rebalanceImpl.setAllocateMessageQueueStrategy(this.defaultMQPushConsumer.getAllocateMessageQueueStrategy());
                this.rebalanceImpl.setmQClientFactory(this.mQClientFactory);

                this.pullAPIWrapper = new PullAPIWrapper(
                    mQClientFactory,
                    this.defaultMQPushConsumer.getConsumerGroup(), isUnitMode());
                this.pullAPIWrapper.registerFilterMessageHook(filterMessageHookList);

                if (this.defaultMQPushConsumer.getOffsetStore() != null) {
                    this.offsetStore = this.defaultMQPushConsumer.getOffsetStore();
                } else {
                    /**
                     * 集群消费   offset由broker维护
                     * 广播消费   offset由本地维护
                     */
                    switch (this.defaultMQPushConsumer.getMessageModel()) {
                        case BROADCASTING:
                            this.offsetStore = new LocalFileOffsetStore(this.mQClientFactory, this.defaultMQPushConsumer.getConsumerGroup());
                            break;
                        case CLUSTERING:
                            this.offsetStore = new RemoteBrokerOffsetStore(this.mQClientFactory, this.defaultMQPushConsumer.getConsumerGroup());
                            break;
                        default:
                            break;
                    }
                    this.defaultMQPushConsumer.setOffsetStore(this.offsetStore);
                }
                this.offsetStore.load();

                if (this.getMessageListenerInner() instanceof MessageListenerOrderly) {
                    //顺序消费
                    this.consumeOrderly = true;
                    this.consumeMessageService =
                        new ConsumeMessageOrderlyService(this, (MessageListenerOrderly) this.getMessageListenerInner());
                } else if (this.getMessageListenerInner() instanceof MessageListenerConcurrently) {
                    //非顺序消费
                    this.consumeOrderly = false;
                    this.consumeMessageService =
                        new ConsumeMessageConcurrentlyService(this, (MessageListenerConcurrently) this.getMessageListenerInner());
                }

                /**
                 * 普通消费   每15分钟清理一次过期消息？
                 */
                this.consumeMessageService.start();

                /**
                 * 缓存
                 */
                boolean registerOK = mQClientFactory.registerConsumer(this.defaultMQPushConsumer.getConsumerGroup(), this);
                if (!registerOK) {
                    this.serviceState = ServiceState.CREATE_JUST;
                    this.consumeMessageService.shutdown(defaultMQPushConsumer.getAwaitTerminationMillisWhenShutdown());
                    throw new MQClientException("The consumer group[" + this.defaultMQPushConsumer.getConsumerGroup()
                        + "] has been created before, specify another name please." + FAQUrl.suggestTodo(FAQUrl.GROUP_NAME_DUPLICATE_URL),
                        null);
                }

                mQClientFactory.start();
                log.info("the consumer [{}] start OK.", this.defaultMQPushConsumer.getConsumerGroup());
                this.serviceState = ServiceState.RUNNING;
                break;
            case RUNNING:
            case START_FAILED:
            case SHUTDOWN_ALREADY:
                throw new MQClientException("The PushConsumer service state not OK, maybe started once, "
                    + this.serviceState
                    + FAQUrl.suggestTodo(FAQUrl.CLIENT_SERVICE_NOT_OK),
                    null);
            default:
                break;
        }

        /**
         * 更新路由信息
         */
        this.updateTopicSubscribeInfoWhenSubscriptionChanged();
        /**
         * ？？？？
         */
        this.mQClientFactory.checkClientInBroker();
        /**
         * 向broker发送心跳
         */
        this.mQClientFactory.sendHeartbeatToAllBrokerWithLock();
        /**
         * 执行负载均衡
         */
        this.mQClientFactory.rebalanceImmediately();
    }

    private void checkConfig() throws MQClientException {
        Validators.checkGroup(this.defaultMQPushConsumer.getConsumerGroup());

        if (null == this.defaultMQPushConsumer.getConsumerGroup()) {
            throw new MQClientException(
                "consumerGroup is null"
                    + FAQUrl.suggestTodo(FAQUrl.CLIENT_PARAMETER_CHECK_URL),
                null);
        }

        if (this.defaultMQPushConsumer.getConsumerGroup().equals(MixAll.DEFAULT_CONSUMER_GROUP)) {
            throw new MQClientException(
                "consumerGroup can not equal "
                    + MixAll.DEFAULT_CONSUMER_GROUP
                    + ", please specify another one."
                    + FAQUrl.suggestTodo(FAQUrl.CLIENT_PARAMETER_CHECK_URL),
                null);
        }

        if (null == this.defaultMQPushConsumer.getMessageModel()) {
            throw new MQClientException(
                "messageModel is null"
                    + FAQUrl.suggestTodo(FAQUrl.CLIENT_PARAMETER_CHECK_URL),
                null);
        }

        if (null == this.defaultMQPushConsumer.getConsumeFromWhere()) {
            throw new MQClientException(
                "consumeFromWhere is null"
                    + FAQUrl.suggestTodo(FAQUrl.CLIENT_PARAMETER_CHECK_URL),
                null);
        }

        Date dt = UtilAll.parseDate(this.defaultMQPushConsumer.getConsumeTimestamp(), UtilAll.YYYYMMDDHHMMSS);
        if (null == dt) {
            throw new MQClientException(
                "consumeTimestamp is invalid, the valid format is yyyyMMddHHmmss,but received "
                    + this.defaultMQPushConsumer.getConsumeTimestamp()
                    + " " + FAQUrl.suggestTodo(FAQUrl.CLIENT_PARAMETER_CHECK_URL), null);
        }

        // allocateMessageQueueStrategy
        if (null == this.defaultMQPushConsumer.getAllocateMessageQueueStrategy()) {
            throw new MQClientException(
                "allocateMessageQueueStrategy is null"
                    + FAQUrl.suggestTodo(FAQUrl.CLIENT_PARAMETER_CHECK_URL),
                null);
        }

        // subscription
        if (null == this.defaultMQPushConsumer.getSubscription()) {
            throw new MQClientException(
                "subscription is null"
                    + FAQUrl.suggestTodo(FAQUrl.CLIENT_PARAMETER_CHECK_URL),
                null);
        }

        // messageListener
        if (null == this.defaultMQPushConsumer.getMessageListener()) {
            throw new MQClientException(
                "messageListener is null"
                    + FAQUrl.suggestTodo(FAQUrl.CLIENT_PARAMETER_CHECK_URL),
                null);
        }

        boolean orderly = this.defaultMQPushConsumer.getMessageListener() instanceof MessageListenerOrderly;
        boolean concurrently = this.defaultMQPushConsumer.getMessageListener() instanceof MessageListenerConcurrently;
        if (!orderly && !concurrently) {
            throw new MQClientException(
                "messageListener must be instanceof MessageListenerOrderly or MessageListenerConcurrently"
                    + FAQUrl.suggestTodo(FAQUrl.CLIENT_PARAMETER_CHECK_URL),
                null);
        }

        // consumeThreadMin
        if (this.defaultMQPushConsumer.getConsumeThreadMin() < 1
            || this.defaultMQPushConsumer.getConsumeThreadMin() > 1000) {
            throw new MQClientException(
                "consumeThreadMin Out of range [1, 1000]"
                    + FAQUrl.suggestTodo(FAQUrl.CLIENT_PARAMETER_CHECK_URL),
                null);
        }

        // consumeThreadMax
        if (this.defaultMQPushConsumer.getConsumeThreadMax() < 1 || this.defaultMQPushConsumer.getConsumeThreadMax() > 1000) {
            throw new MQClientException(
                "consumeThreadMax Out of range [1, 1000]"
                    + FAQUrl.suggestTodo(FAQUrl.CLIENT_PARAMETER_CHECK_URL),
                null);
        }

        // consumeThreadMin can't be larger than consumeThreadMax
        if (this.defaultMQPushConsumer.getConsumeThreadMin() > this.defaultMQPushConsumer.getConsumeThreadMax()) {
            throw new MQClientException(
                "consumeThreadMin (" + this.defaultMQPushConsumer.getConsumeThreadMin() + ") "
                    + "is larger than consumeThreadMax (" + this.defaultMQPushConsumer.getConsumeThreadMax() + ")",
                null);
        }

        // consumeConcurrentlyMaxSpan
        if (this.defaultMQPushConsumer.getConsumeConcurrentlyMaxSpan() < 1
            || this.defaultMQPushConsumer.getConsumeConcurrentlyMaxSpan() > 65535) {
            throw new MQClientException(
                "consumeConcurrentlyMaxSpan Out of range [1, 65535]"
                    + FAQUrl.suggestTodo(FAQUrl.CLIENT_PARAMETER_CHECK_URL),
                null);
        }

        // pullThresholdForQueue
        if (this.defaultMQPushConsumer.getPullThresholdForQueue() < 1 || this.defaultMQPushConsumer.getPullThresholdForQueue() > 65535) {
            throw new MQClientException(
                "pullThresholdForQueue Out of range [1, 65535]"
                    + FAQUrl.suggestTodo(FAQUrl.CLIENT_PARAMETER_CHECK_URL),
                null);
        }

        // pullThresholdForTopic
        if (this.defaultMQPushConsumer.getPullThresholdForTopic() != -1) {
            if (this.defaultMQPushConsumer.getPullThresholdForTopic() < 1 || this.defaultMQPushConsumer.getPullThresholdForTopic() > 6553500) {
                throw new MQClientException(
                    "pullThresholdForTopic Out of range [1, 6553500]"
                        + FAQUrl.suggestTodo(FAQUrl.CLIENT_PARAMETER_CHECK_URL),
                    null);
            }
        }

        // pullThresholdSizeForQueue
        if (this.defaultMQPushConsumer.getPullThresholdSizeForQueue() < 1 || this.defaultMQPushConsumer.getPullThresholdSizeForQueue() > 1024) {
            throw new MQClientException(
                "pullThresholdSizeForQueue Out of range [1, 1024]"
                    + FAQUrl.suggestTodo(FAQUrl.CLIENT_PARAMETER_CHECK_URL),
                null);
        }

        if (this.defaultMQPushConsumer.getPullThresholdSizeForTopic() != -1) {
            // pullThresholdSizeForTopic
            if (this.defaultMQPushConsumer.getPullThresholdSizeForTopic() < 1 || this.defaultMQPushConsumer.getPullThresholdSizeForTopic() > 102400) {
                throw new MQClientException(
                    "pullThresholdSizeForTopic Out of range [1, 102400]"
                        + FAQUrl.suggestTodo(FAQUrl.CLIENT_PARAMETER_CHECK_URL),
                    null);
            }
        }

        // pullInterval
        if (this.defaultMQPushConsumer.getPullInterval() < 0 || this.defaultMQPushConsumer.getPullInterval() > 65535) {
            throw new MQClientException(
                "pullInterval Out of range [0, 65535]"
                    + FAQUrl.suggestTodo(FAQUrl.CLIENT_PARAMETER_CHECK_URL),
                null);
        }

        // consumeMessageBatchMaxSize
        if (this.defaultMQPushConsumer.getConsumeMessageBatchMaxSize() < 1
            || this.defaultMQPushConsumer.getConsumeMessageBatchMaxSize() > 1024) {
            throw new MQClientException(
                "consumeMessageBatchMaxSize Out of range [1, 1024]"
                    + FAQUrl.suggestTodo(FAQUrl.CLIENT_PARAMETER_CHECK_URL),
                null);
        }

        // pullBatchSize
        if (this.defaultMQPushConsumer.getPullBatchSize() < 1 || this.defaultMQPushConsumer.getPullBatchSize() > 1024) {
            throw new MQClientException(
                "pullBatchSize Out of range [1, 1024]"
                    + FAQUrl.suggestTodo(FAQUrl.CLIENT_PARAMETER_CHECK_URL),
                null);
        }
    }

    /**
     * 处理订阅关系
     * 集群模式下  需要订阅重试队列
     * @throws MQClientException
     */
    private void copySubscription() throws MQClientException {
        try {
            /**
             * 将defaultMQPushConsumer内的订阅关系复制到rebalanceImpl中
             */
            Map<String, String> sub = this.defaultMQPushConsumer.getSubscription();
            if (sub != null) {
                for (final Map.Entry<String, String> entry : sub.entrySet()) {
                    final String topic = entry.getKey();
                    final String subString = entry.getValue();
                    SubscriptionData subscriptionData = FilterAPI.buildSubscriptionData(this.defaultMQPushConsumer.getConsumerGroup(),
                        topic, subString);
                    this.rebalanceImpl.getSubscriptionInner().put(topic, subscriptionData);
                }
            }

            if (null == this.messageListenerInner) {
                this.messageListenerInner = this.defaultMQPushConsumer.getMessageListener();
            }

            switch (this.defaultMQPushConsumer.getMessageModel()) {
                case BROADCASTING:
                    break;
                case CLUSTERING:
                    /**
                     * 集群模式下 新订阅重试队列  %RETRY%+ConsumerGroup
                     */
                    final String retryTopic = MixAll.getRetryTopic(this.defaultMQPushConsumer.getConsumerGroup());
                    SubscriptionData subscriptionData = FilterAPI.buildSubscriptionData(this.defaultMQPushConsumer.getConsumerGroup(),
                        retryTopic, SubscriptionData.SUB_ALL);
                    this.rebalanceImpl.getSubscriptionInner().put(retryTopic, subscriptionData);
                    break;
                default:
                    break;
            }
        } catch (Exception e) {
            throw new MQClientException("subscription exception", e);
        }
    }

    public MessageListener getMessageListenerInner() {
        return messageListenerInner;
    }

    private void updateTopicSubscribeInfoWhenSubscriptionChanged() {
        /**
         * 获取订阅信息
         */
        Map<String, SubscriptionData> subTable = this.getSubscriptionInner();
        if (subTable != null) {
            for (final Map.Entry<String, SubscriptionData> entry : subTable.entrySet()) {
                final String topic = entry.getKey();
                /**
                 * 更新TopicRouteInfo
                 */
                this.mQClientFactory.updateTopicRouteInfoFromNameServer(topic);
            }
        }
    }

    public ConcurrentMap<String, SubscriptionData> getSubscriptionInner() {
        return this.rebalanceImpl.getSubscriptionInner();
    }

    /**
     * 订阅   实际放入rebalanceImpl中
     * @param topic
     * @param subExpression
     * @throws MQClientException
     */
    public void subscribe(String topic, String subExpression) throws MQClientException {
        try {
            SubscriptionData subscriptionData = FilterAPI.buildSubscriptionData(this.defaultMQPushConsumer.getConsumerGroup(),
                topic, subExpression);
            this.rebalanceImpl.getSubscriptionInner().put(topic, subscriptionData);
            if (this.mQClientFactory != null) {
                /**
                 * 向所有的Broker发送心跳
                 */
                this.mQClientFactory.sendHeartbeatToAllBrokerWithLock();
            }
        } catch (Exception e) {
            throw new MQClientException("subscription exception", e);
        }
    }

    public void subscribe(String topic, String fullClassName, String filterClassSource) throws MQClientException {
        try {
            SubscriptionData subscriptionData = FilterAPI.buildSubscriptionData(this.defaultMQPushConsumer.getConsumerGroup(),
                topic, "*");
            subscriptionData.setSubString(fullClassName);
            subscriptionData.setClassFilterMode(true);
            subscriptionData.setFilterClassSource(filterClassSource);
            this.rebalanceImpl.getSubscriptionInner().put(topic, subscriptionData);
            if (this.mQClientFactory != null) {
                this.mQClientFactory.sendHeartbeatToAllBrokerWithLock();
            }

        } catch (Exception e) {
            throw new MQClientException("subscription exception", e);
        }
    }

    public void subscribe(final String topic, final MessageSelector messageSelector) throws MQClientException {
        try {
            if (messageSelector == null) {
                subscribe(topic, SubscriptionData.SUB_ALL);
                return;
            }

            SubscriptionData subscriptionData = FilterAPI.build(topic,
                messageSelector.getExpression(), messageSelector.getExpressionType());

            this.rebalanceImpl.getSubscriptionInner().put(topic, subscriptionData);
            if (this.mQClientFactory != null) {
                this.mQClientFactory.sendHeartbeatToAllBrokerWithLock();
            }
        } catch (Exception e) {
            throw new MQClientException("subscription exception", e);
        }
    }

    public void suspend() {
        this.pause = true;
        log.info("suspend this consumer, {}", this.defaultMQPushConsumer.getConsumerGroup());
    }

    public void unsubscribe(String topic) {
        this.rebalanceImpl.getSubscriptionInner().remove(topic);
    }

    public void updateConsumeOffset(MessageQueue mq, long offset) {
        this.offsetStore.updateOffset(mq, offset, false);
    }

    public void updateCorePoolSize(int corePoolSize) {
        this.consumeMessageService.updateCorePoolSize(corePoolSize);
    }

    public MessageExt viewMessage(String msgId)
        throws RemotingException, MQBrokerException, InterruptedException, MQClientException {
        return this.mQClientFactory.getMQAdminImpl().viewMessage(msgId);
    }

    public RebalanceImpl getRebalanceImpl() {
        return rebalanceImpl;
    }

    public boolean isConsumeOrderly() {
        return consumeOrderly;
    }

    public void setConsumeOrderly(boolean consumeOrderly) {
        this.consumeOrderly = consumeOrderly;
    }

    public void resetOffsetByTimeStamp(long timeStamp)
        throws RemotingException, MQBrokerException, InterruptedException, MQClientException {
        for (String topic : rebalanceImpl.getSubscriptionInner().keySet()) {
            Set<MessageQueue> mqs = rebalanceImpl.getTopicSubscribeInfoTable().get(topic);
            Map<MessageQueue, Long> offsetTable = new HashMap<MessageQueue, Long>();
            if (mqs != null) {
                for (MessageQueue mq : mqs) {
                    long offset = searchOffset(mq, timeStamp);
                    offsetTable.put(mq, offset);
                }
                this.mQClientFactory.resetOffset(topic, groupName(), offsetTable);
            }
        }
    }

    public long searchOffset(MessageQueue mq, long timestamp) throws MQClientException {
        return this.mQClientFactory.getMQAdminImpl().searchOffset(mq, timestamp);
    }

    @Override
    public String groupName() {
        return this.defaultMQPushConsumer.getConsumerGroup();
    }

    @Override
    public MessageModel messageModel() {
        return this.defaultMQPushConsumer.getMessageModel();
    }

    @Override
    public ConsumeType consumeType() {
        return ConsumeType.CONSUME_PASSIVELY;
    }

    @Override
    public ConsumeFromWhere consumeFromWhere() {
        return this.defaultMQPushConsumer.getConsumeFromWhere();
    }

    @Override
    public Set<SubscriptionData> subscriptions() {
        Set<SubscriptionData> subSet = new HashSet<SubscriptionData>();

        subSet.addAll(this.rebalanceImpl.getSubscriptionInner().values());

        return subSet;
    }

    @Override
    public void doRebalance() {
        if (!this.pause) {
            /**
             * 负载均衡
             */
            this.rebalanceImpl.doRebalance(this.isConsumeOrderly());
        }
    }

    /**
     * 消费者上报消费进度
     */
    @Override
    public void persistConsumerOffset() {
        try {
            this.makeSureStateOK();
            Set<MessageQueue> mqs = new HashSet<MessageQueue>();
            /**
             * 得到当前消费者分配到的MessageQueue列表
             */
            Set<MessageQueue> allocateMq = this.rebalanceImpl.getProcessQueueTable().keySet();
            mqs.addAll(allocateMq);

            /**
             * 上报消费进度
             */
            this.offsetStore.persistAll(mqs);
        } catch (Exception e) {
            log.error("group: " + this.defaultMQPushConsumer.getConsumerGroup() + " persistConsumerOffset exception", e);
        }
    }

    /**
     * 更新topicSubscribeInfoTable
     * @param topic
     * @param info
     */
    @Override
    public void updateTopicSubscribeInfo(String topic, Set<MessageQueue> info) {
        /**
         * 获取对应consumer订阅得topic
         */
        Map<String, SubscriptionData> subTable = this.getSubscriptionInner();
        if (subTable != null) {
            /**
             * 在topicSubscribeInfoTable中缓存topic对应得MessageQueue集合到
             */
            if (subTable.containsKey(topic)) {
                this.rebalanceImpl.topicSubscribeInfoTable.put(topic, info);
            }
        }
    }

    @Override
    public boolean isSubscribeTopicNeedUpdate(String topic) {
        Map<String, SubscriptionData> subTable = this.getSubscriptionInner();
        if (subTable != null) {
            if (subTable.containsKey(topic)) {
                return !this.rebalanceImpl.topicSubscribeInfoTable.containsKey(topic);
            }
        }

        return false;
    }

    @Override
    public boolean isUnitMode() {
        return this.defaultMQPushConsumer.isUnitMode();
    }

    @Override
    public ConsumerRunningInfo consumerRunningInfo() {
        ConsumerRunningInfo info = new ConsumerRunningInfo();

        Properties prop = MixAll.object2Properties(this.defaultMQPushConsumer);

        prop.put(ConsumerRunningInfo.PROP_CONSUME_ORDERLY, String.valueOf(this.consumeOrderly));
        prop.put(ConsumerRunningInfo.PROP_THREADPOOL_CORE_SIZE, String.valueOf(this.consumeMessageService.getCorePoolSize()));
        prop.put(ConsumerRunningInfo.PROP_CONSUMER_START_TIMESTAMP, String.valueOf(this.consumerStartTimestamp));

        info.setProperties(prop);

        Set<SubscriptionData> subSet = this.subscriptions();
        info.getSubscriptionSet().addAll(subSet);

        Iterator<Entry<MessageQueue, ProcessQueue>> it = this.rebalanceImpl.getProcessQueueTable().entrySet().iterator();
        while (it.hasNext()) {
            Entry<MessageQueue, ProcessQueue> next = it.next();
            MessageQueue mq = next.getKey();
            ProcessQueue pq = next.getValue();

            ProcessQueueInfo pqinfo = new ProcessQueueInfo();
            pqinfo.setCommitOffset(this.offsetStore.readOffset(mq, ReadOffsetType.MEMORY_FIRST_THEN_STORE));
            pq.fillProcessQueueInfo(pqinfo);
            info.getMqTable().put(mq, pqinfo);
        }

        for (SubscriptionData sd : subSet) {
            ConsumeStatus consumeStatus = this.mQClientFactory.getConsumerStatsManager().consumeStatus(this.groupName(), sd.getTopic());
            info.getStatusTable().put(sd.getTopic(), consumeStatus);
        }

        return info;
    }

    public MQClientInstance getmQClientFactory() {
        return mQClientFactory;
    }

    public void setmQClientFactory(MQClientInstance mQClientFactory) {
        this.mQClientFactory = mQClientFactory;
    }

    public ServiceState getServiceState() {
        return serviceState;
    }

    //Don't use this deprecated setter, which will be removed soon.
    @Deprecated
    public synchronized void setServiceState(ServiceState serviceState) {
        this.serviceState = serviceState;
    }

    public void adjustThreadPool() {
        long computeAccTotal = this.computeAccumulationTotal();
        long adjustThreadPoolNumsThreshold = this.defaultMQPushConsumer.getAdjustThreadPoolNumsThreshold();

        long incThreshold = (long) (adjustThreadPoolNumsThreshold * 1.0);

        long decThreshold = (long) (adjustThreadPoolNumsThreshold * 0.8);

        if (computeAccTotal >= incThreshold) {
            this.consumeMessageService.incCorePoolSize();
        }

        if (computeAccTotal < decThreshold) {
            this.consumeMessageService.decCorePoolSize();
        }
    }

    private long computeAccumulationTotal() {
        long msgAccTotal = 0;
        ConcurrentMap<MessageQueue, ProcessQueue> processQueueTable = this.rebalanceImpl.getProcessQueueTable();
        Iterator<Entry<MessageQueue, ProcessQueue>> it = processQueueTable.entrySet().iterator();
        while (it.hasNext()) {
            Entry<MessageQueue, ProcessQueue> next = it.next();
            ProcessQueue value = next.getValue();
            msgAccTotal += value.getMsgAccCnt();
        }

        return msgAccTotal;
    }

    public List<QueueTimeSpan> queryConsumeTimeSpan(final String topic)
        throws RemotingException, MQClientException, InterruptedException, MQBrokerException {
        List<QueueTimeSpan> queueTimeSpan = new ArrayList<QueueTimeSpan>();
        TopicRouteData routeData = this.mQClientFactory.getMQClientAPIImpl().getTopicRouteInfoFromNameServer(topic, 3000);
        for (BrokerData brokerData : routeData.getBrokerDatas()) {
            String addr = brokerData.selectBrokerAddr();
            queueTimeSpan.addAll(this.mQClientFactory.getMQClientAPIImpl().queryConsumeTimeSpan(addr, topic, groupName(), 3000));
        }

        return queueTimeSpan;
    }

    public void resetRetryAndNamespace(final List<MessageExt> msgs, String consumerGroup) {
        final String groupTopic = MixAll.getRetryTopic(consumerGroup);
        for (MessageExt msg : msgs) {
            //消息初始的topic
            String retryTopic = msg.getProperty(MessageConst.PROPERTY_RETRY_TOPIC);
            if (retryTopic != null && groupTopic.equals(msg.getTopic())) {
                msg.setTopic(retryTopic);
            }

            if (StringUtils.isNotEmpty(this.defaultMQPushConsumer.getNamespace())) {
                msg.setTopic(NamespaceUtil.withoutNamespace(msg.getTopic(), this.defaultMQPushConsumer.getNamespace()));
            }
        }
    }

    public ConsumeMessageService getConsumeMessageService() {
        return consumeMessageService;
    }

    public void setConsumeMessageService(ConsumeMessageService consumeMessageService) {
        this.consumeMessageService = consumeMessageService;

    }

    public void setPullTimeDelayMillsWhenException(long pullTimeDelayMillsWhenException) {
        this.pullTimeDelayMillsWhenException = pullTimeDelayMillsWhenException;
    }
}<|MERGE_RESOLUTION|>--- conflicted
+++ resolved
@@ -433,33 +433,25 @@
                         /**
                          * 没有可消费的消息
                          */
+                        /**
+                         * 没有可消费的消息
+                         */
                         case NO_NEW_MSG:
-<<<<<<< HEAD
+                        /**
+                         * 没有匹配的消息   即tag不相符
+                         */
+                        case NO_MATCHED_MSG:
                             /**
                              * 更新下次消费的起始进度
                              */
                             pullRequest.setNextOffset(pullResult.getNextBeginOffset());
-
                             /**
                              * pullRequest中的ProcessQueue没有需要消费的消息时   更新offsetTable中MessageQueue对应的offset
                              */
                             DefaultMQPushConsumerImpl.this.correctTagsOffset(pullRequest);
-
                             /**
                              * 立即将pullRequest注入到pullRequestQueue中
                              */
-                            DefaultMQPushConsumerImpl.this.executePullRequestImmediately(pullRequest);
-                            break;
-                        /**
-                         * 没有匹配的消息   即tag不相符
-                         */
-=======
->>>>>>> 39bb9386
-                        case NO_MATCHED_MSG:
-                            pullRequest.setNextOffset(pullResult.getNextBeginOffset());
-
-                            DefaultMQPushConsumerImpl.this.correctTagsOffset(pullRequest);
-
                             DefaultMQPushConsumerImpl.this.executePullRequestImmediately(pullRequest);
                             break;
                         /**
