--- conflicted
+++ resolved
@@ -251,14 +251,10 @@
             this.makeSureStateOK();
         } catch (MQClientException e) {
             log.warn("pullMessage exception, consumer state not ok", e);
-<<<<<<< HEAD
             /**
              * 在xxxx毫秒后    将pullRequest重新放入pullRequestQueue
              */
-            this.executePullRequestLater(pullRequest, PULL_TIME_DELAY_MILLS_WHEN_EXCEPTION);
-=======
             this.executePullRequestLater(pullRequest, pullTimeDelayMillsWhenException);
->>>>>>> d1b4e47c
             return;
         }
 
@@ -502,14 +498,10 @@
                     log.warn("execute the pull request exception", e);
                 }
 
-<<<<<<< HEAD
                 /**
                  * 暂缓消费
                  */
-                DefaultMQPushConsumerImpl.this.executePullRequestLater(pullRequest, PULL_TIME_DELAY_MILLS_WHEN_EXCEPTION);
-=======
                 DefaultMQPushConsumerImpl.this.executePullRequestLater(pullRequest, pullTimeDelayMillsWhenException);
->>>>>>> d1b4e47c
             }
         };
 
@@ -679,10 +671,10 @@
 
             newMsg.setFlag(msg.getFlag());
             MessageAccessor.setProperties(newMsg, msg.getProperties());
-            MessageAccessor.putProperty(newMsg, MessageConst.PROPERTY_RETRY_TOPIC, msg.getTopic());//在属性中设置RETRY_TOPIC
-            MessageAccessor.setReconsumeTime(newMsg, String.valueOf(msg.getReconsumeTimes() + 1));//重试次数+1
-            MessageAccessor.setMaxReconsumeTimes(newMsg, String.valueOf(getMaxReconsumeTimes()));//最大重试次数
-            newMsg.setDelayTimeLevel(3 + msg.getReconsumeTimes());//延迟级别
+            MessageAccessor.putProperty(newMsg, MessageConst.PROPERTY_RETRY_TOPIC, msg.getTopic());
+            MessageAccessor.setReconsumeTime(newMsg, String.valueOf(msg.getReconsumeTimes() + 1));
+            MessageAccessor.setMaxReconsumeTimes(newMsg, String.valueOf(getMaxReconsumeTimes()));
+            newMsg.setDelayTimeLevel(3 + msg.getReconsumeTimes());
 
             /**
              * 采用内部生产者   将消息直接发送到重试队列
@@ -747,15 +739,11 @@
                     this.defaultMQPushConsumer.changeInstanceNameToPID();
                 }
 
-<<<<<<< HEAD
                 /**
                  * 创建消费者实例  和producer同用一个方法
                  * 且在内部创建了一个组名为CLIENT_INNER_PRODUCER得生产者
                  */
-                this.mQClientFactory = MQClientManager.getInstance().getAndCreateMQClientInstance(this.defaultMQPushConsumer, this.rpcHook);
-=======
                 this.mQClientFactory = MQClientManager.getInstance().getOrCreateMQClientInstance(this.defaultMQPushConsumer, this.rpcHook);
->>>>>>> d1b4e47c
 
                 this.rebalanceImpl.setConsumerGroup(this.defaultMQPushConsumer.getConsumerGroup());
                 this.rebalanceImpl.setMessageModel(this.defaultMQPushConsumer.getMessageModel());
