/*
 * Licensed to the Apache Software Foundation (ASF) under one or more
 * contributor license agreements.  See the NOTICE file distributed with
 * this work for additional information regarding copyright ownership.
 * The ASF licenses this file to You under the Apache License, Version 2.0
 * (the "License"); you may not use this file except in compliance with
 * the License.  You may obtain a copy of the License at
 *
 *     http://www.apache.org/licenses/LICENSE-2.0
 *
 * Unless required by applicable law or agreed to in writing, software
 * distributed under the License is distributed on an "AS IS" BASIS,
 * WITHOUT WARRANTIES OR CONDITIONS OF ANY KIND, either express or implied.
 * See the License for the specific language governing permissions and
 * limitations under the License.
 */
package org.apache.rocketmq.client.impl.consumer;

import java.util.ArrayList;
import java.util.Collections;
import java.util.HashMap;
import java.util.Iterator;
import java.util.List;
import java.util.Map;
import java.util.concurrent.BlockingQueue;
import java.util.concurrent.Executors;
import java.util.concurrent.LinkedBlockingQueue;
import java.util.concurrent.RejectedExecutionException;
import java.util.concurrent.ScheduledExecutorService;
import java.util.concurrent.ThreadPoolExecutor;
import java.util.concurrent.TimeUnit;

import org.apache.rocketmq.client.consumer.DefaultMQPushConsumer;
import org.apache.rocketmq.client.consumer.listener.ConsumeConcurrentlyContext;
import org.apache.rocketmq.client.consumer.listener.ConsumeConcurrentlyStatus;
import org.apache.rocketmq.client.consumer.listener.ConsumeReturnType;
import org.apache.rocketmq.client.consumer.listener.MessageListenerConcurrently;
import org.apache.rocketmq.client.hook.ConsumeMessageContext;
import org.apache.rocketmq.client.log.ClientLogger;
import org.apache.rocketmq.client.stat.ConsumerStatsManager;
import org.apache.rocketmq.common.MixAll;
import org.apache.rocketmq.common.ThreadFactoryImpl;
import org.apache.rocketmq.common.message.MessageAccessor;
import org.apache.rocketmq.common.message.MessageExt;
import org.apache.rocketmq.common.message.MessageQueue;
import org.apache.rocketmq.common.protocol.body.CMResult;
import org.apache.rocketmq.common.protocol.body.ConsumeMessageDirectlyResult;
import org.apache.rocketmq.logging.InternalLogger;
import org.apache.rocketmq.remoting.common.RemotingHelper;

public class ConsumeMessageConcurrentlyService implements ConsumeMessageService {
    private static final InternalLogger log = ClientLogger.getLog();
    private final DefaultMQPushConsumerImpl defaultMQPushConsumerImpl;
    private final DefaultMQPushConsumer defaultMQPushConsumer;
    private final MessageListenerConcurrently messageListener;
    private final BlockingQueue<Runnable> consumeRequestQueue;
    private final ThreadPoolExecutor consumeExecutor;
    private final String consumerGroup;

    private final ScheduledExecutorService scheduledExecutorService;
    private final ScheduledExecutorService cleanExpireMsgExecutors;

    public ConsumeMessageConcurrentlyService(DefaultMQPushConsumerImpl defaultMQPushConsumerImpl,
        MessageListenerConcurrently messageListener) {
        this.defaultMQPushConsumerImpl = defaultMQPushConsumerImpl;
        this.messageListener = messageListener;

        this.defaultMQPushConsumer = this.defaultMQPushConsumerImpl.getDefaultMQPushConsumer();
        this.consumerGroup = this.defaultMQPushConsumer.getConsumerGroup();
        this.consumeRequestQueue = new LinkedBlockingQueue<Runnable>();

        this.consumeExecutor = new ThreadPoolExecutor(
            this.defaultMQPushConsumer.getConsumeThreadMin(),
            this.defaultMQPushConsumer.getConsumeThreadMax(),
            1000 * 60,
            TimeUnit.MILLISECONDS,
            this.consumeRequestQueue,
            new ThreadFactoryImpl("ConsumeMessageThread_"));

        this.scheduledExecutorService = Executors.newSingleThreadScheduledExecutor(new ThreadFactoryImpl("ConsumeMessageScheduledThread_"));
        this.cleanExpireMsgExecutors = Executors.newSingleThreadScheduledExecutor(new ThreadFactoryImpl("CleanExpireMsgScheduledThread_"));
    }

    /**
     * 默认15分钟清理过期消息
     */
    public void start() {
        this.cleanExpireMsgExecutors.scheduleAtFixedRate(new Runnable() {

            @Override
            public void run() {
                cleanExpireMsg();
            }

        }, this.defaultMQPushConsumer.getConsumeTimeout(), this.defaultMQPushConsumer.getConsumeTimeout(), TimeUnit.MINUTES);
    }

    public void shutdown() {
        this.scheduledExecutorService.shutdown();
        this.consumeExecutor.shutdown();
        this.cleanExpireMsgExecutors.shutdown();
    }

    @Override
    public void updateCorePoolSize(int corePoolSize) {
        if (corePoolSize > 0
            && corePoolSize <= Short.MAX_VALUE
            && corePoolSize < this.defaultMQPushConsumer.getConsumeThreadMax()) {
            this.consumeExecutor.setCorePoolSize(corePoolSize);
        }
    }

    @Override
    public void incCorePoolSize() {
        // long corePoolSize = this.consumeExecutor.getCorePoolSize();
        // if (corePoolSize < this.defaultMQPushConsumer.getConsumeThreadMax())
        // {
        // this.consumeExecutor.setCorePoolSize(this.consumeExecutor.getCorePoolSize()
        // + 1);
        // }
        // log.info("incCorePoolSize Concurrently from {} to {}, ConsumerGroup:
        // {}",
        // corePoolSize,
        // this.consumeExecutor.getCorePoolSize(),
        // this.consumerGroup);
    }

    @Override
    public void decCorePoolSize() {
        // long corePoolSize = this.consumeExecutor.getCorePoolSize();
        // if (corePoolSize > this.defaultMQPushConsumer.getConsumeThreadMin())
        // {
        // this.consumeExecutor.setCorePoolSize(this.consumeExecutor.getCorePoolSize()
        // - 1);
        // }
        // log.info("decCorePoolSize Concurrently from {} to {}, ConsumerGroup:
        // {}",
        // corePoolSize,
        // this.consumeExecutor.getCorePoolSize(),
        // this.consumerGroup);
    }

    @Override
    public int getCorePoolSize() {
        return this.consumeExecutor.getCorePoolSize();
    }

    @Override
    public ConsumeMessageDirectlyResult consumeMessageDirectly(MessageExt msg, String brokerName) {
        ConsumeMessageDirectlyResult result = new ConsumeMessageDirectlyResult();
        result.setOrder(false);
        result.setAutoCommit(true);

        List<MessageExt> msgs = new ArrayList<MessageExt>();
        msgs.add(msg);
        MessageQueue mq = new MessageQueue();
        mq.setBrokerName(brokerName);
        mq.setTopic(msg.getTopic());
        mq.setQueueId(msg.getQueueId());

        ConsumeConcurrentlyContext context = new ConsumeConcurrentlyContext(mq);

        this.defaultMQPushConsumerImpl.resetRetryAndNamespace(msgs, this.consumerGroup);

        final long beginTime = System.currentTimeMillis();

        log.info("consumeMessageDirectly receive new message: {}", msg);

        try {
            ConsumeConcurrentlyStatus status = this.messageListener.consumeMessage(msgs, context);
            if (status != null) {
                switch (status) {
                    case CONSUME_SUCCESS:
                        result.setConsumeResult(CMResult.CR_SUCCESS);
                        break;
                    case RECONSUME_LATER:
                        result.setConsumeResult(CMResult.CR_LATER);
                        break;
                    default:
                        break;
                }
            } else {
                result.setConsumeResult(CMResult.CR_RETURN_NULL);
            }
        } catch (Throwable e) {
            result.setConsumeResult(CMResult.CR_THROW_EXCEPTION);
            result.setRemark(RemotingHelper.exceptionSimpleDesc(e));

            log.warn(String.format("consumeMessageDirectly exception: %s Group: %s Msgs: %s MQ: %s",
                RemotingHelper.exceptionSimpleDesc(e),
                ConsumeMessageConcurrentlyService.this.consumerGroup,
                msgs,
                mq), e);
        }

        result.setSpentTimeMills(System.currentTimeMillis() - beginTime);

        log.info("consumeMessageDirectly Result: {}", result);

        return result;
    }

    /**
     * 消息消费
     * @param msgs
     * @param processQueue
     * @param messageQueue
     * @param dispatchToConsume
     */
    @Override
    public void submitConsumeRequest(
        final List<MessageExt> msgs,
        final ProcessQueue processQueue,
        final MessageQueue messageQueue,
        final boolean dispatchToConsume) {
        /**
         * 每批次消费的消息条数   默认为1
         */
        final int consumeBatchSize = this.defaultMQPushConsumer.getConsumeMessageBatchMaxSize();
        /**
         * 如果待消费的消息数量小于每批次消费条数   则一次性消费
         */
        if (msgs.size() <= consumeBatchSize) {
            ConsumeRequest consumeRequest = new ConsumeRequest(msgs, processQueue, messageQueue);
            try {
                /**
                 * 使用线程池消费
                 */
                this.consumeExecutor.submit(consumeRequest);
            } catch (RejectedExecutionException e) {
                /**
                 * 延迟5秒后   再次消费
                 */
                this.submitConsumeRequestLater(consumeRequest);
            }
        }
        /**
         * 否则分页消费   每次消费consumeBatchSize个消息
         */
        else {
            for (int total = 0; total < msgs.size(); ) {
                List<MessageExt> msgThis = new ArrayList<MessageExt>(consumeBatchSize);
                for (int i = 0; i < consumeBatchSize; i++, total++) {
                    if (total < msgs.size()) {
                        msgThis.add(msgs.get(total));
                    } else {
                        break;
                    }
                }

                ConsumeRequest consumeRequest = new ConsumeRequest(msgThis, processQueue, messageQueue);
                try {
                    /**
                     * 使用线程池消费
                     */
                    this.consumeExecutor.submit(consumeRequest);
                } catch (RejectedExecutionException e) {
                    for (; total < msgs.size(); total++) {
                        msgThis.add(msgs.get(total));
                    }

                    /**
                     * 延迟5秒后   再次消费
                     */
                    this.submitConsumeRequestLater(consumeRequest);
                }
            }
        }
    }

<<<<<<< HEAD
    /**
     * 如果消息是来自于重试队列   则修改他们的topic
     * @param msgs
     */
    public void resetRetryTopic(final List<MessageExt> msgs) {
        /**
         * 得到consumerGroup对应的重试队列的名称
         */
        final String groupTopic = MixAll.getRetryTopic(consumerGroup);
        for (MessageExt msg : msgs) {
            /**
             * 得到msg对应的RETRY_TOPIC的名称  即消息初始的topic
             */
            String retryTopic = msg.getProperty(MessageConst.PROPERTY_RETRY_TOPIC);

            /**
             * 如果groupTopic和retryTopic相等   则认为该条消息来自重试队列   并修改msg对应的主题为初始topic
             */
            if (retryTopic != null && groupTopic.equals(msg.getTopic())) {
                msg.setTopic(retryTopic);
            }
        }
    }
=======
>>>>>>> 40c255d6

    private void cleanExpireMsg() {
        Iterator<Map.Entry<MessageQueue, ProcessQueue>> it =
            this.defaultMQPushConsumerImpl.getRebalanceImpl().getProcessQueueTable().entrySet().iterator();
        while (it.hasNext()) {
            Map.Entry<MessageQueue, ProcessQueue> next = it.next();
            ProcessQueue pq = next.getValue();
            pq.cleanExpiredMsg(this.defaultMQPushConsumer);
        }
    }

    /**
     * 处理消费结果
     * @param status
     * @param context
     * @param consumeRequest
     */
    public void processConsumeResult(
        final ConsumeConcurrentlyStatus status,
        final ConsumeConcurrentlyContext context,
        final ConsumeRequest consumeRequest
    ) {
        int ackIndex = context.getAckIndex();

        if (consumeRequest.getMsgs().isEmpty())
            return;

        switch (status) {
            /**
             * 消费成功
             */
            case CONSUME_SUCCESS:
                if (ackIndex >= consumeRequest.getMsgs().size()) {
                    ackIndex = consumeRequest.getMsgs().size() - 1;
                }
                int ok = ackIndex + 1;
                int failed = consumeRequest.getMsgs().size() - ok;
                this.getConsumerStatsManager().incConsumeOKTPS(consumerGroup, consumeRequest.getMessageQueue().getTopic(), ok);
                this.getConsumerStatsManager().incConsumeFailedTPS(consumerGroup, consumeRequest.getMessageQueue().getTopic(), failed);
                break;
            /**
             * 稍后消费
             */
            case RECONSUME_LATER:
                ackIndex = -1;
                this.getConsumerStatsManager().incConsumeFailedTPS(consumerGroup, consumeRequest.getMessageQueue().getTopic(),
                    consumeRequest.getMsgs().size());
                break;
            default:
                break;
        }

        switch (this.defaultMQPushConsumer.getMessageModel()) {
            /**
             * 广播
             */
            case BROADCASTING:
                for (int i = ackIndex + 1; i < consumeRequest.getMsgs().size(); i++) {
                    MessageExt msg = consumeRequest.getMsgs().get(i);
                    log.warn("BROADCASTING, the message consume failed, drop it, {}", msg.toString());
                }
                break;
            /**
             * 集群
             */
            case CLUSTERING:
                List<MessageExt> msgBackFailed = new ArrayList<MessageExt>(consumeRequest.getMsgs().size());
                /**
                 * 只有状态为RECONSUME_LATER才会进入以下循环  即ackIndex 为-1
                 */
                for (int i = ackIndex + 1; i < consumeRequest.getMsgs().size(); i++) {
                    MessageExt msg = consumeRequest.getMsgs().get(i);

                    /**
                     * 消息发送到重试队列
                     * 消息发送到重试队列
                     * 消息发送到重试队列
                     * 消息发送到重试队列
                     */
                    boolean result = this.sendMessageBack(msg, context);
                    if (!result) {
                        /**
                         * 发送成失败则重试次数+1
                         */
                        msg.setReconsumeTimes(msg.getReconsumeTimes() + 1);

                        /**
                         * 记录发送失败的消息
                         */
                        msgBackFailed.add(msg);
                    }
                }

                if (!msgBackFailed.isEmpty()) {
                    /**
                     * 在当前批次中移除发送失败的消息
                     */
                    consumeRequest.getMsgs().removeAll(msgBackFailed);

                    /**
                     * 失败的消息  5秒后再次消费
                     */
                    this.submitConsumeRequestLater(msgBackFailed, consumeRequest.getProcessQueue(), consumeRequest.getMessageQueue());
                }
                break;
            default:
                break;
        }

        /**
         * 将消费成功的消息移除本地缓存   并计算当前MessageQueue下次消费的offset
         *
         * 无论消息是成功消费  或者暂缓消费    对于当前ProcessQueue内部的msgTreeMap而言都是成功消费
         * 暂缓消费是因为消息将发送到重试队列   所以在当前消息内部   也算是成功消费
         * 只有sendMessageBack失败时    仍然留在当前msgTreeMap内
         */
        long offset = consumeRequest.getProcessQueue().removeMessage(consumeRequest.getMsgs());

        /**
         * 更新内存中messageQueue对应的offset
         */
        if (offset >= 0 && !consumeRequest.getProcessQueue().isDropped()) {
            this.defaultMQPushConsumerImpl.getOffsetStore().updateOffset(consumeRequest.getMessageQueue(), offset, true);
        }
    }

    public ConsumerStatsManager getConsumerStatsManager() {
        return this.defaultMQPushConsumerImpl.getConsumerStatsManager();
    }

    /**
     * 消息发送到重试队列
     * @param msg
     * @param context
     * @return
     */
    public boolean sendMessageBack(final MessageExt msg, final ConsumeConcurrentlyContext context) {
        int delayLevel = context.getDelayLevelWhenNextConsume();

        // Wrap topic with namespace before sending back message.
        msg.setTopic(this.defaultMQPushConsumer.withNamespace(msg.getTopic()));
        try {
            /**
             * 消息发送到重试队列
             */
            this.defaultMQPushConsumerImpl.sendMessageBack(msg, delayLevel, context.getMessageQueue().getBrokerName());
            return true;
        } catch (Exception e) {
            log.error("sendMessageBack exception, group: " + this.consumerGroup + " msg: " + msg.toString(), e);
        }

        return false;
    }

    private void submitConsumeRequestLater(
        final List<MessageExt> msgs,
        final ProcessQueue processQueue,
        final MessageQueue messageQueue
    ) {

        this.scheduledExecutorService.schedule(new Runnable() {

            @Override
            public void run() {
                ConsumeMessageConcurrentlyService.this.submitConsumeRequest(msgs, processQueue, messageQueue, true);
            }
        }, 5000, TimeUnit.MILLISECONDS);
    }

    private void submitConsumeRequestLater(final ConsumeRequest consumeRequest
    ) {

        this.scheduledExecutorService.schedule(new Runnable() {

            @Override
            public void run() {
                ConsumeMessageConcurrentlyService.this.consumeExecutor.submit(consumeRequest);
            }
        }, 5000, TimeUnit.MILLISECONDS);
    }

    class ConsumeRequest implements Runnable {
        private final List<MessageExt> msgs;
        private final ProcessQueue processQueue;
        private final MessageQueue messageQueue;

        public ConsumeRequest(List<MessageExt> msgs, ProcessQueue processQueue, MessageQueue messageQueue) {
            this.msgs = msgs;
            this.processQueue = processQueue;
            this.messageQueue = messageQueue;
        }

        public List<MessageExt> getMsgs() {
            return msgs;
        }

        public ProcessQueue getProcessQueue() {
            return processQueue;
        }

        /**
         * 消息消费
         */
        @Override
        public void run() {
            if (this.processQueue.isDropped()) {
                log.info("the message queue not be able to consume, because it's dropped. group={} {}", ConsumeMessageConcurrentlyService.this.consumerGroup, this.messageQueue);
                return;
            }

            MessageListenerConcurrently listener = ConsumeMessageConcurrentlyService.this.messageListener;
            ConsumeConcurrentlyContext context = new ConsumeConcurrentlyContext(messageQueue);
            ConsumeConcurrentlyStatus status = null;
            defaultMQPushConsumerImpl.resetRetryAndNamespace(msgs, defaultMQPushConsumer.getConsumerGroup());

            ConsumeMessageContext consumeMessageContext = null;

            /**
             * 消息轨迹  消费前
             */
            if (ConsumeMessageConcurrentlyService.this.defaultMQPushConsumerImpl.hasHook()) {
                consumeMessageContext = new ConsumeMessageContext();
                consumeMessageContext.setNamespace(defaultMQPushConsumer.getNamespace());
                consumeMessageContext.setConsumerGroup(defaultMQPushConsumer.getConsumerGroup());
                consumeMessageContext.setProps(new HashMap<String, String>());
                consumeMessageContext.setMq(messageQueue);
                consumeMessageContext.setMsgList(msgs);
                consumeMessageContext.setSuccess(false);
                ConsumeMessageConcurrentlyService.this.defaultMQPushConsumerImpl.executeHookBefore(consumeMessageContext);
            }

            long beginTimestamp = System.currentTimeMillis();
            boolean hasException = false;
            ConsumeReturnType returnType = ConsumeReturnType.SUCCESS;
            try {
<<<<<<< HEAD
                /**
                 * 判断msgs中哪些消息来自重试队列   并修改他们的topic
                 */
                ConsumeMessageConcurrentlyService.this.resetRetryTopic(msgs);
=======
>>>>>>> 40c255d6
                if (msgs != null && !msgs.isEmpty()) {
                    for (MessageExt msg : msgs) {
                        MessageAccessor.setConsumeStartTimeStamp(msg, String.valueOf(System.currentTimeMillis()));
                    }
                }
                /**
                 * consumer实例消费消息  并返回status
                 * consumer实例消费消息  并返回status
                 * consumer实例消费消息  并返回status
                 * consumer实例消费消息  并返回status
                 */
                status = listener.consumeMessage(Collections.unmodifiableList(msgs), context);
            } catch (Throwable e) {
                log.warn("consumeMessage exception: {} Group: {} Msgs: {} MQ: {}",
                    RemotingHelper.exceptionSimpleDesc(e),
                    ConsumeMessageConcurrentlyService.this.consumerGroup,
                    msgs,
                    messageQueue);
                hasException = true;
            }
            /**
             * 计算消费时长
             */
            long consumeRT = System.currentTimeMillis() - beginTimestamp;
            if (null == status) {
                if (hasException) {
                    returnType = ConsumeReturnType.EXCEPTION;
                } else {
                    returnType = ConsumeReturnType.RETURNNULL;
                }
            } else if (consumeRT >= defaultMQPushConsumer.getConsumeTimeout() * 60 * 1000) {
                returnType = ConsumeReturnType.TIME_OUT;
            } else if (ConsumeConcurrentlyStatus.RECONSUME_LATER == status) {
                returnType = ConsumeReturnType.FAILED;
            } else if (ConsumeConcurrentlyStatus.CONSUME_SUCCESS == status) {
                returnType = ConsumeReturnType.SUCCESS;
            }

            /**
             * 消息轨迹   记录CONSUME_CONTEXT_TYPE
             */
            if (ConsumeMessageConcurrentlyService.this.defaultMQPushConsumerImpl.hasHook()) {
                consumeMessageContext.getProps().put(MixAll.CONSUME_CONTEXT_TYPE, returnType.name());
            }

            /**
             * 如果status的值为null   则设置状态为稍后重试
             */
            if (null == status) {
                log.warn("consumeMessage return null, Group: {} Msgs: {} MQ: {}",
                    ConsumeMessageConcurrentlyService.this.consumerGroup,
                    msgs,
                    messageQueue);
                status = ConsumeConcurrentlyStatus.RECONSUME_LATER;
            }

            /**
             * 消息轨迹   消费后
             */
            if (ConsumeMessageConcurrentlyService.this.defaultMQPushConsumerImpl.hasHook()) {
                consumeMessageContext.setStatus(status.toString());
                consumeMessageContext.setSuccess(ConsumeConcurrentlyStatus.CONSUME_SUCCESS == status);
                ConsumeMessageConcurrentlyService.this.defaultMQPushConsumerImpl.executeHookAfter(consumeMessageContext);
            }

            ConsumeMessageConcurrentlyService.this.getConsumerStatsManager()
                .incConsumeRT(ConsumeMessageConcurrentlyService.this.consumerGroup, messageQueue.getTopic(), consumeRT);

            if (!processQueue.isDropped()) {
                /**
                 * 处理消费结果
                 */
                ConsumeMessageConcurrentlyService.this.processConsumeResult(status, context, this);
            } else {
                log.warn("processQueue is dropped without process consume result. messageQueue={}, msgs={}", messageQueue, msgs);
            }
        }

        public MessageQueue getMessageQueue() {
            return messageQueue;
        }

    }
}<|MERGE_RESOLUTION|>--- conflicted
+++ resolved
@@ -268,32 +268,32 @@
         }
     }
 
-<<<<<<< HEAD
-    /**
-     * 如果消息是来自于重试队列   则修改他们的topic
-     * @param msgs
-     */
-    public void resetRetryTopic(final List<MessageExt> msgs) {
-        /**
-         * 得到consumerGroup对应的重试队列的名称
-         */
-        final String groupTopic = MixAll.getRetryTopic(consumerGroup);
-        for (MessageExt msg : msgs) {
-            /**
-             * 得到msg对应的RETRY_TOPIC的名称  即消息初始的topic
-             */
-            String retryTopic = msg.getProperty(MessageConst.PROPERTY_RETRY_TOPIC);
-
-            /**
-             * 如果groupTopic和retryTopic相等   则认为该条消息来自重试队列   并修改msg对应的主题为初始topic
-             */
-            if (retryTopic != null && groupTopic.equals(msg.getTopic())) {
-                msg.setTopic(retryTopic);
-            }
-        }
-    }
-=======
->>>>>>> 40c255d6
+
+//    /**
+//     * 如果消息是来自于重试队列   则修改他们的topic
+//     * @param msgs
+//     */
+//    public void resetRetryTopic(final List<MessageExt> msgs) {
+//        /**
+//         * 得到consumerGroup对应的重试队列的名称
+//         */
+//        final String groupTopic = MixAll.getRetryTopic(consumerGroup);
+//        for (MessageExt msg : msgs) {
+//            /**
+//             * 得到msg对应的RETRY_TOPIC的名称  即消息初始的topic
+//             */
+//            String retryTopic = msg.getProperty(MessageConst.PROPERTY_RETRY_TOPIC);
+//
+//            /**
+//             * 如果groupTopic和retryTopic相等   则认为该条消息来自重试队列   并修改msg对应的主题为初始topic
+//             */
+//            if (retryTopic != null && groupTopic.equals(msg.getTopic())) {
+//                msg.setTopic(retryTopic);
+//            }
+//        }
+//    }
+
+
 
     private void cleanExpireMsg() {
         Iterator<Map.Entry<MessageQueue, ProcessQueue>> it =
@@ -529,13 +529,10 @@
             boolean hasException = false;
             ConsumeReturnType returnType = ConsumeReturnType.SUCCESS;
             try {
-<<<<<<< HEAD
-                /**
-                 * 判断msgs中哪些消息来自重试队列   并修改他们的topic
-                 */
-                ConsumeMessageConcurrentlyService.this.resetRetryTopic(msgs);
-=======
->>>>>>> 40c255d6
+//                /**
+//                 * 判断msgs中哪些消息来自重试队列   并修改他们的topic
+//                 */
+//                ConsumeMessageConcurrentlyService.this.resetRetryTopic(msgs);
                 if (msgs != null && !msgs.isEmpty()) {
                     for (MessageExt msg : msgs) {
                         MessageAccessor.setConsumeStartTimeStamp(msg, String.valueOf(System.currentTimeMillis()));
