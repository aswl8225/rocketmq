--- conflicted
+++ resolved
@@ -447,14 +447,10 @@
         int writePos = this.wrotePosition.get();
         int lastCommittedPosition = this.committedPosition.get();
 
-<<<<<<< HEAD
         /**
          * 将数据写入fileChannel  并更新committedPosition为wrotePosition
          */
-        if (writePos - this.committedPosition.get() > 0) {
-=======
         if (writePos - lastCommittedPosition > commitLeastPages) {
->>>>>>> 39bb9386
             try {
                 ByteBuffer byteBuffer = writeBuffer.slice();
                 byteBuffer.position(lastCommittedPosition);
