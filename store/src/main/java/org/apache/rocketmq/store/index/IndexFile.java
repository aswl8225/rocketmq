/*
 * Licensed to the Apache Software Foundation (ASF) under one or more
 * contributor license agreements.  See the NOTICE file distributed with
 * this work for additional information regarding copyright ownership.
 * The ASF licenses this file to You under the Apache License, Version 2.0
 * (the "License"); you may not use this file except in compliance with
 * the License.  You may obtain a copy of the License at
 *
 *     http://www.apache.org/licenses/LICENSE-2.0
 *
 * Unless required by applicable law or agreed to in writing, software
 * distributed under the License is distributed on an "AS IS" BASIS,
 * WITHOUT WARRANTIES OR CONDITIONS OF ANY KIND, either express or implied.
 * See the License for the specific language governing permissions and
 * limitations under the License.
 */
package org.apache.rocketmq.store.index;

import java.io.IOException;
import java.nio.ByteBuffer;
import java.nio.MappedByteBuffer;
import java.nio.channels.FileChannel;
import java.nio.channels.FileLock;
import java.util.List;
import org.apache.rocketmq.common.constant.LoggerName;
import org.apache.rocketmq.logging.InternalLogger;
import org.apache.rocketmq.logging.InternalLoggerFactory;
import org.apache.rocketmq.store.MappedFile;

/**
 * indexfile结构
 * 40+500W*4+2000W*20= 420000040   即每个index的文件默认大小为420000040b=410,157kb
 * |<—————40b——————>|<—————4*500w——————>|<————————20*2000w—————————>|
 * |————————————————|———————————————————|———————————————————————————|
 * |    header      |   slot table      |   index Linked List       |
 */
public class IndexFile {
    private static final InternalLogger log = InternalLoggerFactory.getLogger(LoggerName.STORE_LOGGER_NAME);
    private static int hashSlotSize = 4;
    private static int indexSize = 20;
    private static int invalidIndex = 0;
    /**
     * 5000000
     */
    private final int hashSlotNum;
    /**
     * 5000000 * 4
     */
    private final int indexNum;
    private final MappedFile mappedFile;
    private final FileChannel fileChannel;
    private final MappedByteBuffer mappedByteBuffer;
    private final IndexHeader indexHeader;

    /**
     * 处理index文件
     * @param fileName
     * @param hashSlotNum
     * @param indexNum
     * @param endPhyOffset
     * @param endTimestamp
     * @throws IOException
     */
    public IndexFile(final String fileName, final int hashSlotNum, final int indexNum,
        final long endPhyOffset, final long endTimestamp) throws IOException {
        /**
         * indexfile结构
         * 40+500W*4+2000W*20= 420000040   即每个index的文件默认大小为420000040b=410,157kb
         * |<—————40b——————>|<—————4*500w——————>|<————————20*2000w—————————>|
         * |————————————————|———————————————————|———————————————————————————|
         * |    header      |   slot table      |   index Linked List       |
         */
        int fileTotalSize =
            IndexHeader.INDEX_HEADER_SIZE + (hashSlotNum * hashSlotSize) + (indexNum * indexSize);
        this.mappedFile = new MappedFile(fileName, fileTotalSize);
        this.fileChannel = this.mappedFile.getFileChannel();
        this.mappedByteBuffer = this.mappedFile.getMappedByteBuffer();
        this.hashSlotNum = hashSlotNum;
        this.indexNum = indexNum;

        ByteBuffer byteBuffer = this.mappedByteBuffer.slice();
        this.indexHeader = new IndexHeader(byteBuffer);

        if (endPhyOffset > 0) {
            this.indexHeader.setBeginPhyOffset(endPhyOffset);
            this.indexHeader.setEndPhyOffset(endPhyOffset);
        }

        if (endTimestamp > 0) {
            this.indexHeader.setBeginTimestamp(endTimestamp);
            this.indexHeader.setEndTimestamp(endTimestamp);
        }
    }

    public String getFileName() {
        return this.mappedFile.getFileName();
    }

    /**
     * 读取出index文件中header部分存储的值并缓存
     */
    public void load() {
        this.indexHeader.load();
    }

    /**
     * 刷盘
     */
    public void flush() {
        long beginTime = System.currentTimeMillis();
        if (this.mappedFile.hold()) {
            /**
             * 更新indexHeader
             */
            this.indexHeader.updateByteBuffer();
            this.mappedByteBuffer.force();
            this.mappedFile.release();
            log.info("flush index file elapsed time(ms) " + (System.currentTimeMillis() - beginTime));
        }
    }

    public boolean isWriteFull() {
        return this.indexHeader.getIndexCount() >= this.indexNum;
    }

    public boolean destroy(final long intervalForcibly) {
        return this.mappedFile.destroy(intervalForcibly);
    }

    /**
     * indexfile结构
     * |<—————40b——————>|<—————4b*500w——————>|<————————20b*2000w—————————>|
     * |————————————————|———————————————————|———————————————————————————|
     * |    header      |   slot table      |   index Linked List       |
     * @param key
     * @param phyOffset
     * @param storeTimestamp
     * @return
     */
    public boolean putKey(final String key, final long phyOffset, final long storeTimestamp) {
        if (this.indexHeader.getIndexCount() < this.indexNum) {
            /**
             * 计算key对应的hash值
             */
            int keyHash = indexKeyHashMethod(key);
            /**
             * 得到在hashSlotNum中的相应位置
             */
            int slotPos = keyHash % this.hashSlotNum;
            /**
             * 得到SlotPos对应的绝对位置
             */
            int absSlotPos = IndexHeader.INDEX_HEADER_SIZE + slotPos * hashSlotSize;

            FileLock fileLock = null;

            try {

                // fileLock = this.fileChannel.lock(absSlotPos, hashSlotSize,
                // false);
                /**
                 * 获取当前位置后面4个字节
                 * 上一个相同keyHash存储在index Linked List的相对位置(this.indexHeader.getIndexCount())
                 */
                int slotValue = this.mappedByteBuffer.getInt(absSlotPos);
                /**
                 * slotValue小于0或者slotValue大于当前index总量  则设置slotValue为0
                 */
                if (slotValue <= invalidIndex || slotValue > this.indexHeader.getIndexCount()) {
                    slotValue = invalidIndex;
                }

                /**
                 * 计算存储时间与该索引文件的第一个消息(Message)的存储时间(落盘时间)的差值
                 */
                long timeDiff = storeTimestamp - this.indexHeader.getBeginTimestamp();

                timeDiff = timeDiff / 1000;

                if (this.indexHeader.getBeginTimestamp() <= 0) {
                    timeDiff = 0;
                } else if (timeDiff > Integer.MAX_VALUE) {
                    timeDiff = Integer.MAX_VALUE;
                } else if (timeDiff < 0) {
                    timeDiff = 0;
                }

                /**
                 * 得到新增index存储的位置
                 */
                int absIndexPos =
                    IndexHeader.INDEX_HEADER_SIZE + this.hashSlotNum * hashSlotSize
                        + this.indexHeader.getIndexCount() * indexSize;

                /**
                 * index存储结构
                 *|————————————————————————————————————————————————————————————|
                 *|   key hash value  |  phyOffset  |  timeDiff  |  prevIndex  |
                 *|        4byte      |    8byte    |    4byte   |    4byte    |
                 *|————————————————————————————————————————————————————————————|
                 */
                this.mappedByteBuffer.putInt(absIndexPos, keyHash);// message key的hash值
                this.mappedByteBuffer.putLong(absIndexPos + 4, phyOffset);//message在CommitLog的物理文件地址, 可以直接查询到该消息
                this.mappedByteBuffer.putInt(absIndexPos + 4 + 8, (int) timeDiff);//message的落盘时间与header里的beginTimestamp的差值(为了节省存储空间，如果直接存message的落盘时间就得8bytes)
                this.mappedByteBuffer.putInt(absIndexPos + 4 + 8 + 4, slotValue);// hash冲突处理的关键之处, 相同hash值上一个消息索引的index位置

                /**
                 * 更新absSlotPos处的为index在index Linked List中的相对位置，作为下一次该位置新增index数据的前置index相对位置
                 */
                this.mappedByteBuffer.putInt(absSlotPos, this.indexHeader.getIndexCount());

                /**
                 * 第一次
                 */
                if (this.indexHeader.getIndexCount() <= 1) {
                    this.indexHeader.setBeginPhyOffset(phyOffset);
                    this.indexHeader.setBeginTimestamp(storeTimestamp);
                }

<<<<<<< HEAD
                /**
                 * 更新header中的数据
                 */
                this.indexHeader.incHashSlotCount();//+1
                this.indexHeader.incIndexCount();//+1
=======
                if (invalidIndex == slotValue) {
                    this.indexHeader.incHashSlotCount();
                }
                this.indexHeader.incIndexCount();
>>>>>>> 9f95a972
                this.indexHeader.setEndPhyOffset(phyOffset);
                this.indexHeader.setEndTimestamp(storeTimestamp);

                return true;
            } catch (Exception e) {
                log.error("putKey exception, Key: " + key + " KeyHashCode: " + key.hashCode(), e);
            } finally {
                if (fileLock != null) {
                    try {
                        fileLock.release();
                    } catch (IOException e) {
                        log.error("Failed to release the lock", e);
                    }
                }
            }
        } else {
            log.warn("Over index file capacity: index count = " + this.indexHeader.getIndexCount()
                + "; index max num = " + this.indexNum);
        }

        return false;
    }

    /**
     * 计算key对应的hash
     * @param key
     * @return
     */
    public int indexKeyHashMethod(final String key) {
        int keyHash = key.hashCode();
        int keyHashPositive = Math.abs(keyHash);
        if (keyHashPositive < 0)
            keyHashPositive = 0;
        return keyHashPositive;
    }

    public long getBeginTimestamp() {
        return this.indexHeader.getBeginTimestamp();
    }

    public long getEndTimestamp() {
        return this.indexHeader.getEndTimestamp();
    }

    public long getEndPhyOffset() {
        return this.indexHeader.getEndPhyOffset();
    }

    public boolean isTimeMatched(final long begin, final long end) {
        boolean result = begin < this.indexHeader.getBeginTimestamp() && end > this.indexHeader.getEndTimestamp();
        result = result || (begin >= this.indexHeader.getBeginTimestamp() && begin <= this.indexHeader.getEndTimestamp());
        result = result || (end >= this.indexHeader.getBeginTimestamp() && end <= this.indexHeader.getEndTimestamp());
        return result;
    }

    /**
     * 根据key查询消息对应的PhyOffset集合
     * @param phyOffsets
     * @param key
     * @param maxNum
     * @param begin
     * @param end
     * @param lock
     */
    public void selectPhyOffset(final List<Long> phyOffsets, final String key, final int maxNum,
        final long begin, final long end, boolean lock) {
        if (this.mappedFile.hold()) {
            /**
             * 算出key对应的hash
             */
            int keyHash = indexKeyHashMethod(key);
            /**
             * 在hashSlotNum中的相对位置
             */
            int slotPos = keyHash % this.hashSlotNum;
            /**
             * 计算出slotPos的绝对位置
             */
            int absSlotPos = IndexHeader.INDEX_HEADER_SIZE + slotPos * hashSlotSize;

            FileLock fileLock = null;
            try {
                if (lock) {
                    // fileLock = this.fileChannel.lock(absSlotPos,
                    // hashSlotSize, true);
                }

                /**
                 * 获取当前位置后面4个字节  即slotValue对应的index
                 */
                int slotValue = this.mappedByteBuffer.getInt(absSlotPos);
                // if (fileLock != null) {
                // fileLock.release();
                // fileLock = null;
                // }

                if (slotValue <= invalidIndex || slotValue > this.indexHeader.getIndexCount()
                    || this.indexHeader.getIndexCount() <= 1) {
                } else {
                    for (int nextIndexToRead = slotValue; ; ) {
                        if (phyOffsets.size() >= maxNum) {
                            break;
                        }

                        /**
                         * 得到nextIndexToRead对应的index的位置
                         */
                        int absIndexPos =
                            IndexHeader.INDEX_HEADER_SIZE + this.hashSlotNum * hashSlotSize
                                + nextIndexToRead * indexSize;

                        int keyHashRead = this.mappedByteBuffer.getInt(absIndexPos);
                        long phyOffsetRead = this.mappedByteBuffer.getLong(absIndexPos + 4);
                        long timeDiff = (long) this.mappedByteBuffer.getInt(absIndexPos + 4 + 8);
                        int prevIndexRead = this.mappedByteBuffer.getInt(absIndexPos + 4 + 8 + 4);//上一个相同keyHashRead存储的indexnum

                        if (timeDiff < 0) {
                            break;
                        }

                        timeDiff *= 1000L;

                        long timeRead = this.indexHeader.getBeginTimestamp() + timeDiff;
                        boolean timeMatched = (timeRead >= begin) && (timeRead <= end);

                        /**
                         * 记录keyHash对应的phyOffset
                         */
                        if (keyHash == keyHashRead && timeMatched) {
                            phyOffsets.add(phyOffsetRead);
                        }

                        /**
                         * 退出循环
                         * prevIndexRead小于等于0   prevIndexRead大于index总量   prevIndexRead等于当前位置
                         */
                        if (prevIndexRead <= invalidIndex
                            || prevIndexRead > this.indexHeader.getIndexCount()
                            || prevIndexRead == nextIndexToRead || timeRead < begin) {
                            break;
                        }

                        /**
                         * 查询下一个拥有相同keyHash存储的phyOffset
                         * 向前回溯
                         */
                        nextIndexToRead = prevIndexRead;
                    }
                }
            } catch (Exception e) {
                log.error("selectPhyOffset exception ", e);
            } finally {
                if (fileLock != null) {
                    try {
                        fileLock.release();
                    } catch (IOException e) {
                        log.error("Failed to release the lock", e);
                    }
                }

                this.mappedFile.release();
            }
        }
    }
}<|MERGE_RESOLUTION|>--- conflicted
+++ resolved
@@ -217,18 +217,13 @@
                     this.indexHeader.setBeginTimestamp(storeTimestamp);
                 }
 
-<<<<<<< HEAD
                 /**
                  * 更新header中的数据
                  */
-                this.indexHeader.incHashSlotCount();//+1
-                this.indexHeader.incIndexCount();//+1
-=======
                 if (invalidIndex == slotValue) {
                     this.indexHeader.incHashSlotCount();
                 }
                 this.indexHeader.incIndexCount();
->>>>>>> 9f95a972
                 this.indexHeader.setEndPhyOffset(phyOffset);
                 this.indexHeader.setEndTimestamp(storeTimestamp);
 
