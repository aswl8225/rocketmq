/*
 * Licensed to the Apache Software Foundation (ASF) under one or more
 * contributor license agreements.  See the NOTICE file distributed with
 * this work for additional information regarding copyright ownership.
 * The ASF licenses this file to You under the Apache License, Version 2.0
 * (the "License"); you may not use this file except in compliance with
 * the License.  You may obtain a copy of the License at
 *
 *     http://www.apache.org/licenses/LICENSE-2.0
 *
 * Unless required by applicable law or agreed to in writing, software
 * distributed under the License is distributed on an "AS IS" BASIS,
 * WITHOUT WARRANTIES OR CONDITIONS OF ANY KIND, either express or implied.
 * See the License for the specific language governing permissions and
 * limitations under the License.
 */
package org.apache.rocketmq.store.dledger;

import io.openmessaging.storage.dledger.AppendFuture;
import io.openmessaging.storage.dledger.BatchAppendFuture;
import io.openmessaging.storage.dledger.DLedgerConfig;
import io.openmessaging.storage.dledger.DLedgerServer;
import io.openmessaging.storage.dledger.entry.DLedgerEntry;
import io.openmessaging.storage.dledger.protocol.AppendEntryRequest;
import io.openmessaging.storage.dledger.protocol.AppendEntryResponse;
import io.openmessaging.storage.dledger.protocol.BatchAppendEntryRequest;
import io.openmessaging.storage.dledger.protocol.DLedgerResponseCode;
import io.openmessaging.storage.dledger.store.file.DLedgerMmapFileStore;
import io.openmessaging.storage.dledger.store.file.MmapFile;
import io.openmessaging.storage.dledger.store.file.MmapFileList;
import io.openmessaging.storage.dledger.store.file.SelectMmapBufferResult;
import io.openmessaging.storage.dledger.utils.DLedgerUtils;
<<<<<<< HEAD

=======
import java.net.Inet6Address;
import java.net.InetSocketAddress;
>>>>>>> 39bb9386
import java.nio.ByteBuffer;
import java.util.HashMap;
import java.util.LinkedList;
import java.util.List;
import java.util.concurrent.CompletableFuture;
import java.util.concurrent.TimeUnit;

import org.apache.rocketmq.common.UtilAll;
import org.apache.rocketmq.common.message.MessageAccessor;
import org.apache.rocketmq.common.message.MessageConst;
import org.apache.rocketmq.common.message.MessageDecoder;
import org.apache.rocketmq.common.message.MessageExtBatch;
import org.apache.rocketmq.common.sysflag.MessageSysFlag;
import org.apache.rocketmq.common.topic.TopicValidator;
import org.apache.rocketmq.store.AppendMessageResult;
import org.apache.rocketmq.store.AppendMessageStatus;
import org.apache.rocketmq.store.CommitLog;
import org.apache.rocketmq.store.DefaultMessageStore;
import org.apache.rocketmq.store.DispatchRequest;
import org.apache.rocketmq.store.MappedFile;
import org.apache.rocketmq.store.MessageExtBrokerInner;
import org.apache.rocketmq.store.PutMessageResult;
import org.apache.rocketmq.store.PutMessageStatus;
import org.apache.rocketmq.store.SelectMappedBufferResult;
import org.apache.rocketmq.store.StoreStatsService;
import org.apache.rocketmq.store.schedule.ScheduleMessageService;

/**
 * Store all metadata downtime for recovery, data protection reliability
 */

/**
 * magic              4     模
 * size               4     消息大小
 * index              8     存储消息顺序
 * term               8     raft选举周期
 * pos                8     offset
 * channel            4
 * chainCrc           4
 * bodyCrc            4
 * bodyLength         4     消息体大小
 * body               ?     消息体内容-commitLog
 */
public class DLedgerCommitLog extends CommitLog {
    private final DLedgerServer dLedgerServer;
    private final DLedgerConfig dLedgerConfig;
    private final DLedgerMmapFileStore dLedgerFileStore;
    private final MmapFileList dLedgerFileList;

    //The id identifies the broker role, 0 means master, others means slave
    private final int id;

    private final MessageSerializer messageSerializer;
    private volatile long beginTimeInDledgerLock = 0;

    //This offset separate the old commitlog from dledger commitlog
    /**
     * dividedCommitlogOffset之前的消息都是commitlog
     * 之后的消息都是dledgerCommitlog
     */
    private long dividedCommitlogOffset = -1;

    private boolean isInrecoveringOldCommitlog = false;

    private final StringBuilder msgIdBuilder = new StringBuilder();

    public DLedgerCommitLog(final DefaultMessageStore defaultMessageStore) {
        super(defaultMessageStore);
        dLedgerConfig = new DLedgerConfig();
        dLedgerConfig.setEnableDiskForceClean(defaultMessageStore.getMessageStoreConfig().isCleanFileForciblyEnable());
        dLedgerConfig.setStoreType(DLedgerConfig.FILE);
        dLedgerConfig.setSelfId(defaultMessageStore.getMessageStoreConfig().getdLegerSelfId());
        dLedgerConfig.setGroup(defaultMessageStore.getMessageStoreConfig().getdLegerGroup());
        dLedgerConfig.setPeers(defaultMessageStore.getMessageStoreConfig().getdLegerPeers());
        dLedgerConfig.setStoreBaseDir(defaultMessageStore.getMessageStoreConfig().getStorePathRootDir());
        dLedgerConfig.setMappedFileSizeForEntryData(defaultMessageStore.getMessageStoreConfig().getMappedFileSizeCommitLog());
        dLedgerConfig.setDeleteWhen(defaultMessageStore.getMessageStoreConfig().getDeleteWhen());
        dLedgerConfig.setFileReservedHours(defaultMessageStore.getMessageStoreConfig().getFileReservedTime() + 1);
        dLedgerConfig.setPreferredLeaderId(defaultMessageStore.getMessageStoreConfig().getPreferredLeaderId());
        dLedgerConfig.setEnableBatchPush(defaultMessageStore.getMessageStoreConfig().isEnableBatchPush());

        id = Integer.valueOf(dLedgerConfig.getSelfId().substring(1)) + 1;
        dLedgerServer = new DLedgerServer(dLedgerConfig);
        dLedgerFileStore = (DLedgerMmapFileStore) dLedgerServer.getdLedgerStore();
        /**
         * dledger下   回填存储的commitlog的PHYSICALOFFSET
         */
        DLedgerMmapFileStore.AppendHook appendHook = (entry, buffer, bodyOffset) -> {
            assert bodyOffset == DLedgerEntry.BODY_OFFSET;
            buffer.position(buffer.position() + bodyOffset + MessageDecoder.PHY_POS_POSITION);
            buffer.putLong(entry.getPos() + bodyOffset);
        };
        dLedgerFileStore.addAppendHook(appendHook);
        dLedgerFileList = dLedgerFileStore.getDataFileList();
        this.messageSerializer = new MessageSerializer(defaultMessageStore.getMessageStoreConfig().getMaxMessageSize());

    }

    @Override
    public boolean load() {
        return super.load();
    }

    private void refreshConfig() {
        dLedgerConfig.setEnableDiskForceClean(defaultMessageStore.getMessageStoreConfig().isCleanFileForciblyEnable());
        dLedgerConfig.setDeleteWhen(defaultMessageStore.getMessageStoreConfig().getDeleteWhen());
        dLedgerConfig.setFileReservedHours(defaultMessageStore.getMessageStoreConfig().getFileReservedTime() + 1);
    }

    private void disableDeleteDledger() {
        dLedgerConfig.setEnableDiskForceClean(false);
        dLedgerConfig.setFileReservedHours(24 * 365 * 10);
    }

    @Override
    public void start() {
        /**
         * dLedgerServer启动
         */
        dLedgerServer.startup();
    }

    @Override
    public void shutdown() {
        dLedgerServer.shutdown();
    }

    @Override
    public long flush() {
        dLedgerFileStore.flush();
        return dLedgerFileList.getFlushedWhere();
    }

    /**
     * 获得最大得offset
     *
     * @return
     */
    @Override
    public long getMaxOffset() {
        if (dLedgerFileStore.getCommittedPos() > 0) {
            return dLedgerFileStore.getCommittedPos();
        }
        if (dLedgerFileList.getMinOffset() > 0) {
            return dLedgerFileList.getMinOffset();
        }
        return 0;
    }

    /**
     * 获取commitlog最小且有效得offset
     *
     * @return
     */
    @Override
    public long getMinOffset() {
        /**
         * 获取第一个commitlog对应的起始offset
         */
        if (!mappedFileQueue.getMappedFiles().isEmpty()) {
            return mappedFileQueue.getMinOffset();
        }
        //FileFromOffset + StartPosition
        return dLedgerFileList.getMinOffset();
    }

    /**
     * dledger下   最大的offset就是ConfirmOffset
     *
     * @return
     */
    @Override
    public long getConfirmOffset() {
        return this.getMaxOffset();
    }

    @Override
    public void setConfirmOffset(long phyOffset) {
        log.warn("Should not set confirm offset {} for dleger commitlog", phyOffset);
    }

    @Override
    public long remainHowManyDataToCommit() {
        return dLedgerFileList.remainHowManyDataToCommit();
    }

    @Override
    public long remainHowManyDataToFlush() {
        return dLedgerFileList.remainHowManyDataToFlush();
    }

    @Override
    public int deleteExpiredFile(
        final long expiredTime,
        final int deleteFilesInterval,
        final long intervalForcibly,
        final boolean cleanImmediately
    ) {
        if (mappedFileQueue.getMappedFiles().isEmpty()) {
            refreshConfig();
            //To prevent too much log in defaultMessageStore
            return Integer.MAX_VALUE;
        } else {
            disableDeleteDledger();
        }
        int count = super.deleteExpiredFile(expiredTime, deleteFilesInterval, intervalForcibly, cleanImmediately);
        if (count > 0 || mappedFileQueue.getMappedFiles().size() != 1) {
            return count;
        }
        //the old logic will keep the last file, here to delete it
        MappedFile mappedFile = mappedFileQueue.getLastMappedFile();
        log.info("Try to delete the last old commitlog file {}", mappedFile.getFileName());
        long liveMaxTimestamp = mappedFile.getLastModifiedTimestamp() + expiredTime;
        if (System.currentTimeMillis() >= liveMaxTimestamp || cleanImmediately) {
            while (!mappedFile.destroy(10 * 1000)) {
                DLedgerUtils.sleep(1000);
            }
            mappedFileQueue.getMappedFiles().remove(mappedFile);
        }
        return 1;
    }

    /**
     * 将SelectMmapBufferResult转换为DLedgerSelectMappedBufferResult
     * @param sbr
     * @return
     */
    public SelectMappedBufferResult convertSbr(SelectMmapBufferResult sbr) {
        if (sbr == null) {
            return null;
        } else {
            return new DLedgerSelectMappedBufferResult(sbr);
        }

    }

    /**
     * 通过committedPos截取消息   即只返回经过raft算法后   得到commit的消息
     * @param sbr
     * @return
     */
    public SelectMmapBufferResult truncate(SelectMmapBufferResult sbr) {
        long committedPos = dLedgerFileStore.getCommittedPos();
        /**
         * sbr中只有没经过commit的消息
         */
        if (sbr == null || sbr.getStartOffset() == committedPos) {
            return null;
        }
        /**
         * sbr中的消息   都得到raft算法确认
         */
        if (sbr.getStartOffset() + sbr.getSize() <= committedPos) {
            return sbr;
        } else {
            /**
             * 只返回commit的消息   没有得到确认的消息不返回
             */
            sbr.setSize((int) (committedPos - sbr.getStartOffset()));
            return sbr;
        }
    }

    /**
     * 获取offset处为起始位置的所有消息
     *
     * @param offset
     * @return
     */
    @Override
    public SelectMappedBufferResult getData(final long offset) {
        if (offset < dividedCommitlogOffset) {
            /**
             * commitlog模式
             */
            return super.getData(offset);
        }
        /**
         * dledgercommitlog模式
         */
        return this.getData(offset, offset == 0);
    }

    /**
     * 获取offset处为起始位置的所有消息
     *
     * @param offset
     * @param returnFirstOnNotFound
     * @return
     */
    @Override
    public SelectMappedBufferResult getData(final long offset, final boolean returnFirstOnNotFound) {
        if (offset < dividedCommitlogOffset) {
            /**
             * commitlog模式
             */
            return super.getData(offset, returnFirstOnNotFound);
        }
        if (offset >= dLedgerFileStore.getCommittedPos()) {
            return null;
        }
        /**
         * 默认1g
         */
        int mappedFileSize = this.dLedgerServer.getdLedgerConfig().getMappedFileSizeForEntryData();
        /**
         * 获取offset对应的dledger文件
         */
        MmapFile mappedFile = this.dLedgerFileList.findMappedFileByOffset(offset, returnFirstOnNotFound);
        if (mappedFile != null) {
            int pos = (int) (offset % mappedFileSize);
            /**
             * 获取mappedFile文件   从pos位置开始的所有消息  是wrotePosition而不是committedPosition
             */
            SelectMmapBufferResult sbr = mappedFile.selectMappedBuffer(pos);
            /**
             * 获取sbr中   经过commit确认的消息
             */
            return convertSbr(truncate(sbr));
        }

        return null;
    }

    private void recover(long maxPhyOffsetOfConsumeQueue) {
        /**
         * 加载对应得data文件和index文件
         */
        dLedgerFileStore.load();
        if (dLedgerFileList.getMappedFiles().size() > 0) {
            /**
             * 执行dledger得recover
             */
            dLedgerFileStore.recover();
            /**
             * 区分普通存储和dledger存储
             */
            dividedCommitlogOffset = dLedgerFileList.getFirstMappedFile().getFileFromOffset();
            MappedFile mappedFile = this.mappedFileQueue.getLastMappedFile();
            if (mappedFile != null) {
                disableDeleteDledger();
            }
            /**
             * 获取commitlog存储得最大offset
             */
            long maxPhyOffset = dLedgerFileList.getMaxWrotePosition();
            // Clear ConsumeQueue redundant data
            /**
             * consumerqueue获得commitlog得最大offset  大于 commitlog获得得最大offset
             */
            if (maxPhyOffsetOfConsumeQueue >= maxPhyOffset) {
                log.warn("[TruncateCQ]maxPhyOffsetOfConsumeQueue({}) >= processOffset({}), truncate dirty logic files", maxPhyOffsetOfConsumeQueue, maxPhyOffset);
                //删除consumerqueue中得冗余文件
                this.defaultMessageStore.truncateDirtyLogicFiles(maxPhyOffset);
            }
            return;
        }
        //Indicate that, it is the first time to load mixed commitlog, need to recover the old commitlog
        //表示第一次加载混合提交日志，需要恢复旧的提交日志
        isInrecoveringOldCommitlog = true;
        //No need the abnormal recover
        /**
         * commitLog的recoverNormally
         */
        super.recoverNormally(maxPhyOffsetOfConsumeQueue);
        /**
         * 以dledger模式运行
         */
        isInrecoveringOldCommitlog = false;
        MappedFile mappedFile = this.mappedFileQueue.getLastMappedFile();
        if (mappedFile == null) {
            return;
        }
        ByteBuffer byteBuffer = mappedFile.sliceByteBuffer();
        byteBuffer.position(mappedFile.getWrotePosition());
        boolean needWriteMagicCode = true;
        // 1 TOTAL SIZE
        byteBuffer.getInt(); //size
        int magicCode = byteBuffer.getInt();
        if (magicCode == CommitLog.BLANK_MAGIC_CODE) {
            needWriteMagicCode = false;
        } else {
            log.info("Recover old commitlog found a illegal magic code={}", magicCode);
        }
        dLedgerConfig.setEnableDiskForceClean(false);
        dividedCommitlogOffset = mappedFile.getFileFromOffset() + mappedFile.getFileSize();
        log.info("Recover old commitlog needWriteMagicCode={} pos={} file={} dividedCommitlogOffset={}", needWriteMagicCode, mappedFile.getFileFromOffset() + mappedFile.getWrotePosition(), mappedFile.getFileName(), dividedCommitlogOffset);
        if (needWriteMagicCode) {
            byteBuffer.position(mappedFile.getWrotePosition());
            byteBuffer.putInt(mappedFile.getFileSize() - mappedFile.getWrotePosition());
            byteBuffer.putInt(BLANK_MAGIC_CODE);
            mappedFile.flush(0);
        }
        mappedFile.setWrotePosition(mappedFile.getFileSize());
        mappedFile.setCommittedPosition(mappedFile.getFileSize());
        mappedFile.setFlushedPosition(mappedFile.getFileSize());
        dLedgerFileList.getLastMappedFile(dividedCommitlogOffset);
        log.info("Will set the initial commitlog offset={} for dledger", dividedCommitlogOffset);
    }

    @Override
    public void recoverNormally(long maxPhyOffsetOfConsumeQueue) {
        recover(maxPhyOffsetOfConsumeQueue);
    }

    @Override
    public void recoverAbnormally(long maxPhyOffsetOfConsumeQueue) {
        recover(maxPhyOffsetOfConsumeQueue);
    }

    @Override
    public DispatchRequest checkMessageAndReturnSize(ByteBuffer byteBuffer, final boolean checkCRC) {
        return this.checkMessageAndReturnSize(byteBuffer, checkCRC, true);
    }

    @Override
    public DispatchRequest checkMessageAndReturnSize(ByteBuffer byteBuffer, final boolean checkCRC,
        final boolean readBody) {
        /**
         * 按非dledger方式  返回最近一条消息
         */
        if (isInrecoveringOldCommitlog) {
            return super.checkMessageAndReturnSize(byteBuffer, checkCRC, readBody);
        }
        try {
            int bodyOffset = DLedgerEntry.BODY_OFFSET;
            int pos = byteBuffer.position();
            int magic = byteBuffer.getInt();
            //In dledger, this field is size, it must be gt 0, so it could prevent collision
            /**
             * magicOld为byteBuffer得第2个int范围
             * 如果是dledger  magicOld应该是消息的size   如果是非dledger   magicOld应该对应的magic属性（参考commitlog存储结构）
             */
            int magicOld = byteBuffer.getInt();
            /**
             * 如果magicOld存储的是CommitLog的magic   则按commitlog的存储结构解析消息
             */
            if (magicOld == CommitLog.BLANK_MAGIC_CODE || magicOld == CommitLog.MESSAGE_MAGIC_CODE) {
                byteBuffer.position(pos);
                return super.checkMessageAndReturnSize(byteBuffer, checkCRC, readBody);
            }

            /**
             * dledger模式   消息为空
             */
            if (magic == MmapFileList.BLANK_MAGIC_CODE) {
                return new DispatchRequest(0, true);
            }

            /**
             * 指定消息的存储位置（为了兼容dledger之前的版本，dledger存储的body位置的数据，实际上就是对应的commitlog的数据）
             */
            byteBuffer.position(pos + bodyOffset);
            /**
             * 按commitlog的方式解析数据
             */
            DispatchRequest dispatchRequest = super.checkMessageAndReturnSize(byteBuffer, checkCRC, readBody);

            /**
             * 因为是dledger   所以在这里需要加上dledger数据的长度才是真正的消息体
             */
            if (dispatchRequest.isSuccess()) {
                dispatchRequest.setBufferSize(dispatchRequest.getMsgSize() + bodyOffset);
            } else if (dispatchRequest.getMsgSize() > 0) {
                dispatchRequest.setBufferSize(dispatchRequest.getMsgSize() + bodyOffset);
            }
            return dispatchRequest;
        } catch (Throwable ignored) {
        }

        return new DispatchRequest(-1, false /* success */);
    }

    @Override
    public boolean resetOffset(long offset) {
        //currently, it seems resetOffset has no use
        return false;
    }

    @Override
    public long getBeginTimeInLock() {
        return beginTimeInDledgerLock;
    }

<<<<<<< HEAD
    /**
     * 消息存储
     * @param msg
     * @return
     */
    @Override
    public PutMessageResult putMessage(final MessageExtBrokerInner msg) {
=======
    private void setMessageInfo(MessageExtBrokerInner msg, int tranType) {
>>>>>>> 39bb9386
        // Set the storage time
        msg.setStoreTimestamp(System.currentTimeMillis());
        // Set the message body BODY CRC (consider the most appropriate setting
        // on the client)
        msg.setBodyCRC(UtilAll.crc32(msg.getBody()));

        //should be consistent with the old version
<<<<<<< HEAD
        final int tranType = MessageSysFlag.getTransactionValue(msg.getSysFlag());
        /**
         * 普通事务消息或事务提交
         */
=======
>>>>>>> 39bb9386
        if (tranType == MessageSysFlag.TRANSACTION_NOT_TYPE
            || tranType == MessageSysFlag.TRANSACTION_COMMIT_TYPE) {
            // Delay Delivery
            /**
             * 延迟投递   重试的消息需要先进入延迟队列   等待延迟时间到达后   再进入重试队列
             */
            if (msg.getDelayTimeLevel() > 0) {
                if (msg.getDelayTimeLevel() > this.defaultMessageStore.getScheduleMessageService().getMaxDelayLevel()) {
                    msg.setDelayTimeLevel(this.defaultMessageStore.getScheduleMessageService().getMaxDelayLevel());
                }

<<<<<<< HEAD
                /**
                 * 发送到延迟队列  SCHEDULE_TOPIC_XXXX
                 */
                topic = TopicValidator.RMQ_SYS_SCHEDULE_TOPIC;
                /**
                 * 对应的延迟队列的queueid  delayLevel-1
                 */
                queueId = ScheduleMessageService.delayLevel2QueueId(msg.getDelayTimeLevel());
=======

                String topic = TopicValidator.RMQ_SYS_SCHEDULE_TOPIC;
                int queueId = ScheduleMessageService.delayLevel2QueueId(msg.getDelayTimeLevel());
>>>>>>> 39bb9386

                // Backup real topic, queueId
                /**
                 * 在属性中存储真正的topic和queueuid
                 */
                MessageAccessor.putProperty(msg, MessageConst.PROPERTY_REAL_TOPIC, msg.getTopic());
                MessageAccessor.putProperty(msg, MessageConst.PROPERTY_REAL_QUEUE_ID, String.valueOf(msg.getQueueId()));
                msg.setPropertiesString(MessageDecoder.messageProperties2String(msg.getProperties()));

                /**
                 * 更换topic和queueuid
                 */
                msg.setTopic(topic);
                msg.setQueueId(queueId);
            }
        }

        InetSocketAddress bornSocketAddress = (InetSocketAddress) msg.getBornHost();
        if (bornSocketAddress.getAddress() instanceof Inet6Address) {
            msg.setBornHostV6Flag();
        }

        InetSocketAddress storeSocketAddress = (InetSocketAddress) msg.getStoreHost();
        if (storeSocketAddress.getAddress() instanceof Inet6Address) {
            msg.setStoreHostAddressV6Flag();
        }
    }

    @Override
    public PutMessageResult putMessage(final MessageExtBrokerInner msg) {

        StoreStatsService storeStatsService = this.defaultMessageStore.getStoreStatsService();
        final int tranType = MessageSysFlag.getTransactionValue(msg.getSysFlag());
        String topic = msg.getTopic();
        setMessageInfo(msg,tranType);

        // Back to Results
        AppendMessageResult appendResult;
        AppendFuture<AppendEntryResponse> dledgerFuture;
        EncodeResult encodeResult;

        putMessageLock.lock(); //spin or ReentrantLock ,depending on store config
        long elapsedTimeInLock;
        long queueOffset;
        try {
            beginTimeInDledgerLock = this.defaultMessageStore.getSystemClock().now();
            /**
             * 序列化msg
             */
            encodeResult = this.messageSerializer.serialize(msg);
<<<<<<< HEAD

            /**
             * 获取queueOffset
             */
            queueOffset = topicQueueTable.get(encodeResult.queueOffsetKey);
=======
            queueOffset = getQueueOffsetByKey(encodeResult.queueOffsetKey, tranType);
            encodeResult.setQueueOffsetKey(queueOffset);
>>>>>>> 39bb9386
            if (encodeResult.status != AppendMessageStatus.PUT_OK) {
                return new PutMessageResult(PutMessageStatus.MESSAGE_ILLEGAL, new AppendMessageResult(encodeResult.status));
            }
            AppendEntryRequest request = new AppendEntryRequest();
            request.setGroup(dLedgerConfig.getGroup());
            /**
             * 只有master才会接受producer发送的消息   所以这里指定remoteId为自己
             */
            request.setRemoteId(dLedgerServer.getMemberState().getSelfId());
<<<<<<< HEAD
            request.setBody(encodeResult.data);

            /**
             * dledger   append消息   会在dledger代码中   调用appendHooks   回填commitlog的phyoffset
             * dledger   append消息   会在dledger代码中   调用appendHooks   回填commitlog的phyoffset
             * dledger   append消息   会在dledger代码中   调用appendHooks   回填commitlog的phyoffset
             * dledger   append消息   会在dledger代码中   调用appendHooks   回填commitlog的phyoffset
             * dledger   append消息   会在dledger代码中   调用appendHooks   回填commitlog的phyoffset
             */
=======
            request.setBody(encodeResult.getData());
>>>>>>> 39bb9386
            dledgerFuture = (AppendFuture<AppendEntryResponse>) dLedgerServer.handleAppend(request);
            if (dledgerFuture.getPos() == -1) {
                return new PutMessageResult(PutMessageStatus.OS_PAGECACHE_BUSY, new AppendMessageResult(AppendMessageStatus.UNKNOWN_ERROR));
            }
            /**
             * dledger模式下   commitlog数据结构   对应的phyoffset
             *
             * dledgerFuture.getPos()  为dledgercommitlog存储的位置
             * dledgerFuture.getPos()+DLedgerEntry.BODY_OFFSET  为commitlog消息体存储的位置
             */
            long wroteOffset = dledgerFuture.getPos() + DLedgerEntry.BODY_OFFSET;

            int msgIdLength = (msg.getSysFlag() & MessageSysFlag.STOREHOSTADDRESS_V6_FLAG) == 0 ? 4 + 4 + 8 : 16 + 4 + 8;
            ByteBuffer buffer = ByteBuffer.allocate(msgIdLength);

            /**
             * 计算messageId
             */
            String msgId = MessageDecoder.createMessageId(buffer, msg.getStoreHostBytes(), wroteOffset);
            elapsedTimeInLock = this.defaultMessageStore.getSystemClock().now() - beginTimeInDledgerLock;
<<<<<<< HEAD
            /**
             * 响应对象
             */
            appendResult = new AppendMessageResult(AppendMessageStatus.PUT_OK, wroteOffset, encodeResult.data.length, msgId, System.currentTimeMillis(), queueOffset, elapsedTimeInLock);
=======
            appendResult = new AppendMessageResult(AppendMessageStatus.PUT_OK, wroteOffset, encodeResult.getData().length, msgId, System.currentTimeMillis(), queueOffset, elapsedTimeInLock);
>>>>>>> 39bb9386
            switch (tranType) {
                case MessageSysFlag.TRANSACTION_PREPARED_TYPE:
                case MessageSysFlag.TRANSACTION_ROLLBACK_TYPE:
                    break;
                case MessageSysFlag.TRANSACTION_NOT_TYPE:
                case MessageSysFlag.TRANSACTION_COMMIT_TYPE:
                    // The next update ConsumeQueue information
                    /**
                     * queueOffset  +1
                     */
                    DLedgerCommitLog.this.topicQueueTable.put(encodeResult.queueOffsetKey, queueOffset + 1);
                    break;
                default:
                    break;
            }
        } catch (Exception e) {
            log.error("Put message error", e);
            return new PutMessageResult(PutMessageStatus.UNKNOWN_ERROR, new AppendMessageResult(AppendMessageStatus.UNKNOWN_ERROR));
        } finally {
            beginTimeInDledgerLock = 0;
            putMessageLock.unlock();
        }

        if (elapsedTimeInLock > 500) {
            log.warn("[NOTIFYME]putMessage in lock cost time(ms)={}, bodyLength={} AppendMessageResult={}", elapsedTimeInLock, msg.getBody().length, appendResult);
        }

        PutMessageStatus putMessageStatus = PutMessageStatus.UNKNOWN_ERROR;
        try {
            /**
             * append操作结果
             */
            AppendEntryResponse appendEntryResponse = dledgerFuture.get(3, TimeUnit.SECONDS);
            switch (DLedgerResponseCode.valueOf(appendEntryResponse.getCode())) {
                case SUCCESS:
                    putMessageStatus = PutMessageStatus.PUT_OK;
                    break;
                case INCONSISTENT_LEADER:
                case NOT_LEADER:
                case LEADER_NOT_READY:
                case DISK_FULL:
                    putMessageStatus = PutMessageStatus.SERVICE_NOT_AVAILABLE;
                    break;
                case WAIT_QUORUM_ACK_TIMEOUT:
                    //Do not return flush_slave_timeout to the client, for the ons client will ignore it.
                    putMessageStatus = PutMessageStatus.OS_PAGECACHE_BUSY;
                    break;
                case LEADER_PENDING_FULL:
                    putMessageStatus = PutMessageStatus.OS_PAGECACHE_BUSY;
                    break;
            }
        } catch (Throwable t) {
            log.error("Failed to get dledger append result", t);
        }

        PutMessageResult putMessageResult = new PutMessageResult(putMessageStatus, appendResult);
        if (putMessageStatus == PutMessageStatus.PUT_OK) {
            // Statistics
            storeStatsService.getSinglePutMessageTopicTimesTotal(msg.getTopic()).incrementAndGet();
            storeStatsService.getSinglePutMessageTopicSizeTotal(topic).addAndGet(appendResult.getWroteBytes());
        }
        return putMessageResult;
    }

    @Override
    public PutMessageResult putMessages(final MessageExtBatch messageExtBatch) {
        final int tranType = MessageSysFlag.getTransactionValue(messageExtBatch.getSysFlag());

        if (tranType != MessageSysFlag.TRANSACTION_NOT_TYPE) {
            return new PutMessageResult(PutMessageStatus.MESSAGE_ILLEGAL, null);
        }
        if (messageExtBatch.getDelayTimeLevel() > 0) {
            return new PutMessageResult(PutMessageStatus.MESSAGE_ILLEGAL, null);
        }

        // Set the storage time
        messageExtBatch.setStoreTimestamp(System.currentTimeMillis());

        StoreStatsService storeStatsService = this.defaultMessageStore.getStoreStatsService();

        InetSocketAddress bornSocketAddress = (InetSocketAddress) messageExtBatch.getBornHost();
        if (bornSocketAddress.getAddress() instanceof Inet6Address) {
            messageExtBatch.setBornHostV6Flag();
        }

        InetSocketAddress storeSocketAddress = (InetSocketAddress) messageExtBatch.getStoreHost();
        if (storeSocketAddress.getAddress() instanceof Inet6Address) {
            messageExtBatch.setStoreHostAddressV6Flag();
        }

        // Back to Results
        AppendMessageResult appendResult;
        BatchAppendFuture<AppendEntryResponse> dledgerFuture;
        EncodeResult encodeResult;

        putMessageLock.lock(); //spin or ReentrantLock ,depending on store config
        msgIdBuilder.setLength(0);
        long elapsedTimeInLock;
        long queueOffset;
        long msgNum = 0;
        try {
            beginTimeInDledgerLock = this.defaultMessageStore.getSystemClock().now();
            encodeResult = this.messageSerializer.serialize(messageExtBatch);
            queueOffset = topicQueueTable.get(encodeResult.queueOffsetKey);
            if (encodeResult.status != AppendMessageStatus.PUT_OK) {
                return new PutMessageResult(PutMessageStatus.MESSAGE_ILLEGAL, new AppendMessageResult(encodeResult
                        .status));
            }
            BatchAppendEntryRequest request = new BatchAppendEntryRequest();
            request.setGroup(dLedgerConfig.getGroup());
            request.setRemoteId(dLedgerServer.getMemberState().getSelfId());
            request.setBatchMsgs(encodeResult.batchData);
            dledgerFuture = (BatchAppendFuture<AppendEntryResponse>) dLedgerServer.handleAppend(request);
            if (dledgerFuture.getPos() == -1) {
                log.warn("HandleAppend return false due to error code {}", dledgerFuture.get().getCode());
                return new PutMessageResult(PutMessageStatus.OS_PAGECACHE_BUSY, new AppendMessageResult(AppendMessageStatus.UNKNOWN_ERROR));
            }
            long wroteOffset = 0;

            int msgIdLength = (messageExtBatch.getSysFlag() & MessageSysFlag.STOREHOSTADDRESS_V6_FLAG) == 0 ? 4 + 4 + 8 : 16 + 4 + 8;
            ByteBuffer buffer = ByteBuffer.allocate(msgIdLength);

            boolean isFirstOffset = true;
            long firstWroteOffset = 0;
            for (long pos : dledgerFuture.getPositions()) {
                wroteOffset = pos + DLedgerEntry.BODY_OFFSET;
                if (isFirstOffset) {
                    firstWroteOffset = wroteOffset;
                    isFirstOffset = false;
                }
                String msgId = MessageDecoder.createMessageId(buffer, messageExtBatch.getStoreHostBytes(), wroteOffset);
                if (msgIdBuilder.length() > 0) {
                    msgIdBuilder.append(',').append(msgId);
                } else {
                    msgIdBuilder.append(msgId);
                }
                msgNum++;
            }

            elapsedTimeInLock = this.defaultMessageStore.getSystemClock().now() - beginTimeInDledgerLock;
            appendResult = new AppendMessageResult(AppendMessageStatus.PUT_OK, firstWroteOffset, encodeResult.totalMsgLen,
                    msgIdBuilder.toString(), System.currentTimeMillis(), queueOffset, elapsedTimeInLock);
            DLedgerCommitLog.this.topicQueueTable.put(encodeResult.queueOffsetKey, queueOffset + msgNum);
        } catch (Exception e) {
            log.error("Put message error", e);
            return new PutMessageResult(PutMessageStatus.UNKNOWN_ERROR, new AppendMessageResult(AppendMessageStatus
                    .UNKNOWN_ERROR));
        } finally {
            beginTimeInDledgerLock = 0;
            putMessageLock.unlock();
        }

        if (elapsedTimeInLock > 500) {
            log.warn("[NOTIFYME]putMessage in lock cost time(ms)={}, bodyLength={} AppendMessageResult={}",
                    elapsedTimeInLock, messageExtBatch.getBody().length, appendResult);
        }

        PutMessageStatus putMessageStatus = PutMessageStatus.UNKNOWN_ERROR;
        try {
            AppendEntryResponse appendEntryResponse = dledgerFuture.get(3, TimeUnit.SECONDS);
            switch (DLedgerResponseCode.valueOf(appendEntryResponse.getCode())) {
                case SUCCESS:
                    putMessageStatus = PutMessageStatus.PUT_OK;
                    break;
                case INCONSISTENT_LEADER:
                case NOT_LEADER:
                case LEADER_NOT_READY:
                case DISK_FULL:
                    putMessageStatus = PutMessageStatus.SERVICE_NOT_AVAILABLE;
                    break;
                case WAIT_QUORUM_ACK_TIMEOUT:
                    //Do not return flush_slave_timeout to the client, for the ons client will ignore it.
                    putMessageStatus = PutMessageStatus.OS_PAGECACHE_BUSY;
                    break;
                case LEADER_PENDING_FULL:
                    putMessageStatus = PutMessageStatus.OS_PAGECACHE_BUSY;
                    break;
            }
        } catch (Throwable t) {
            log.error("Failed to get dledger append result", t);
        }

        PutMessageResult putMessageResult = new PutMessageResult(putMessageStatus, appendResult);
        if (putMessageStatus == PutMessageStatus.PUT_OK) {
            // Statistics
            storeStatsService.getSinglePutMessageTopicTimesTotal(messageExtBatch.getTopic()).addAndGet(msgNum);
            storeStatsService.getSinglePutMessageTopicSizeTotal(messageExtBatch.getTopic()).addAndGet(encodeResult.totalMsgLen);
        }
        return putMessageResult;
    }


    /**
     * 消息存储
     * @param msg
     * @return
     */
    @Override
    public CompletableFuture<PutMessageResult> asyncPutMessage(MessageExtBrokerInner msg) {

        StoreStatsService storeStatsService = this.defaultMessageStore.getStoreStatsService();

        final int tranType = MessageSysFlag.getTransactionValue(msg.getSysFlag());

        setMessageInfo(msg, tranType);

        final String finalTopic = msg.getTopic();

        // Back to Results
        AppendMessageResult appendResult;
        AppendFuture<AppendEntryResponse> dledgerFuture;
        EncodeResult encodeResult;

        encodeResult = this.messageSerializer.serialize(msg);
        if (encodeResult.status != AppendMessageStatus.PUT_OK) {
            return CompletableFuture.completedFuture(new PutMessageResult(PutMessageStatus.MESSAGE_ILLEGAL, new AppendMessageResult(encodeResult.status)));
        }
        putMessageLock.lock(); //spin or ReentrantLock ,depending on store config
        long elapsedTimeInLock;
        long queueOffset;
        try {
            beginTimeInDledgerLock = this.defaultMessageStore.getSystemClock().now();
            queueOffset = getQueueOffsetByKey(encodeResult.queueOffsetKey, tranType);
            encodeResult.setQueueOffsetKey(queueOffset);
            AppendEntryRequest request = new AppendEntryRequest();
            request.setGroup(dLedgerConfig.getGroup());
            request.setRemoteId(dLedgerServer.getMemberState().getSelfId());
            request.setBody(encodeResult.getData());
            dledgerFuture = (AppendFuture<AppendEntryResponse>) dLedgerServer.handleAppend(request);
            if (dledgerFuture.getPos() == -1) {
                return CompletableFuture.completedFuture(new PutMessageResult(PutMessageStatus.OS_PAGECACHE_BUSY, new AppendMessageResult(AppendMessageStatus.UNKNOWN_ERROR)));
            }
            long wroteOffset = dledgerFuture.getPos() + DLedgerEntry.BODY_OFFSET;

            int msgIdLength = (msg.getSysFlag() & MessageSysFlag.STOREHOSTADDRESS_V6_FLAG) == 0 ? 4 + 4 + 8 : 16 + 4 + 8;
            ByteBuffer buffer = ByteBuffer.allocate(msgIdLength);

            String msgId = MessageDecoder.createMessageId(buffer, msg.getStoreHostBytes(), wroteOffset);
            elapsedTimeInLock = this.defaultMessageStore.getSystemClock().now() - beginTimeInDledgerLock;
            appendResult = new AppendMessageResult(AppendMessageStatus.PUT_OK, wroteOffset, encodeResult.getData().length, msgId, System.currentTimeMillis(), queueOffset, elapsedTimeInLock);
            switch (tranType) {
                case MessageSysFlag.TRANSACTION_PREPARED_TYPE:
                case MessageSysFlag.TRANSACTION_ROLLBACK_TYPE:
                    break;
                case MessageSysFlag.TRANSACTION_NOT_TYPE:
                case MessageSysFlag.TRANSACTION_COMMIT_TYPE:
                    // The next update ConsumeQueue information
                    DLedgerCommitLog.this.topicQueueTable.put(encodeResult.queueOffsetKey, queueOffset + 1);
                    break;
                default:
                    break;
            }
        } catch (Exception e) {
            log.error("Put message error", e);
            return CompletableFuture.completedFuture(new PutMessageResult(PutMessageStatus.UNKNOWN_ERROR, new AppendMessageResult(AppendMessageStatus.UNKNOWN_ERROR)));
        } finally {
            beginTimeInDledgerLock = 0;
            putMessageLock.unlock();
        }

        if (elapsedTimeInLock > 500) {
            log.warn("[NOTIFYME]putMessage in lock cost time(ms)={}, bodyLength={} AppendMessageResult={}", elapsedTimeInLock, msg.getBody().length, appendResult);
        }

        return dledgerFuture.thenApply(appendEntryResponse -> {
            PutMessageStatus putMessageStatus = PutMessageStatus.UNKNOWN_ERROR;
            switch (DLedgerResponseCode.valueOf(appendEntryResponse.getCode())) {
                case SUCCESS:
                    putMessageStatus = PutMessageStatus.PUT_OK;
                    break;
                case INCONSISTENT_LEADER:
                case NOT_LEADER:
                case LEADER_NOT_READY:
                case DISK_FULL:
                    putMessageStatus = PutMessageStatus.SERVICE_NOT_AVAILABLE;
                    break;
                case WAIT_QUORUM_ACK_TIMEOUT:
                    //Do not return flush_slave_timeout to the client, for the ons client will ignore it.
                    putMessageStatus = PutMessageStatus.OS_PAGECACHE_BUSY;
                    break;
                case LEADER_PENDING_FULL:
                    putMessageStatus = PutMessageStatus.OS_PAGECACHE_BUSY;
                    break;
            }
            PutMessageResult putMessageResult = new PutMessageResult(putMessageStatus, appendResult);
            if (putMessageStatus == PutMessageStatus.PUT_OK) {
                // Statistics
                storeStatsService.getSinglePutMessageTopicTimesTotal(finalTopic).incrementAndGet();
                storeStatsService.getSinglePutMessageTopicSizeTotal(msg.getTopic()).addAndGet(appendResult.getWroteBytes());
            }
            return putMessageResult;
        });
    }

    @Override
    public CompletableFuture<PutMessageResult> asyncPutMessages(MessageExtBatch messageExtBatch) {
        final int tranType = MessageSysFlag.getTransactionValue(messageExtBatch.getSysFlag());

        if (tranType != MessageSysFlag.TRANSACTION_NOT_TYPE) {
            return CompletableFuture.completedFuture(new PutMessageResult(PutMessageStatus.MESSAGE_ILLEGAL, null));
        }
        if (messageExtBatch.getDelayTimeLevel() > 0) {
            return CompletableFuture.completedFuture(new PutMessageResult(PutMessageStatus.MESSAGE_ILLEGAL, null));
        }

        // Set the storage time
        messageExtBatch.setStoreTimestamp(System.currentTimeMillis());

        StoreStatsService storeStatsService = this.defaultMessageStore.getStoreStatsService();

        InetSocketAddress bornSocketAddress = (InetSocketAddress) messageExtBatch.getBornHost();
        if (bornSocketAddress.getAddress() instanceof Inet6Address) {
            messageExtBatch.setBornHostV6Flag();
        }

        InetSocketAddress storeSocketAddress = (InetSocketAddress) messageExtBatch.getStoreHost();
        if (storeSocketAddress.getAddress() instanceof Inet6Address) {
            messageExtBatch.setStoreHostAddressV6Flag();
        }

        // Back to Results
        AppendMessageResult appendResult;
        BatchAppendFuture<AppendEntryResponse> dledgerFuture;
        EncodeResult encodeResult;

        encodeResult = this.messageSerializer.serialize(messageExtBatch);
        if (encodeResult.status != AppendMessageStatus.PUT_OK) {
            return CompletableFuture.completedFuture(new PutMessageResult(PutMessageStatus.MESSAGE_ILLEGAL, new AppendMessageResult(encodeResult
                    .status)));
        }

        putMessageLock.lock(); //spin or ReentrantLock ,depending on store config
        msgIdBuilder.setLength(0);
        long elapsedTimeInLock;
        long queueOffset;
        long msgNum = 0;
        try {
            beginTimeInDledgerLock = this.defaultMessageStore.getSystemClock().now();
            queueOffset = topicQueueTable.get(encodeResult.queueOffsetKey);
            BatchAppendEntryRequest request = new BatchAppendEntryRequest();
            request.setGroup(dLedgerConfig.getGroup());
            request.setRemoteId(dLedgerServer.getMemberState().getSelfId());
            request.setBatchMsgs(encodeResult.batchData);
            dledgerFuture = (BatchAppendFuture<AppendEntryResponse>) dLedgerServer.handleAppend(request);
            if (dledgerFuture.getPos() == -1) {
                log.warn("HandleAppend return false due to error code {}", dledgerFuture.get().getCode());
                return CompletableFuture.completedFuture(new PutMessageResult(PutMessageStatus.OS_PAGECACHE_BUSY, new AppendMessageResult(AppendMessageStatus.UNKNOWN_ERROR)));
            }
            long wroteOffset = 0;

            int msgIdLength = (messageExtBatch.getSysFlag() & MessageSysFlag.STOREHOSTADDRESS_V6_FLAG) == 0 ? 4 + 4 + 8 : 16 + 4 + 8;
            ByteBuffer buffer = ByteBuffer.allocate(msgIdLength);

            boolean isFirstOffset = true;
            long firstWroteOffset = 0;
            for (long pos : dledgerFuture.getPositions()) {
                wroteOffset = pos + DLedgerEntry.BODY_OFFSET;
                if (isFirstOffset) {
                    firstWroteOffset = wroteOffset;
                    isFirstOffset = false;
                }
                String msgId = MessageDecoder.createMessageId(buffer, messageExtBatch.getStoreHostBytes(), wroteOffset);
                if (msgIdBuilder.length() > 0) {
                    msgIdBuilder.append(',').append(msgId);
                } else {
                    msgIdBuilder.append(msgId);
                }
                msgNum++;
            }

            elapsedTimeInLock = this.defaultMessageStore.getSystemClock().now() - beginTimeInDledgerLock;
            appendResult = new AppendMessageResult(AppendMessageStatus.PUT_OK, firstWroteOffset, encodeResult.totalMsgLen,
                    msgIdBuilder.toString(), System.currentTimeMillis(), queueOffset, elapsedTimeInLock);
            DLedgerCommitLog.this.topicQueueTable.put(encodeResult.queueOffsetKey, queueOffset + msgNum);
        } catch (Exception e) {
            log.error("Put message error", e);
            return CompletableFuture.completedFuture(new PutMessageResult(PutMessageStatus.UNKNOWN_ERROR, new AppendMessageResult(AppendMessageStatus.UNKNOWN_ERROR)));
        } finally {
            beginTimeInDledgerLock = 0;
            putMessageLock.unlock();
        }

        if (elapsedTimeInLock > 500) {
            log.warn("[NOTIFYME]putMessage in lock cost time(ms)={}, bodyLength={} AppendMessageResult={}",
                    elapsedTimeInLock, messageExtBatch.getBody().length, appendResult);
        }

        return dledgerFuture.thenApply(appendEntryResponse -> {
            PutMessageStatus putMessageStatus = PutMessageStatus.UNKNOWN_ERROR;
            switch (DLedgerResponseCode.valueOf(appendEntryResponse.getCode())) {
                case SUCCESS:
                    putMessageStatus = PutMessageStatus.PUT_OK;
                    break;
                case INCONSISTENT_LEADER:
                case NOT_LEADER:
                case LEADER_NOT_READY:
                case DISK_FULL:
                    putMessageStatus = PutMessageStatus.SERVICE_NOT_AVAILABLE;
                    break;
                case WAIT_QUORUM_ACK_TIMEOUT:
                    //Do not return flush_slave_timeout to the client, for the ons client will ignore it.
                    putMessageStatus = PutMessageStatus.OS_PAGECACHE_BUSY;
                    break;
                case LEADER_PENDING_FULL:
                    putMessageStatus = PutMessageStatus.OS_PAGECACHE_BUSY;
                    break;
            }
            PutMessageResult putMessageResult = new PutMessageResult(putMessageStatus, appendResult);
            if (putMessageStatus == PutMessageStatus.PUT_OK) {
                // Statistics
                storeStatsService.getSinglePutMessageTopicTimesTotal(messageExtBatch.getTopic()).incrementAndGet();
                storeStatsService.getSinglePutMessageTopicSizeTotal(messageExtBatch.getTopic()).addAndGet(appendResult.getWroteBytes());
            }
            return putMessageResult;
        });
    }

    @Override
    public SelectMappedBufferResult getMessage(final long offset, final int size) {
        /**
         * 按commitlog数据结构  获取消息
         */
        if (offset < dividedCommitlogOffset) {
            return super.getMessage(offset, size);
        }

        /**
         * dledger数据结构   获取消息
         */
        int mappedFileSize = this.dLedgerServer.getdLedgerConfig().getMappedFileSizeForEntryData();
        /**
         * 获取offset所在的MappedFile
         */
        MmapFile mappedFile = this.dLedgerFileList.findMappedFileByOffset(offset, offset == 0);
        if (mappedFile != null) {
            int pos = (int) (offset % mappedFileSize);
            /**
             * 截取mappedFile  从pos开始  长度为size的数据
             */
            return convertSbr(mappedFile.selectMappedBuffer(pos, size));
        }
        return null;
    }

    /**
     * 计算下个文件的初始offset
     * @param offset
     * @return
     */
    @Override
    public long rollNextFile(final long offset) {
        /**
         * 文件大小  默认1g
         */
        int mappedFileSize = this.defaultMessageStore.getMessageStoreConfig().getMappedFileSizeCommitLog();
        return offset + mappedFileSize - offset % mappedFileSize;
    }

    @Override
    public HashMap<String, Long> getTopicQueueTable() {
        return topicQueueTable;
    }

    @Override
    public void setTopicQueueTable(HashMap<String, Long> topicQueueTable) {
        this.topicQueueTable = topicQueueTable;
    }

    @Override
    public void destroy() {
        super.destroy();
        dLedgerFileList.destroy();
    }

    @Override
    public boolean appendData(long startOffset, byte[] data) {
        //the old ha service will invoke method, here to prevent it
        return false;
    }

    @Override
    public void checkSelf() {
        dLedgerFileList.checkSelf();
    }

    @Override
    public long lockTimeMills() {
        long diff = 0;
        long begin = this.beginTimeInDledgerLock;
        if (begin > 0) {
            diff = this.defaultMessageStore.now() - begin;
        }

        if (diff < 0) {
            diff = 0;
        }

        return diff;
    }

    private long getQueueOffsetByKey(String key, int tranType) {
        Long queueOffset = DLedgerCommitLog.this.topicQueueTable.get(key);
        if (null == queueOffset) {
            queueOffset = 0L;
            DLedgerCommitLog.this.topicQueueTable.put(key, queueOffset);
        }

        // Transaction messages that require special handling
        switch (tranType) {
            // Prepared and Rollback message is not consumed, will not enter the
            // consumer queuec
            case MessageSysFlag.TRANSACTION_PREPARED_TYPE:
            case MessageSysFlag.TRANSACTION_ROLLBACK_TYPE:
                queueOffset = 0L;
                break;
            case MessageSysFlag.TRANSACTION_NOT_TYPE:
            case MessageSysFlag.TRANSACTION_COMMIT_TYPE:
            default:
                break;
        }
        return queueOffset;
    }


    class EncodeResult {
        private String queueOffsetKey;
        private ByteBuffer data;
        private List<byte[]> batchData;
        private AppendMessageStatus status;
        private int totalMsgLen;

        public EncodeResult(AppendMessageStatus status, ByteBuffer data, String queueOffsetKey) {
            this.data = data;
            this.status = status;
            this.queueOffsetKey = queueOffsetKey;
        }

        public void setQueueOffsetKey(long offset) {
            data.putLong(MessageDecoder.QUEUE_OFFSET_POSITION, offset);
        }

        public byte[] getData() {
            return data.array();
        }

        public EncodeResult(AppendMessageStatus status, String queueOffsetKey, List<byte[]> batchData, int totalMsgLen) {
            this.batchData = batchData;
            this.status = status;
            this.queueOffsetKey = queueOffsetKey;
            this.totalMsgLen = totalMsgLen;
        }
    }

    class MessageSerializer {

        // The maximum length of the message
        private final int maxMessageSize;
        // Build Message Key
        private final StringBuilder keyBuilder = new StringBuilder();

        MessageSerializer(final int size) {
            this.maxMessageSize = size;
        }

<<<<<<< HEAD
        public ByteBuffer getMsgStoreItemMemory() {
            return msgStoreItemMemory;
        }

        /**
         * 序列化
         * @param msgInner
         * @return
         */
=======
>>>>>>> 39bb9386
        public EncodeResult serialize(final MessageExtBrokerInner msgInner) {
            // STORETIMESTAMP + STOREHOSTADDRESS + OFFSET <br>

            // PHY OFFSET
            /**
             * 暂时为0   dledger存储时  通过AppendHook来回填真正的物理偏移  phyoffset
             */
            long wroteOffset = 0;

            long queueOffset = 0;

            int sysflag = msgInner.getSysFlag();

            int bornHostLength = (sysflag & MessageSysFlag.BORNHOST_V6_FLAG) == 0 ? 4 + 4 : 16 + 4;
            int storeHostLength = (sysflag & MessageSysFlag.STOREHOSTADDRESS_V6_FLAG) == 0 ? 4 + 4 : 16 + 4;
            ByteBuffer bornHostHolder = ByteBuffer.allocate(bornHostLength);
            ByteBuffer storeHostHolder = ByteBuffer.allocate(storeHostLength);

<<<<<<< HEAD
            // Record ConsumeQueue information
            keyBuilder.setLength(0);
            keyBuilder.append(msgInner.getTopic());
            keyBuilder.append('-');
            keyBuilder.append(msgInner.getQueueId());
            String key = keyBuilder.toString();

            /**
             * 计算queueOffset  为空则初始化
             */
            Long queueOffset = DLedgerCommitLog.this.topicQueueTable.get(key);
            if (null == queueOffset) {
                queueOffset = 0L;
                DLedgerCommitLog.this.topicQueueTable.put(key, queueOffset);
            }

            /**
             * 是否为事务消息
             */
            // Transaction messages that require special handling
            final int tranType = MessageSysFlag.getTransactionValue(msgInner.getSysFlag());
            switch (tranType) {
                // Prepared and Rollback message is not consumed, will not enter the
                // consumer queuec
                case MessageSysFlag.TRANSACTION_PREPARED_TYPE:
                case MessageSysFlag.TRANSACTION_ROLLBACK_TYPE:
                    queueOffset = 0L;
                    break;
                case MessageSysFlag.TRANSACTION_NOT_TYPE:
                case MessageSysFlag.TRANSACTION_COMMIT_TYPE:
                default:
                    break;
            }
=======
            String key = msgInner.getTopic() + "-" + msgInner.getQueueId();
>>>>>>> 39bb9386

            /**
             * Serialize message
             * 计算msg中Properties
             */
            final byte[] propertiesData =
                msgInner.getPropertiesString() == null ? null : msgInner.getPropertiesString().getBytes(MessageDecoder.CHARSET_UTF8);

            final int propertiesLength = propertiesData == null ? 0 : propertiesData.length;

            if (propertiesLength > Short.MAX_VALUE) {
                log.warn("putMessage message properties length too long. length={}", propertiesData.length);
                return new EncodeResult(AppendMessageStatus.PROPERTIES_SIZE_EXCEEDED, null, key);
            }

            /**
             * 计算topic长度
             */
            final byte[] topicData = msgInner.getTopic().getBytes(MessageDecoder.CHARSET_UTF8);
            final int topicLength = topicData.length;

            /**
             * 计算body长度
             */
            final int bodyLength = msgInner.getBody() == null ? 0 : msgInner.getBody().length;

            /**
             * 计算即将存入commitlog的消息大小
             */
            final int msgLen = calMsgLength(msgInner.getSysFlag(), bodyLength, topicLength, propertiesLength);

            ByteBuffer msgStoreItemMemory = ByteBuffer.allocate(msgLen);

            // Exceeds the maximum message
            /**
             * 消息大小不能大于4m
             */
            if (msgLen > this.maxMessageSize) {
                DLedgerCommitLog.log.warn("message size exceeded, msg total size: " + msgLen + ", msg body size: " + bodyLength
                    + ", maxMessageSize: " + this.maxMessageSize);
                return new EncodeResult(AppendMessageStatus.MESSAGE_SIZE_EXCEEDED, null, key);
            }


            // Initialization of storage space
            /**
             * 重置msgStoreItemMemory
             */
            this.resetByteBuffer(msgStoreItemMemory, msgLen);

            /**
             * 写入数据
             */
            // 1 TOTALSIZE
            msgStoreItemMemory.putInt(msgLen);
            // 2 MAGICCODE
            msgStoreItemMemory.putInt(DLedgerCommitLog.MESSAGE_MAGIC_CODE);
            // 3 BODYCRC
            msgStoreItemMemory.putInt(msgInner.getBodyCRC());
            // 4 QUEUEID
            msgStoreItemMemory.putInt(msgInner.getQueueId());
            // 5 FLAG
            msgStoreItemMemory.putInt(msgInner.getFlag());
            // 6 QUEUEOFFSET
            msgStoreItemMemory.putLong(queueOffset);
            // 7 PHYSICALOFFSET
            msgStoreItemMemory.putLong(wroteOffset);
            // 8 SYSFLAG
            msgStoreItemMemory.putInt(msgInner.getSysFlag());
            // 9 BORNTIMESTAMP
            msgStoreItemMemory.putLong(msgInner.getBornTimestamp());
            // 10 BORNHOST
            resetByteBuffer(bornHostHolder, bornHostLength);
            msgStoreItemMemory.put(msgInner.getBornHostBytes(bornHostHolder));
            // 11 STORETIMESTAMP
            msgStoreItemMemory.putLong(msgInner.getStoreTimestamp());
            // 12 STOREHOSTADDRESS
            resetByteBuffer(storeHostHolder, storeHostLength);
            msgStoreItemMemory.put(msgInner.getStoreHostBytes(storeHostHolder));
            //this.msgBatchMemory.put(msgInner.getStoreHostBytes());
            // 13 RECONSUMETIMES
            msgStoreItemMemory.putInt(msgInner.getReconsumeTimes());
            // 14 Prepared Transaction Offset
            msgStoreItemMemory.putLong(msgInner.getPreparedTransactionOffset());
            // 15 BODY
            msgStoreItemMemory.putInt(bodyLength);
            if (bodyLength > 0) {
                msgStoreItemMemory.put(msgInner.getBody());
            }
            // 16 TOPIC
            msgStoreItemMemory.put((byte) topicLength);
            msgStoreItemMemory.put(topicData);
            // 17 PROPERTIES
            msgStoreItemMemory.putShort((short) propertiesLength);
            if (propertiesLength > 0) {
                msgStoreItemMemory.put(propertiesData);
            }
            return new EncodeResult(AppendMessageStatus.PUT_OK, msgStoreItemMemory, key);
        }

        public EncodeResult serialize(final MessageExtBatch messageExtBatch) {
            keyBuilder.setLength(0);
            keyBuilder.append(messageExtBatch.getTopic());
            keyBuilder.append('-');
            keyBuilder.append(messageExtBatch.getQueueId());
            String key = keyBuilder.toString();

            Long queueOffset = DLedgerCommitLog.this.topicQueueTable.get(key);
            if (null == queueOffset) {
                queueOffset = 0L;
                DLedgerCommitLog.this.topicQueueTable.put(key, queueOffset);
            }
<<<<<<< HEAD
            byte[] data = new byte[msgLen];
            this.msgStoreItemMemory.clear();

            /**
             * 将msgStoreItemMemory的内容写入data
             */
            this.msgStoreItemMemory.get(data);
            return new EncodeResult(AppendMessageStatus.PUT_OK, data, key);
=======

            int totalMsgLen = 0;
            ByteBuffer messagesByteBuff = messageExtBatch.wrap();
            List<byte[]> batchBody = new LinkedList<>();

            int sysFlag = messageExtBatch.getSysFlag();
            int bornHostLength = (sysFlag & MessageSysFlag.BORNHOST_V6_FLAG) == 0 ? 4 + 4 : 16 + 4;
            int storeHostLength = (sysFlag & MessageSysFlag.STOREHOSTADDRESS_V6_FLAG) == 0 ? 4 + 4 : 16 + 4;
            ByteBuffer bornHostHolder = ByteBuffer.allocate(bornHostLength);
            ByteBuffer storeHostHolder = ByteBuffer.allocate(storeHostLength);

            while (messagesByteBuff.hasRemaining()) {
                // 1 TOTALSIZE
                messagesByteBuff.getInt();
                // 2 MAGICCODE
                messagesByteBuff.getInt();
                // 3 BODYCRC
                messagesByteBuff.getInt();
                // 4 FLAG
                int flag = messagesByteBuff.getInt();
                // 5 BODY
                int bodyLen = messagesByteBuff.getInt();
                int bodyPos = messagesByteBuff.position();
                int bodyCrc = UtilAll.crc32(messagesByteBuff.array(), bodyPos, bodyLen);
                messagesByteBuff.position(bodyPos + bodyLen);
                // 6 properties
                short propertiesLen = messagesByteBuff.getShort();
                int propertiesPos = messagesByteBuff.position();
                messagesByteBuff.position(propertiesPos + propertiesLen);

                final byte[] topicData = messageExtBatch.getTopic().getBytes(MessageDecoder.CHARSET_UTF8);

                final int topicLength = topicData.length;

                final int msgLen = calMsgLength(messageExtBatch.getSysFlag(), bodyLen, topicLength, propertiesLen);
                ByteBuffer msgStoreItemMemory = ByteBuffer.allocate(msgLen);

                // Exceeds the maximum message
                if (msgLen > this.maxMessageSize) {
                    CommitLog.log.warn("message size exceeded, msg total size: " + msgLen + ", msg body size: " +
                            bodyLen
                            + ", maxMessageSize: " + this.maxMessageSize);
                    throw new RuntimeException("message size exceeded");
                }

                totalMsgLen += msgLen;
                // Determines whether there is sufficient free space
                if (totalMsgLen > maxMessageSize) {
                    throw new RuntimeException("message size exceeded");
                }

                // Initialization of storage space
                this.resetByteBuffer(msgStoreItemMemory, msgLen);
                // 1 TOTALSIZE
                msgStoreItemMemory.putInt(msgLen);
                // 2 MAGICCODE
                msgStoreItemMemory.putInt(DLedgerCommitLog.MESSAGE_MAGIC_CODE);
                // 3 BODYCRC
                msgStoreItemMemory.putInt(bodyCrc);
                // 4 QUEUEID
                msgStoreItemMemory.putInt(messageExtBatch.getQueueId());
                // 5 FLAG
                msgStoreItemMemory.putInt(flag);
                // 6 QUEUEOFFSET
                msgStoreItemMemory.putLong(queueOffset++);
                // 7 PHYSICALOFFSET
                msgStoreItemMemory.putLong(0);
                // 8 SYSFLAG
                msgStoreItemMemory.putInt(messageExtBatch.getSysFlag());
                // 9 BORNTIMESTAMP
                msgStoreItemMemory.putLong(messageExtBatch.getBornTimestamp());
                // 10 BORNHOST
                resetByteBuffer(bornHostHolder, bornHostLength);
                msgStoreItemMemory.put(messageExtBatch.getBornHostBytes(bornHostHolder));
                // 11 STORETIMESTAMP
                msgStoreItemMemory.putLong(messageExtBatch.getStoreTimestamp());
                // 12 STOREHOSTADDRESS
                resetByteBuffer(storeHostHolder, storeHostLength);
                msgStoreItemMemory.put(messageExtBatch.getStoreHostBytes(storeHostHolder));
                // 13 RECONSUMETIMES
                msgStoreItemMemory.putInt(messageExtBatch.getReconsumeTimes());
                // 14 Prepared Transaction Offset
                msgStoreItemMemory.putLong(0);
                // 15 BODY
                msgStoreItemMemory.putInt(bodyLen);
                if (bodyLen > 0) {
                    msgStoreItemMemory.put(messagesByteBuff.array(), bodyPos, bodyLen);
                }
                // 16 TOPIC
                msgStoreItemMemory.put((byte) topicLength);
                msgStoreItemMemory.put(topicData);
                // 17 PROPERTIES
                msgStoreItemMemory.putShort(propertiesLen);
                if (propertiesLen > 0) {
                    msgStoreItemMemory.put(messagesByteBuff.array(), propertiesPos, propertiesLen);
                }
                byte[] data = new byte[msgLen];
                msgStoreItemMemory.clear();
                msgStoreItemMemory.get(data);
                batchBody.add(data);
            }

            return new EncodeResult(AppendMessageStatus.PUT_OK, key, batchBody, totalMsgLen);
>>>>>>> 39bb9386
        }

        private void resetByteBuffer(final ByteBuffer byteBuffer, final int limit) {
            byteBuffer.flip();
            byteBuffer.limit(limit);
        }
    }

    public static class DLedgerSelectMappedBufferResult extends SelectMappedBufferResult {

        private SelectMmapBufferResult sbr;

        public DLedgerSelectMappedBufferResult(SelectMmapBufferResult sbr) {
            super(sbr.getStartOffset(), sbr.getByteBuffer(), sbr.getSize(), null);
            this.sbr = sbr;
        }

        public synchronized void release() {
            super.release();
            if (sbr != null) {
                sbr.release();
            }
        }

    }

    public DLedgerServer getdLedgerServer() {
        return dLedgerServer;
    }

    public int getId() {
        return id;
    }

    public long getDividedCommitlogOffset() {
        return dividedCommitlogOffset;
    }
}<|MERGE_RESOLUTION|>--- conflicted
+++ resolved
@@ -30,12 +30,8 @@
 import io.openmessaging.storage.dledger.store.file.MmapFileList;
 import io.openmessaging.storage.dledger.store.file.SelectMmapBufferResult;
 import io.openmessaging.storage.dledger.utils.DLedgerUtils;
-<<<<<<< HEAD
-
-=======
 import java.net.Inet6Address;
 import java.net.InetSocketAddress;
->>>>>>> 39bb9386
 import java.nio.ByteBuffer;
 import java.util.HashMap;
 import java.util.LinkedList;
@@ -520,31 +516,17 @@
         return beginTimeInDledgerLock;
     }
 
-<<<<<<< HEAD
-    /**
-     * 消息存储
-     * @param msg
-     * @return
-     */
-    @Override
-    public PutMessageResult putMessage(final MessageExtBrokerInner msg) {
-=======
     private void setMessageInfo(MessageExtBrokerInner msg, int tranType) {
->>>>>>> 39bb9386
         // Set the storage time
         msg.setStoreTimestamp(System.currentTimeMillis());
         // Set the message body BODY CRC (consider the most appropriate setting
         // on the client)
         msg.setBodyCRC(UtilAll.crc32(msg.getBody()));
 
+        /**
+         * 普通事务消息或事务提交
+         */
         //should be consistent with the old version
-<<<<<<< HEAD
-        final int tranType = MessageSysFlag.getTransactionValue(msg.getSysFlag());
-        /**
-         * 普通事务消息或事务提交
-         */
-=======
->>>>>>> 39bb9386
         if (tranType == MessageSysFlag.TRANSACTION_NOT_TYPE
             || tranType == MessageSysFlag.TRANSACTION_COMMIT_TYPE) {
             // Delay Delivery
@@ -556,20 +538,14 @@
                     msg.setDelayTimeLevel(this.defaultMessageStore.getScheduleMessageService().getMaxDelayLevel());
                 }
 
-<<<<<<< HEAD
                 /**
                  * 发送到延迟队列  SCHEDULE_TOPIC_XXXX
                  */
-                topic = TopicValidator.RMQ_SYS_SCHEDULE_TOPIC;
+                String topic = TopicValidator.RMQ_SYS_SCHEDULE_TOPIC;
                 /**
                  * 对应的延迟队列的queueid  delayLevel-1
                  */
-                queueId = ScheduleMessageService.delayLevel2QueueId(msg.getDelayTimeLevel());
-=======
-
-                String topic = TopicValidator.RMQ_SYS_SCHEDULE_TOPIC;
                 int queueId = ScheduleMessageService.delayLevel2QueueId(msg.getDelayTimeLevel());
->>>>>>> 39bb9386
 
                 // Backup real topic, queueId
                 /**
@@ -620,16 +596,11 @@
              * 序列化msg
              */
             encodeResult = this.messageSerializer.serialize(msg);
-<<<<<<< HEAD
-
             /**
              * 获取queueOffset
              */
-            queueOffset = topicQueueTable.get(encodeResult.queueOffsetKey);
-=======
             queueOffset = getQueueOffsetByKey(encodeResult.queueOffsetKey, tranType);
             encodeResult.setQueueOffsetKey(queueOffset);
->>>>>>> 39bb9386
             if (encodeResult.status != AppendMessageStatus.PUT_OK) {
                 return new PutMessageResult(PutMessageStatus.MESSAGE_ILLEGAL, new AppendMessageResult(encodeResult.status));
             }
@@ -639,9 +610,7 @@
              * 只有master才会接受producer发送的消息   所以这里指定remoteId为自己
              */
             request.setRemoteId(dLedgerServer.getMemberState().getSelfId());
-<<<<<<< HEAD
-            request.setBody(encodeResult.data);
-
+            request.setBody(encodeResult.getData());
             /**
              * dledger   append消息   会在dledger代码中   调用appendHooks   回填commitlog的phyoffset
              * dledger   append消息   会在dledger代码中   调用appendHooks   回填commitlog的phyoffset
@@ -649,9 +618,6 @@
              * dledger   append消息   会在dledger代码中   调用appendHooks   回填commitlog的phyoffset
              * dledger   append消息   会在dledger代码中   调用appendHooks   回填commitlog的phyoffset
              */
-=======
-            request.setBody(encodeResult.getData());
->>>>>>> 39bb9386
             dledgerFuture = (AppendFuture<AppendEntryResponse>) dLedgerServer.handleAppend(request);
             if (dledgerFuture.getPos() == -1) {
                 return new PutMessageResult(PutMessageStatus.OS_PAGECACHE_BUSY, new AppendMessageResult(AppendMessageStatus.UNKNOWN_ERROR));
@@ -672,14 +638,10 @@
              */
             String msgId = MessageDecoder.createMessageId(buffer, msg.getStoreHostBytes(), wroteOffset);
             elapsedTimeInLock = this.defaultMessageStore.getSystemClock().now() - beginTimeInDledgerLock;
-<<<<<<< HEAD
             /**
              * 响应对象
              */
-            appendResult = new AppendMessageResult(AppendMessageStatus.PUT_OK, wroteOffset, encodeResult.data.length, msgId, System.currentTimeMillis(), queueOffset, elapsedTimeInLock);
-=======
             appendResult = new AppendMessageResult(AppendMessageStatus.PUT_OK, wroteOffset, encodeResult.getData().length, msgId, System.currentTimeMillis(), queueOffset, elapsedTimeInLock);
->>>>>>> 39bb9386
             switch (tranType) {
                 case MessageSysFlag.TRANSACTION_PREPARED_TYPE:
                 case MessageSysFlag.TRANSACTION_ROLLBACK_TYPE:
@@ -871,12 +833,6 @@
         return putMessageResult;
     }
 
-
-    /**
-     * 消息存储
-     * @param msg
-     * @return
-     */
     @Override
     public CompletableFuture<PutMessageResult> asyncPutMessage(MessageExtBrokerInner msg) {
 
@@ -1243,19 +1199,11 @@
         MessageSerializer(final int size) {
             this.maxMessageSize = size;
         }
-
-<<<<<<< HEAD
-        public ByteBuffer getMsgStoreItemMemory() {
-            return msgStoreItemMemory;
-        }
-
         /**
          * 序列化
          * @param msgInner
          * @return
          */
-=======
->>>>>>> 39bb9386
         public EncodeResult serialize(final MessageExtBrokerInner msgInner) {
             // STORETIMESTAMP + STOREHOSTADDRESS + OFFSET <br>
 
@@ -1274,43 +1222,7 @@
             ByteBuffer bornHostHolder = ByteBuffer.allocate(bornHostLength);
             ByteBuffer storeHostHolder = ByteBuffer.allocate(storeHostLength);
 
-<<<<<<< HEAD
-            // Record ConsumeQueue information
-            keyBuilder.setLength(0);
-            keyBuilder.append(msgInner.getTopic());
-            keyBuilder.append('-');
-            keyBuilder.append(msgInner.getQueueId());
-            String key = keyBuilder.toString();
-
-            /**
-             * 计算queueOffset  为空则初始化
-             */
-            Long queueOffset = DLedgerCommitLog.this.topicQueueTable.get(key);
-            if (null == queueOffset) {
-                queueOffset = 0L;
-                DLedgerCommitLog.this.topicQueueTable.put(key, queueOffset);
-            }
-
-            /**
-             * 是否为事务消息
-             */
-            // Transaction messages that require special handling
-            final int tranType = MessageSysFlag.getTransactionValue(msgInner.getSysFlag());
-            switch (tranType) {
-                // Prepared and Rollback message is not consumed, will not enter the
-                // consumer queuec
-                case MessageSysFlag.TRANSACTION_PREPARED_TYPE:
-                case MessageSysFlag.TRANSACTION_ROLLBACK_TYPE:
-                    queueOffset = 0L;
-                    break;
-                case MessageSysFlag.TRANSACTION_NOT_TYPE:
-                case MessageSysFlag.TRANSACTION_COMMIT_TYPE:
-                default:
-                    break;
-            }
-=======
             String key = msgInner.getTopic() + "-" + msgInner.getQueueId();
->>>>>>> 39bb9386
 
             /**
              * Serialize message
@@ -1423,16 +1335,6 @@
                 queueOffset = 0L;
                 DLedgerCommitLog.this.topicQueueTable.put(key, queueOffset);
             }
-<<<<<<< HEAD
-            byte[] data = new byte[msgLen];
-            this.msgStoreItemMemory.clear();
-
-            /**
-             * 将msgStoreItemMemory的内容写入data
-             */
-            this.msgStoreItemMemory.get(data);
-            return new EncodeResult(AppendMessageStatus.PUT_OK, data, key);
-=======
 
             int totalMsgLen = 0;
             ByteBuffer messagesByteBuff = messageExtBatch.wrap();
@@ -1536,7 +1438,6 @@
             }
 
             return new EncodeResult(AppendMessageStatus.PUT_OK, key, batchBody, totalMsgLen);
->>>>>>> 39bb9386
         }
 
         private void resetByteBuffer(final ByteBuffer byteBuffer, final int limit) {
