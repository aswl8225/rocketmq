--- conflicted
+++ resolved
@@ -499,17 +499,13 @@
                     msg.setDelayTimeLevel(this.defaultMessageStore.getScheduleMessageService().getMaxDelayLevel());
                 }
 
-<<<<<<< HEAD
                 /**
                  * 发送到延迟队列
                  */
-                topic = ScheduleMessageService.SCHEDULE_TOPIC;
+                topic = TopicValidator.RMQ_SYS_SCHEDULE_TOPIC;
                 /**
                  * 对应的延迟队列的queueid  delayLevel-1
                  */
-=======
-                topic = TopicValidator.RMQ_SYS_SCHEDULE_TOPIC;
->>>>>>> 9f95a972
                 queueId = ScheduleMessageService.delayLevel2QueueId(msg.getDelayTimeLevel());
 
                 // Backup real topic, queueId
