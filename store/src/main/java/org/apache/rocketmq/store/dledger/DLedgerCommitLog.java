--- conflicted
+++ resolved
@@ -87,8 +87,7 @@
         dLedgerConfig.setStoreBaseDir(defaultMessageStore.getMessageStoreConfig().getStorePathRootDir());
         dLedgerConfig.setMappedFileSizeForEntryData(defaultMessageStore.getMessageStoreConfig().getMappedFileSizeCommitLog());
         dLedgerConfig.setDeleteWhen(defaultMessageStore.getMessageStoreConfig().getDeleteWhen());
-        dLedgerConfig
-                .setFileReservedHours(defaultMessageStore.getMessageStoreConfig().getFileReservedTime() + 1);
+        dLedgerConfig.setFileReservedHours(defaultMessageStore.getMessageStoreConfig().getFileReservedTime() + 1);
         id = Integer.valueOf(dLedgerConfig.getSelfId().substring(1)) + 1;
         dLedgerServer = new DLedgerServer(dLedgerConfig);
         dLedgerFileStore = (DLedgerMmapFileStore) dLedgerServer.getdLedgerStore();
@@ -185,10 +184,6 @@
         log.warn("Should not set confirm offset {} for dleger commitlog", phyOffset);
     }
 
-<<<<<<< HEAD
-
-=======
->>>>>>> d1b4e47c
     @Override
     public long remainHowManyDataToCommit() {
         return dLedgerFileList.remainHowManyDataToCommit();
@@ -201,10 +196,10 @@
 
     @Override
     public int deleteExpiredFile(
-            final long expiredTime,
-            final int deleteFilesInterval,
-            final long intervalForcibly,
-            final boolean cleanImmediately
+        final long expiredTime,
+        final int deleteFilesInterval,
+        final long intervalForcibly,
+        final boolean cleanImmediately
     ) {
         if (mappedFileQueue.getMappedFiles().isEmpty()) {
             refreshConfig();
@@ -230,14 +225,11 @@
         return 1;
     }
 
-<<<<<<< HEAD
     /**
      * 将SelectMmapBufferResult转换为DLedgerSelectMappedBufferResult
      * @param sbr
      * @return
      */
-=======
->>>>>>> d1b4e47c
     public SelectMappedBufferResult convertSbr(SelectMmapBufferResult sbr) {
         if (sbr == null) {
             return null;
@@ -294,7 +286,6 @@
         return this.getData(offset, offset == 0);
     }
 
-<<<<<<< HEAD
     /**
      * 获取offset处为起始位置的所有消息
      *
@@ -302,8 +293,6 @@
      * @param returnFirstOnNotFound
      * @return
      */
-=======
->>>>>>> d1b4e47c
     @Override
     public SelectMappedBufferResult getData(final long offset, final boolean returnFirstOnNotFound) {
         if (offset < dividedCommitlogOffset) {
@@ -329,12 +318,9 @@
              * 获取mappedFile文件   从pos位置开始的所有消息  是wrotePosition而不是committedPosition
              */
             SelectMmapBufferResult sbr = mappedFile.selectMappedBuffer(pos);
-<<<<<<< HEAD
             /**
              * 获取sbr中   经过commit确认的消息
              */
-=======
->>>>>>> d1b4e47c
             return convertSbr(truncate(sbr));
         }
 
@@ -411,7 +397,7 @@
 
     @Override
     public DispatchRequest checkMessageAndReturnSize(ByteBuffer byteBuffer, final boolean checkCRC,
-                                                     final boolean readBody) {
+        final boolean readBody) {
         /**
          * 按非dledger方式  返回最近一条消息
          */
@@ -423,7 +409,6 @@
             int pos = byteBuffer.position();
             int magic = byteBuffer.getInt();
             //In dledger, this field is size, it must be gt 0, so it could prevent collision
-<<<<<<< HEAD
             /**
              * 如果是dledger  magicOld应该是消息的size   如果是非dledger   magicOld应该对应的magic属性（参考commitlog存储结构）
              */
@@ -431,9 +416,6 @@
             /**
              * 如果magicOld存储的是CommitLog的magic   则按commitlog的存储结构解析消息
              */
-=======
-            int magicOld = byteBuffer.getInt();
->>>>>>> d1b4e47c
             if (magicOld == CommitLog.BLANK_MAGIC_CODE || magicOld == CommitLog.MESSAGE_MAGIC_CODE) {
                 byteBuffer.position(pos);
                 return super.checkMessageAndReturnSize(byteBuffer, checkCRC, readBody);
@@ -505,7 +487,7 @@
          * 非事务消息或事务提交
          */
         if (tranType == MessageSysFlag.TRANSACTION_NOT_TYPE
-                || tranType == MessageSysFlag.TRANSACTION_COMMIT_TYPE) {
+            || tranType == MessageSysFlag.TRANSACTION_COMMIT_TYPE) {
             // Delay Delivery
             /**
              * 延迟投递   重试的消息需要先进入延迟队列   等待延迟时间到达后   再进入重试队列
@@ -550,12 +532,9 @@
         long queueOffset;
         try {
             beginTimeInDledgerLock = this.defaultMessageStore.getSystemClock().now();
-<<<<<<< HEAD
             /**
              * 序列化msg
              */
-=======
->>>>>>> d1b4e47c
             encodeResult = this.messageSerializer.serialize(msg);
 
             /**
@@ -584,7 +563,6 @@
             if (dledgerFuture.getPos() == -1) {
                 return new PutMessageResult(PutMessageStatus.OS_PAGECACHE_BUSY, new AppendMessageResult(AppendMessageStatus.UNKNOWN_ERROR));
             }
-<<<<<<< HEAD
             /**
              * dledger模式下   commitlog数据结构   对应的phyoffset
              *
@@ -592,14 +570,10 @@
              * dledgerFuture.getPos()+DLedgerEntry.BODY_OFFSET  为commitlog消息体存储的位置
              */
             long wroteOffset = dledgerFuture.getPos() + DLedgerEntry.BODY_OFFSET;
-            ByteBuffer buffer = ByteBuffer.allocate(MessageDecoder.MSG_ID_LENGTH);
-=======
-            long wroteOffset = dledgerFuture.getPos() + DLedgerEntry.BODY_OFFSET;
 
             int msgIdLength = (msg.getSysFlag() & MessageSysFlag.STOREHOSTADDRESS_V6_FLAG) == 0 ? 4 + 4 + 8 : 16 + 4 + 8;
             ByteBuffer buffer = ByteBuffer.allocate(msgIdLength);
 
->>>>>>> d1b4e47c
             String msgId = MessageDecoder.createMessageId(buffer, msg.getStoreHostBytes(), wroteOffset);
             elapsedTimeInLock = this.defaultMessageStore.getSystemClock().now() - beginTimeInDledgerLock;
             appendResult = new AppendMessageResult(AppendMessageStatus.PUT_OK, wroteOffset, encodeResult.data.length, msgId, System.currentTimeMillis(), queueOffset, elapsedTimeInLock);
@@ -669,7 +643,6 @@
         return new PutMessageResult(PutMessageStatus.MESSAGE_ILLEGAL, null);
     }
 
-<<<<<<< HEAD
 
     /**
      * 获取从offset开始  长度为size的消息
@@ -677,8 +650,6 @@
      * @param size
      * @return
      */
-=======
->>>>>>> d1b4e47c
     @Override
     public SelectMappedBufferResult getMessage(final long offset, final int size) {
         /**
@@ -698,12 +669,9 @@
         MmapFile mappedFile = this.dLedgerFileList.findMappedFileByOffset(offset, offset == 0);
         if (mappedFile != null) {
             int pos = (int) (offset % mappedFileSize);
-<<<<<<< HEAD
             /**
              * 截取mappedFile  从pos开始  长度为size的数据
              */
-=======
->>>>>>> d1b4e47c
             return convertSbr(mappedFile.selectMappedBuffer(pos, size));
         }
         return null;
@@ -716,14 +684,10 @@
      */
     @Override
     public long rollNextFile(final long offset) {
-<<<<<<< HEAD
         /**
          * 文件大小  默认1g
          */
-        int mappedFileSize = this.defaultMessageStore.getMessageStoreConfig().getMapedFileSizeCommitLog();
-=======
         int mappedFileSize = this.defaultMessageStore.getMessageStoreConfig().getMappedFileSizeCommitLog();
->>>>>>> d1b4e47c
         return offset + mappedFileSize - offset % mappedFileSize;
     }
 
@@ -822,12 +786,6 @@
              */
             long wroteOffset = 0;
 
-<<<<<<< HEAD
-            /**
-             * 重置hostHolder
-             */
-            this.resetByteBuffer(hostHolder, 8);
-=======
             int sysflag = msgInner.getSysFlag();
 
             int bornHostLength = (sysflag & MessageSysFlag.BORNHOST_V6_FLAG) == 0 ? 4 + 4 : 16 + 4;
@@ -835,7 +793,6 @@
             ByteBuffer bornHostHolder = ByteBuffer.allocate(bornHostLength);
             ByteBuffer storeHostHolder = ByteBuffer.allocate(storeHostLength);
 
->>>>>>> d1b4e47c
             // Record ConsumeQueue information
             keyBuilder.setLength(0);
             keyBuilder.append(msgInner.getTopic());
@@ -875,7 +832,7 @@
              * 计算msg中Properties
              */
             final byte[] propertiesData =
-                    msgInner.getPropertiesString() == null ? null : msgInner.getPropertiesString().getBytes(MessageDecoder.CHARSET_UTF8);
+                msgInner.getPropertiesString() == null ? null : msgInner.getPropertiesString().getBytes(MessageDecoder.CHARSET_UTF8);
 
             final int propertiesLength = propertiesData == null ? 0 : propertiesData.length;
 
@@ -895,14 +852,10 @@
              */
             final int bodyLength = msgInner.getBody() == null ? 0 : msgInner.getBody().length;
 
-<<<<<<< HEAD
             /**
              * 计算即将存入commitlog的消息大小
              */
-            final int msgLen = calMsgLength(bodyLength, topicLength, propertiesLength);
-=======
             final int msgLen = calMsgLength(msgInner.getSysFlag(), bodyLength, topicLength, propertiesLength);
->>>>>>> d1b4e47c
 
             // Exceeds the maximum message
             /**
@@ -910,7 +863,7 @@
              */
             if (msgLen > this.maxMessageSize) {
                 DLedgerCommitLog.log.warn("message size exceeded, msg total size: " + msgLen + ", msg body size: " + bodyLength
-                        + ", maxMessageSize: " + this.maxMessageSize);
+                    + ", maxMessageSize: " + this.maxMessageSize);
                 return new EncodeResult(AppendMessageStatus.MESSAGE_SIZE_EXCEEDED, null, key);
             }
 
