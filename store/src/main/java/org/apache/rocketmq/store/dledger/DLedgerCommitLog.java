/*
 * Licensed to the Apache Software Foundation (ASF) under one or more
 * contributor license agreements.  See the NOTICE file distributed with
 * this work for additional information regarding copyright ownership.
 * The ASF licenses this file to You under the Apache License, Version 2.0
 * (the "License"); you may not use this file except in compliance with
 * the License.  You may obtain a copy of the License at
 *
 *     http://www.apache.org/licenses/LICENSE-2.0
 *
 * Unless required by applicable law or agreed to in writing, software
 * distributed under the License is distributed on an "AS IS" BASIS,
 * WITHOUT WARRANTIES OR CONDITIONS OF ANY KIND, either express or implied.
 * See the License for the specific language governing permissions and
 * limitations under the License.
 */
package org.apache.rocketmq.store.dledger;

import io.openmessaging.storage.dledger.AppendFuture;
import io.openmessaging.storage.dledger.BatchAppendFuture;
import io.openmessaging.storage.dledger.DLedgerConfig;
import io.openmessaging.storage.dledger.DLedgerServer;
import io.openmessaging.storage.dledger.entry.DLedgerEntry;
import io.openmessaging.storage.dledger.protocol.AppendEntryRequest;
import io.openmessaging.storage.dledger.protocol.AppendEntryResponse;
import io.openmessaging.storage.dledger.protocol.BatchAppendEntryRequest;
import io.openmessaging.storage.dledger.protocol.DLedgerResponseCode;
import io.openmessaging.storage.dledger.store.file.DLedgerMmapFileStore;
import io.openmessaging.storage.dledger.store.file.MmapFile;
import io.openmessaging.storage.dledger.store.file.MmapFileList;
import io.openmessaging.storage.dledger.store.file.SelectMmapBufferResult;
import io.openmessaging.storage.dledger.utils.DLedgerUtils;
import java.net.Inet6Address;
import java.net.InetSocketAddress;
import java.nio.ByteBuffer;
import java.util.HashMap;
import java.util.LinkedList;
import java.util.List;
import java.util.concurrent.CompletableFuture;
import java.util.concurrent.TimeUnit;

import org.apache.rocketmq.common.UtilAll;
import org.apache.rocketmq.common.message.MessageAccessor;
import org.apache.rocketmq.common.message.MessageConst;
import org.apache.rocketmq.common.message.MessageDecoder;
import org.apache.rocketmq.common.message.MessageExtBatch;
import org.apache.rocketmq.common.sysflag.MessageSysFlag;
import org.apache.rocketmq.common.topic.TopicValidator;
import org.apache.rocketmq.store.AppendMessageResult;
import org.apache.rocketmq.store.AppendMessageStatus;
import org.apache.rocketmq.store.CommitLog;
import org.apache.rocketmq.store.DefaultMessageStore;
import org.apache.rocketmq.store.DispatchRequest;
import org.apache.rocketmq.store.MappedFile;
import org.apache.rocketmq.store.MessageExtBrokerInner;
import org.apache.rocketmq.store.PutMessageResult;
import org.apache.rocketmq.store.PutMessageStatus;
import org.apache.rocketmq.store.SelectMappedBufferResult;
import org.apache.rocketmq.store.StoreStatsService;
import org.apache.rocketmq.store.schedule.ScheduleMessageService;

/**
 * Store all metadata downtime for recovery, data protection reliability
 */

/**
 * magic              4     模
 * size               4     消息大小
 * index              8     存储消息顺序
 * term               8     raft选举周期
 * pos                8     offset
 * channel            4
 * chainCrc           4
 * bodyCrc            4
 * bodyLength         4     消息体大小
 * body               ?     消息体内容-commitLog
 */
public class DLedgerCommitLog extends CommitLog {
    private final DLedgerServer dLedgerServer;
    private final DLedgerConfig dLedgerConfig;
    private final DLedgerMmapFileStore dLedgerFileStore;
    private final MmapFileList dLedgerFileList;

    //The id identifies the broker role, 0 means master, others means slave
    private final int id;

    private final MessageSerializer messageSerializer;
    private volatile long beginTimeInDledgerLock = 0;

    //This offset separate the old commitlog from dledger commitlog
    /**
     * dividedCommitlogOffset之前的消息都是commitlog
     * 之后的消息都是dledgerCommitlog
     */
    private long dividedCommitlogOffset = -1;

    private boolean isInrecoveringOldCommitlog = false;

    private final StringBuilder msgIdBuilder = new StringBuilder();

    public DLedgerCommitLog(final DefaultMessageStore defaultMessageStore) {
        super(defaultMessageStore);
        dLedgerConfig = new DLedgerConfig();
        dLedgerConfig.setEnableDiskForceClean(defaultMessageStore.getMessageStoreConfig().isCleanFileForciblyEnable());
        dLedgerConfig.setStoreType(DLedgerConfig.FILE);
        dLedgerConfig.setSelfId(defaultMessageStore.getMessageStoreConfig().getdLegerSelfId());
        dLedgerConfig.setGroup(defaultMessageStore.getMessageStoreConfig().getdLegerGroup());
        dLedgerConfig.setPeers(defaultMessageStore.getMessageStoreConfig().getdLegerPeers());
        dLedgerConfig.setStoreBaseDir(defaultMessageStore.getMessageStoreConfig().getStorePathRootDir());
        dLedgerConfig.setMappedFileSizeForEntryData(defaultMessageStore.getMessageStoreConfig().getMappedFileSizeCommitLog());
        dLedgerConfig.setDeleteWhen(defaultMessageStore.getMessageStoreConfig().getDeleteWhen());
        dLedgerConfig.setFileReservedHours(defaultMessageStore.getMessageStoreConfig().getFileReservedTime() + 1);
        dLedgerConfig.setPreferredLeaderId(defaultMessageStore.getMessageStoreConfig().getPreferredLeaderId());
        dLedgerConfig.setEnableBatchPush(defaultMessageStore.getMessageStoreConfig().isEnableBatchPush());

        id = Integer.valueOf(dLedgerConfig.getSelfId().substring(1)) + 1;
        dLedgerServer = new DLedgerServer(dLedgerConfig);
        dLedgerFileStore = (DLedgerMmapFileStore) dLedgerServer.getdLedgerStore();
        /**
         * dledger下   回填存储的commitlog的PHYSICALOFFSET
         */
        DLedgerMmapFileStore.AppendHook appendHook = (entry, buffer, bodyOffset) -> {
            assert bodyOffset == DLedgerEntry.BODY_OFFSET;
            buffer.position(buffer.position() + bodyOffset + MessageDecoder.PHY_POS_POSITION);
            buffer.putLong(entry.getPos() + bodyOffset);
        };
        dLedgerFileStore.addAppendHook(appendHook);
        dLedgerFileList = dLedgerFileStore.getDataFileList();
        this.messageSerializer = new MessageSerializer(defaultMessageStore.getMessageStoreConfig().getMaxMessageSize());

    }

    @Override
    public boolean load() {
        return super.load();
    }

    private void refreshConfig() {
        dLedgerConfig.setEnableDiskForceClean(defaultMessageStore.getMessageStoreConfig().isCleanFileForciblyEnable());
        dLedgerConfig.setDeleteWhen(defaultMessageStore.getMessageStoreConfig().getDeleteWhen());
        dLedgerConfig.setFileReservedHours(defaultMessageStore.getMessageStoreConfig().getFileReservedTime() + 1);
    }

    private void disableDeleteDledger() {
        dLedgerConfig.setEnableDiskForceClean(false);
        dLedgerConfig.setFileReservedHours(24 * 365 * 10);
    }

    @Override
    public void start() {
        /**
         * dLedgerServer启动
         */
        dLedgerServer.startup();
    }

    @Override
    public void shutdown() {
        dLedgerServer.shutdown();
    }

    @Override
    public long flush() {
        dLedgerFileStore.flush();
        return dLedgerFileList.getFlushedWhere();
    }

    /**
     * 获得最大得offset
     *
     * @return
     */
    @Override
    public long getMaxOffset() {
        if (dLedgerFileStore.getCommittedPos() > 0) {
            return dLedgerFileStore.getCommittedPos();
        }
        if (dLedgerFileList.getMinOffset() > 0) {
            return dLedgerFileList.getMinOffset();
        }
        return 0;
    }

    /**
     * 获取commitlog最小且有效得offset
     *
     * @return
     */
    @Override
    public long getMinOffset() {
        /**
         * 获取第一个commitlog对应的起始offset
         */
        if (!mappedFileQueue.getMappedFiles().isEmpty()) {
            return mappedFileQueue.getMinOffset();
        }
        //FileFromOffset + StartPosition
        return dLedgerFileList.getMinOffset();
    }

    /**
     * dledger下   最大的offset就是ConfirmOffset
     *
     * @return
     */
    @Override
    public long getConfirmOffset() {
        return this.getMaxOffset();
    }

    @Override
    public void setConfirmOffset(long phyOffset) {
        log.warn("Should not set confirm offset {} for dleger commitlog", phyOffset);
    }

    @Override
    public long remainHowManyDataToCommit() {
        return dLedgerFileList.remainHowManyDataToCommit();
    }

    @Override
    public long remainHowManyDataToFlush() {
        return dLedgerFileList.remainHowManyDataToFlush();
    }

    @Override
    public int deleteExpiredFile(
        final long expiredTime,
        final int deleteFilesInterval,
        final long intervalForcibly,
        final boolean cleanImmediately
    ) {
        if (mappedFileQueue.getMappedFiles().isEmpty()) {
            refreshConfig();
            //To prevent too much log in defaultMessageStore
            return Integer.MAX_VALUE;
        } else {
            disableDeleteDledger();
        }
        int count = super.deleteExpiredFile(expiredTime, deleteFilesInterval, intervalForcibly, cleanImmediately);
        if (count > 0 || mappedFileQueue.getMappedFiles().size() != 1) {
            return count;
        }
        //the old logic will keep the last file, here to delete it
        MappedFile mappedFile = mappedFileQueue.getLastMappedFile();
        log.info("Try to delete the last old commitlog file {}", mappedFile.getFileName());
        long liveMaxTimestamp = mappedFile.getLastModifiedTimestamp() + expiredTime;
        if (System.currentTimeMillis() >= liveMaxTimestamp || cleanImmediately) {
            while (!mappedFile.destroy(10 * 1000)) {
                DLedgerUtils.sleep(1000);
            }
            mappedFileQueue.getMappedFiles().remove(mappedFile);
        }
        return 1;
    }

    /**
     * 将SelectMmapBufferResult转换为DLedgerSelectMappedBufferResult
     * @param sbr
     * @return
     */
    public SelectMappedBufferResult convertSbr(SelectMmapBufferResult sbr) {
        if (sbr == null) {
            return null;
        } else {
            return new DLedgerSelectMappedBufferResult(sbr);
        }

    }

    /**
     * 通过committedPos截取消息   即只返回经过raft算法后   得到commit的消息
     * @param sbr
     * @return
     */
    public SelectMmapBufferResult truncate(SelectMmapBufferResult sbr) {
        long committedPos = dLedgerFileStore.getCommittedPos();
        /**
         * sbr中只有没经过commit的消息
         */
        if (sbr == null || sbr.getStartOffset() == committedPos) {
            return null;
        }
        /**
         * sbr中的消息   都得到raft算法确认
         */
        if (sbr.getStartOffset() + sbr.getSize() <= committedPos) {
            return sbr;
        } else {
            /**
             * 只返回commit的消息   没有得到确认的消息不返回
             */
            sbr.setSize((int) (committedPos - sbr.getStartOffset()));
            return sbr;
        }
    }

    /**
     * 获取offset处为起始位置的所有消息
     *
     * @param offset
     * @return
     */
    @Override
    public SelectMappedBufferResult getData(final long offset) {
        if (offset < dividedCommitlogOffset) {
            /**
             * commitlog模式
             */
            return super.getData(offset);
        }
        /**
         * dledgercommitlog模式
         */
        return this.getData(offset, offset == 0);
    }

    /**
     * 获取offset处为起始位置的所有消息
     *
     * @param offset
     * @param returnFirstOnNotFound
     * @return
     */
    @Override
    public SelectMappedBufferResult getData(final long offset, final boolean returnFirstOnNotFound) {
        if (offset < dividedCommitlogOffset) {
            /**
             * commitlog模式
             */
            return super.getData(offset, returnFirstOnNotFound);
        }
        if (offset >= dLedgerFileStore.getCommittedPos()) {
            return null;
        }
        /**
         * 默认1g
         */
        int mappedFileSize = this.dLedgerServer.getdLedgerConfig().getMappedFileSizeForEntryData();
        /**
         * 获取offset对应的dledger文件
         */
        MmapFile mappedFile = this.dLedgerFileList.findMappedFileByOffset(offset, returnFirstOnNotFound);
        if (mappedFile != null) {
            int pos = (int) (offset % mappedFileSize);
            /**
             * 获取mappedFile文件   从pos位置开始的所有消息  是wrotePosition而不是committedPosition
             */
            SelectMmapBufferResult sbr = mappedFile.selectMappedBuffer(pos);
            /**
             * 获取sbr中   经过commit确认的消息
             */
            return convertSbr(truncate(sbr));
        }

        return null;
    }

    private void recover(long maxPhyOffsetOfConsumeQueue) {
        /**
         * 加载对应得data文件和index文件
         */
        dLedgerFileStore.load();
        if (dLedgerFileList.getMappedFiles().size() > 0) {
            /**
             * 执行dledger得recover
             */
            dLedgerFileStore.recover();
            /**
             * 区分普通存储和dledger存储
             */
            dividedCommitlogOffset = dLedgerFileList.getFirstMappedFile().getFileFromOffset();
            MappedFile mappedFile = this.mappedFileQueue.getLastMappedFile();
            if (mappedFile != null) {
                disableDeleteDledger();
            }
            /**
             * 获取commitlog存储得最大offset
             */
            long maxPhyOffset = dLedgerFileList.getMaxWrotePosition();
            // Clear ConsumeQueue redundant data
            /**
             * consumerqueue获得commitlog得最大offset  大于 commitlog获得得最大offset
             */
            if (maxPhyOffsetOfConsumeQueue >= maxPhyOffset) {
                log.warn("[TruncateCQ]maxPhyOffsetOfConsumeQueue({}) >= processOffset({}), truncate dirty logic files", maxPhyOffsetOfConsumeQueue, maxPhyOffset);
                //删除consumerqueue中得冗余文件
                this.defaultMessageStore.truncateDirtyLogicFiles(maxPhyOffset);
            }
            return;
        }
        //Indicate that, it is the first time to load mixed commitlog, need to recover the old commitlog
        //表示第一次加载混合提交日志，需要恢复旧的提交日志
        isInrecoveringOldCommitlog = true;
        //No need the abnormal recover
        /**
         * commitLog的recoverNormally
         */
        super.recoverNormally(maxPhyOffsetOfConsumeQueue);
        /**
         * 以dledger模式运行
         */
        isInrecoveringOldCommitlog = false;
        MappedFile mappedFile = this.mappedFileQueue.getLastMappedFile();
        if (mappedFile == null) {
            return;
        }
        ByteBuffer byteBuffer = mappedFile.sliceByteBuffer();
        byteBuffer.position(mappedFile.getWrotePosition());
        boolean needWriteMagicCode = true;
        // 1 TOTAL SIZE
        byteBuffer.getInt(); //size
        int magicCode = byteBuffer.getInt();
        if (magicCode == CommitLog.BLANK_MAGIC_CODE) {
            needWriteMagicCode = false;
        } else {
            log.info("Recover old commitlog found a illegal magic code={}", magicCode);
        }
        dLedgerConfig.setEnableDiskForceClean(false);
        dividedCommitlogOffset = mappedFile.getFileFromOffset() + mappedFile.getFileSize();
        log.info("Recover old commitlog needWriteMagicCode={} pos={} file={} dividedCommitlogOffset={}", needWriteMagicCode, mappedFile.getFileFromOffset() + mappedFile.getWrotePosition(), mappedFile.getFileName(), dividedCommitlogOffset);
        if (needWriteMagicCode) {
            byteBuffer.position(mappedFile.getWrotePosition());
            byteBuffer.putInt(mappedFile.getFileSize() - mappedFile.getWrotePosition());
            byteBuffer.putInt(BLANK_MAGIC_CODE);
            mappedFile.flush(0);
        }
        mappedFile.setWrotePosition(mappedFile.getFileSize());
        mappedFile.setCommittedPosition(mappedFile.getFileSize());
        mappedFile.setFlushedPosition(mappedFile.getFileSize());
        dLedgerFileList.getLastMappedFile(dividedCommitlogOffset);
        log.info("Will set the initial commitlog offset={} for dledger", dividedCommitlogOffset);
    }

    @Override
    public void recoverNormally(long maxPhyOffsetOfConsumeQueue) {
        recover(maxPhyOffsetOfConsumeQueue);
    }

    @Override
    public void recoverAbnormally(long maxPhyOffsetOfConsumeQueue) {
        recover(maxPhyOffsetOfConsumeQueue);
    }

    @Override
    public DispatchRequest checkMessageAndReturnSize(ByteBuffer byteBuffer, final boolean checkCRC) {
        return this.checkMessageAndReturnSize(byteBuffer, checkCRC, true);
    }

    @Override
    public DispatchRequest checkMessageAndReturnSize(ByteBuffer byteBuffer, final boolean checkCRC,
        final boolean readBody) {
        /**
         * 按非dledger方式  返回最近一条消息
         */
        if (isInrecoveringOldCommitlog) {
            return super.checkMessageAndReturnSize(byteBuffer, checkCRC, readBody);
        }
        try {
            int bodyOffset = DLedgerEntry.BODY_OFFSET;
            int pos = byteBuffer.position();
            int magic = byteBuffer.getInt();
            //In dledger, this field is size, it must be gt 0, so it could prevent collision
            /**
             * magicOld为byteBuffer得第2个int范围
             * 如果是dledger  magicOld应该是消息的size   如果是非dledger   magicOld应该对应的magic属性（参考commitlog存储结构）
             */
            int magicOld = byteBuffer.getInt();
            /**
             * 如果magicOld存储的是CommitLog的magic   则按commitlog的存储结构解析消息
             */
            if (magicOld == CommitLog.BLANK_MAGIC_CODE || magicOld == CommitLog.MESSAGE_MAGIC_CODE) {
                byteBuffer.position(pos);
                return super.checkMessageAndReturnSize(byteBuffer, checkCRC, readBody);
            }

            /**
             * dledger模式   消息为空
             */
            if (magic == MmapFileList.BLANK_MAGIC_CODE) {
                return new DispatchRequest(0, true);
            }

            /**
             * 指定消息的存储位置（为了兼容dledger之前的版本，dledger存储的body位置的数据，实际上就是对应的commitlog的数据）
             */
            byteBuffer.position(pos + bodyOffset);
            /**
             * 按commitlog的方式解析数据
             */
            DispatchRequest dispatchRequest = super.checkMessageAndReturnSize(byteBuffer, checkCRC, readBody);

            /**
             * 因为是dledger   所以在这里需要加上dledger数据的长度才是真正的消息体
             */
            if (dispatchRequest.isSuccess()) {
                dispatchRequest.setBufferSize(dispatchRequest.getMsgSize() + bodyOffset);
            } else if (dispatchRequest.getMsgSize() > 0) {
                dispatchRequest.setBufferSize(dispatchRequest.getMsgSize() + bodyOffset);
            }
            return dispatchRequest;
        } catch (Throwable ignored) {
        }

        return new DispatchRequest(-1, false /* success */);
    }

    @Override
    public boolean resetOffset(long offset) {
        //currently, it seems resetOffset has no use
        return false;
    }

    @Override
    public long getBeginTimeInLock() {
        return beginTimeInDledgerLock;
    }

    private void setMessageInfo(MessageExtBrokerInner msg, int tranType) {
        // Set the storage time
        msg.setStoreTimestamp(System.currentTimeMillis());
        // Set the message body BODY CRC (consider the most appropriate setting
        // on the client)
        msg.setBodyCRC(UtilAll.crc32(msg.getBody()));

        /**
         * 普通事务消息或事务提交
         */
        //should be consistent with the old version
        if (tranType == MessageSysFlag.TRANSACTION_NOT_TYPE
            || tranType == MessageSysFlag.TRANSACTION_COMMIT_TYPE) {
            // Delay Delivery
            /**
             * 延迟投递   重试的消息需要先进入延迟队列   等待延迟时间到达后   再进入重试队列
             */
            if (msg.getDelayTimeLevel() > 0) {
                if (msg.getDelayTimeLevel() > this.defaultMessageStore.getScheduleMessageService().getMaxDelayLevel()) {
                    msg.setDelayTimeLevel(this.defaultMessageStore.getScheduleMessageService().getMaxDelayLevel());
                }

                /**
                 * 发送到延迟队列  SCHEDULE_TOPIC_XXXX
                 */
                String topic = TopicValidator.RMQ_SYS_SCHEDULE_TOPIC;
                /**
                 * 对应的延迟队列的queueid  delayLevel-1
                 */
                int queueId = ScheduleMessageService.delayLevel2QueueId(msg.getDelayTimeLevel());

                // Backup real topic, queueId
                /**
                 * 在属性中存储真正的topic和queueuid
                 */
                MessageAccessor.putProperty(msg, MessageConst.PROPERTY_REAL_TOPIC, msg.getTopic());
                MessageAccessor.putProperty(msg, MessageConst.PROPERTY_REAL_QUEUE_ID, String.valueOf(msg.getQueueId()));
                msg.setPropertiesString(MessageDecoder.messageProperties2String(msg.getProperties()));

                /**
                 * 更换topic和queueuid
                 */
                msg.setTopic(topic);
                msg.setQueueId(queueId);
            }
        }

        InetSocketAddress bornSocketAddress = (InetSocketAddress) msg.getBornHost();
        if (bornSocketAddress.getAddress() instanceof Inet6Address) {
            msg.setBornHostV6Flag();
        }

        InetSocketAddress storeSocketAddress = (InetSocketAddress) msg.getStoreHost();
        if (storeSocketAddress.getAddress() instanceof Inet6Address) {
            msg.setStoreHostAddressV6Flag();
        }
    }

    @Override
    public PutMessageResult putMessage(final MessageExtBrokerInner msg) {

        StoreStatsService storeStatsService = this.defaultMessageStore.getStoreStatsService();
        final int tranType = MessageSysFlag.getTransactionValue(msg.getSysFlag());
        String topic = msg.getTopic();
        setMessageInfo(msg,tranType);

        // Back to Results
        AppendMessageResult appendResult;
        AppendFuture<AppendEntryResponse> dledgerFuture;
        EncodeResult encodeResult;

        encodeResult = this.messageSerializer.serialize(msg);
        if (encodeResult.status != AppendMessageStatus.PUT_OK) {
            return new PutMessageResult(PutMessageStatus.MESSAGE_ILLEGAL, new AppendMessageResult(encodeResult.status));
        }

        putMessageLock.lock(); //spin or ReentrantLock ,depending on store config
        long elapsedTimeInLock;
        long queueOffset;
        try {
            beginTimeInDledgerLock = this.defaultMessageStore.getSystemClock().now();
<<<<<<< HEAD
            /**
             * 序列化msg
             */
            encodeResult = this.messageSerializer.serialize(msg);
            /**
             * 获取queueOffset
             */
=======
>>>>>>> df1d93fc
            queueOffset = getQueueOffsetByKey(encodeResult.queueOffsetKey, tranType);
            encodeResult.setQueueOffsetKey(queueOffset, false);
            AppendEntryRequest request = new AppendEntryRequest();
            request.setGroup(dLedgerConfig.getGroup());
            /**
             * 只有master才会接受producer发送的消息   所以这里指定remoteId为自己
             */
            request.setRemoteId(dLedgerServer.getMemberState().getSelfId());
            request.setBody(encodeResult.getData());
            /**
             * dledger   append消息   会在dledger代码中   调用appendHooks   回填commitlog的phyoffset
             * dledger   append消息   会在dledger代码中   调用appendHooks   回填commitlog的phyoffset
             * dledger   append消息   会在dledger代码中   调用appendHooks   回填commitlog的phyoffset
             * dledger   append消息   会在dledger代码中   调用appendHooks   回填commitlog的phyoffset
             * dledger   append消息   会在dledger代码中   调用appendHooks   回填commitlog的phyoffset
             */
            dledgerFuture = (AppendFuture<AppendEntryResponse>) dLedgerServer.handleAppend(request);
            if (dledgerFuture.getPos() == -1) {
                return new PutMessageResult(PutMessageStatus.OS_PAGECACHE_BUSY, new AppendMessageResult(AppendMessageStatus.UNKNOWN_ERROR));
            }
            /**
             * dledger模式下   commitlog数据结构   对应的phyoffset
             *
             * dledgerFuture.getPos()  为dledgercommitlog存储的位置
             * dledgerFuture.getPos()+DLedgerEntry.BODY_OFFSET  为commitlog消息体存储的位置
             */
            long wroteOffset = dledgerFuture.getPos() + DLedgerEntry.BODY_OFFSET;

            int msgIdLength = (msg.getSysFlag() & MessageSysFlag.STOREHOSTADDRESS_V6_FLAG) == 0 ? 4 + 4 + 8 : 16 + 4 + 8;
            ByteBuffer buffer = ByteBuffer.allocate(msgIdLength);

            /**
             * 计算messageId
             */
            String msgId = MessageDecoder.createMessageId(buffer, msg.getStoreHostBytes(), wroteOffset);
            elapsedTimeInLock = this.defaultMessageStore.getSystemClock().now() - beginTimeInDledgerLock;
            /**
             * 响应对象
             */
            appendResult = new AppendMessageResult(AppendMessageStatus.PUT_OK, wroteOffset, encodeResult.getData().length, msgId, System.currentTimeMillis(), queueOffset, elapsedTimeInLock);
            switch (tranType) {
                case MessageSysFlag.TRANSACTION_PREPARED_TYPE:
                case MessageSysFlag.TRANSACTION_ROLLBACK_TYPE:
                    break;
                case MessageSysFlag.TRANSACTION_NOT_TYPE:
                case MessageSysFlag.TRANSACTION_COMMIT_TYPE:
                    // The next update ConsumeQueue information
                    /**
                     * queueOffset  +1
                     */
                    DLedgerCommitLog.this.topicQueueTable.put(encodeResult.queueOffsetKey, queueOffset + 1);
                    break;
                default:
                    break;
            }
        } catch (Exception e) {
            log.error("Put message error", e);
            return new PutMessageResult(PutMessageStatus.UNKNOWN_ERROR, new AppendMessageResult(AppendMessageStatus.UNKNOWN_ERROR));
        } finally {
            beginTimeInDledgerLock = 0;
            putMessageLock.unlock();
        }

        if (elapsedTimeInLock > 500) {
            log.warn("[NOTIFYME]putMessage in lock cost time(ms)={}, bodyLength={} AppendMessageResult={}", elapsedTimeInLock, msg.getBody().length, appendResult);
        }

        PutMessageStatus putMessageStatus = PutMessageStatus.UNKNOWN_ERROR;
        try {
            /**
             * append操作结果
             */
            AppendEntryResponse appendEntryResponse = dledgerFuture.get(3, TimeUnit.SECONDS);
            switch (DLedgerResponseCode.valueOf(appendEntryResponse.getCode())) {
                case SUCCESS:
                    putMessageStatus = PutMessageStatus.PUT_OK;
                    break;
                case INCONSISTENT_LEADER:
                case NOT_LEADER:
                case LEADER_NOT_READY:
                case DISK_FULL:
                    putMessageStatus = PutMessageStatus.SERVICE_NOT_AVAILABLE;
                    break;
                case WAIT_QUORUM_ACK_TIMEOUT:
                    //Do not return flush_slave_timeout to the client, for the ons client will ignore it.
                    putMessageStatus = PutMessageStatus.OS_PAGECACHE_BUSY;
                    break;
                case LEADER_PENDING_FULL:
                    putMessageStatus = PutMessageStatus.OS_PAGECACHE_BUSY;
                    break;
            }
        } catch (Throwable t) {
            log.error("Failed to get dledger append result", t);
        }

        PutMessageResult putMessageResult = new PutMessageResult(putMessageStatus, appendResult);
        if (putMessageStatus == PutMessageStatus.PUT_OK) {
            // Statistics
            storeStatsService.getSinglePutMessageTopicTimesTotal(msg.getTopic()).incrementAndGet();
            storeStatsService.getSinglePutMessageTopicSizeTotal(topic).addAndGet(appendResult.getWroteBytes());
        }
        return putMessageResult;
    }

    @Override
    public PutMessageResult putMessages(final MessageExtBatch messageExtBatch) {
        final int tranType = MessageSysFlag.getTransactionValue(messageExtBatch.getSysFlag());

        if (tranType != MessageSysFlag.TRANSACTION_NOT_TYPE) {
            return new PutMessageResult(PutMessageStatus.MESSAGE_ILLEGAL, null);
        }
        if (messageExtBatch.getDelayTimeLevel() > 0) {
            return new PutMessageResult(PutMessageStatus.MESSAGE_ILLEGAL, null);
        }

        // Set the storage time
        messageExtBatch.setStoreTimestamp(System.currentTimeMillis());

        StoreStatsService storeStatsService = this.defaultMessageStore.getStoreStatsService();

        InetSocketAddress bornSocketAddress = (InetSocketAddress) messageExtBatch.getBornHost();
        if (bornSocketAddress.getAddress() instanceof Inet6Address) {
            messageExtBatch.setBornHostV6Flag();
        }

        InetSocketAddress storeSocketAddress = (InetSocketAddress) messageExtBatch.getStoreHost();
        if (storeSocketAddress.getAddress() instanceof Inet6Address) {
            messageExtBatch.setStoreHostAddressV6Flag();
        }

        // Back to Results
        AppendMessageResult appendResult;
        BatchAppendFuture<AppendEntryResponse> dledgerFuture;
        EncodeResult encodeResult;

        encodeResult = this.messageSerializer.serialize(messageExtBatch);
        if (encodeResult.status != AppendMessageStatus.PUT_OK) {
            return new PutMessageResult(PutMessageStatus.MESSAGE_ILLEGAL, new AppendMessageResult(encodeResult
                    .status));
        }

        putMessageLock.lock(); //spin or ReentrantLock ,depending on store config
        msgIdBuilder.setLength(0);
        long elapsedTimeInLock;
        long queueOffset;
        long msgNum = 0;
        try {
            beginTimeInDledgerLock = this.defaultMessageStore.getSystemClock().now();
            queueOffset = getQueueOffsetByKey(encodeResult.queueOffsetKey, tranType);
            encodeResult.setQueueOffsetKey(queueOffset, true);
            BatchAppendEntryRequest request = new BatchAppendEntryRequest();
            request.setGroup(dLedgerConfig.getGroup());
            request.setRemoteId(dLedgerServer.getMemberState().getSelfId());
            request.setBatchMsgs(encodeResult.batchData);
            dledgerFuture = (BatchAppendFuture<AppendEntryResponse>) dLedgerServer.handleAppend(request);
            if (dledgerFuture.getPos() == -1) {
                log.warn("HandleAppend return false due to error code {}", dledgerFuture.get().getCode());
                return new PutMessageResult(PutMessageStatus.OS_PAGECACHE_BUSY, new AppendMessageResult(AppendMessageStatus.UNKNOWN_ERROR));
            }
            long wroteOffset = 0;

            int msgIdLength = (messageExtBatch.getSysFlag() & MessageSysFlag.STOREHOSTADDRESS_V6_FLAG) == 0 ? 4 + 4 + 8 : 16 + 4 + 8;
            ByteBuffer buffer = ByteBuffer.allocate(msgIdLength);

            boolean isFirstOffset = true;
            long firstWroteOffset = 0;
            for (long pos : dledgerFuture.getPositions()) {
                wroteOffset = pos + DLedgerEntry.BODY_OFFSET;
                if (isFirstOffset) {
                    firstWroteOffset = wroteOffset;
                    isFirstOffset = false;
                }
                String msgId = MessageDecoder.createMessageId(buffer, messageExtBatch.getStoreHostBytes(), wroteOffset);
                if (msgIdBuilder.length() > 0) {
                    msgIdBuilder.append(',').append(msgId);
                } else {
                    msgIdBuilder.append(msgId);
                }
                msgNum++;
            }

            elapsedTimeInLock = this.defaultMessageStore.getSystemClock().now() - beginTimeInDledgerLock;
            appendResult = new AppendMessageResult(AppendMessageStatus.PUT_OK, firstWroteOffset, encodeResult.totalMsgLen,
                    msgIdBuilder.toString(), System.currentTimeMillis(), queueOffset, elapsedTimeInLock);
            DLedgerCommitLog.this.topicQueueTable.put(encodeResult.queueOffsetKey, queueOffset + msgNum);
        } catch (Exception e) {
            log.error("Put message error", e);
            return new PutMessageResult(PutMessageStatus.UNKNOWN_ERROR, new AppendMessageResult(AppendMessageStatus
                    .UNKNOWN_ERROR));
        } finally {
            beginTimeInDledgerLock = 0;
            putMessageLock.unlock();
        }

        if (elapsedTimeInLock > 500) {
            log.warn("[NOTIFYME]putMessage in lock cost time(ms)={}, bodyLength={} AppendMessageResult={}",
                    elapsedTimeInLock, messageExtBatch.getBody().length, appendResult);
        }

        PutMessageStatus putMessageStatus = PutMessageStatus.UNKNOWN_ERROR;
        try {
            AppendEntryResponse appendEntryResponse = dledgerFuture.get(3, TimeUnit.SECONDS);
            switch (DLedgerResponseCode.valueOf(appendEntryResponse.getCode())) {
                case SUCCESS:
                    putMessageStatus = PutMessageStatus.PUT_OK;
                    break;
                case INCONSISTENT_LEADER:
                case NOT_LEADER:
                case LEADER_NOT_READY:
                case DISK_FULL:
                    putMessageStatus = PutMessageStatus.SERVICE_NOT_AVAILABLE;
                    break;
                case WAIT_QUORUM_ACK_TIMEOUT:
                    //Do not return flush_slave_timeout to the client, for the ons client will ignore it.
                    putMessageStatus = PutMessageStatus.OS_PAGECACHE_BUSY;
                    break;
                case LEADER_PENDING_FULL:
                    putMessageStatus = PutMessageStatus.OS_PAGECACHE_BUSY;
                    break;
            }
        } catch (Throwable t) {
            log.error("Failed to get dledger append result", t);
        }

        PutMessageResult putMessageResult = new PutMessageResult(putMessageStatus, appendResult);
        if (putMessageStatus == PutMessageStatus.PUT_OK) {
            // Statistics
            storeStatsService.getSinglePutMessageTopicTimesTotal(messageExtBatch.getTopic()).addAndGet(msgNum);
            storeStatsService.getSinglePutMessageTopicSizeTotal(messageExtBatch.getTopic()).addAndGet(encodeResult.totalMsgLen);
        }
        return putMessageResult;
    }

    @Override
    public CompletableFuture<PutMessageResult> asyncPutMessage(MessageExtBrokerInner msg) {

        StoreStatsService storeStatsService = this.defaultMessageStore.getStoreStatsService();

        final int tranType = MessageSysFlag.getTransactionValue(msg.getSysFlag());

        setMessageInfo(msg, tranType);

        final String finalTopic = msg.getTopic();

        // Back to Results
        AppendMessageResult appendResult;
        AppendFuture<AppendEntryResponse> dledgerFuture;
        EncodeResult encodeResult;

        encodeResult = this.messageSerializer.serialize(msg);
        if (encodeResult.status != AppendMessageStatus.PUT_OK) {
            return CompletableFuture.completedFuture(new PutMessageResult(PutMessageStatus.MESSAGE_ILLEGAL, new AppendMessageResult(encodeResult.status)));
        }
        putMessageLock.lock(); //spin or ReentrantLock ,depending on store config
        long elapsedTimeInLock;
        long queueOffset;
        try {
            beginTimeInDledgerLock = this.defaultMessageStore.getSystemClock().now();
            queueOffset = getQueueOffsetByKey(encodeResult.queueOffsetKey, tranType);
            encodeResult.setQueueOffsetKey(queueOffset, false);
            AppendEntryRequest request = new AppendEntryRequest();
            request.setGroup(dLedgerConfig.getGroup());
            request.setRemoteId(dLedgerServer.getMemberState().getSelfId());
            request.setBody(encodeResult.getData());
            dledgerFuture = (AppendFuture<AppendEntryResponse>) dLedgerServer.handleAppend(request);
            if (dledgerFuture.getPos() == -1) {
                return CompletableFuture.completedFuture(new PutMessageResult(PutMessageStatus.OS_PAGECACHE_BUSY, new AppendMessageResult(AppendMessageStatus.UNKNOWN_ERROR)));
            }
            long wroteOffset = dledgerFuture.getPos() + DLedgerEntry.BODY_OFFSET;

            int msgIdLength = (msg.getSysFlag() & MessageSysFlag.STOREHOSTADDRESS_V6_FLAG) == 0 ? 4 + 4 + 8 : 16 + 4 + 8;
            ByteBuffer buffer = ByteBuffer.allocate(msgIdLength);

            String msgId = MessageDecoder.createMessageId(buffer, msg.getStoreHostBytes(), wroteOffset);
            elapsedTimeInLock = this.defaultMessageStore.getSystemClock().now() - beginTimeInDledgerLock;
            appendResult = new AppendMessageResult(AppendMessageStatus.PUT_OK, wroteOffset, encodeResult.getData().length, msgId, System.currentTimeMillis(), queueOffset, elapsedTimeInLock);
            switch (tranType) {
                case MessageSysFlag.TRANSACTION_PREPARED_TYPE:
                case MessageSysFlag.TRANSACTION_ROLLBACK_TYPE:
                    break;
                case MessageSysFlag.TRANSACTION_NOT_TYPE:
                case MessageSysFlag.TRANSACTION_COMMIT_TYPE:
                    // The next update ConsumeQueue information
                    DLedgerCommitLog.this.topicQueueTable.put(encodeResult.queueOffsetKey, queueOffset + 1);
                    break;
                default:
                    break;
            }
        } catch (Exception e) {
            log.error("Put message error", e);
            return CompletableFuture.completedFuture(new PutMessageResult(PutMessageStatus.UNKNOWN_ERROR, new AppendMessageResult(AppendMessageStatus.UNKNOWN_ERROR)));
        } finally {
            beginTimeInDledgerLock = 0;
            putMessageLock.unlock();
        }

        if (elapsedTimeInLock > 500) {
            log.warn("[NOTIFYME]putMessage in lock cost time(ms)={}, bodyLength={} AppendMessageResult={}", elapsedTimeInLock, msg.getBody().length, appendResult);
        }

        return dledgerFuture.thenApply(appendEntryResponse -> {
            PutMessageStatus putMessageStatus = PutMessageStatus.UNKNOWN_ERROR;
            switch (DLedgerResponseCode.valueOf(appendEntryResponse.getCode())) {
                case SUCCESS:
                    putMessageStatus = PutMessageStatus.PUT_OK;
                    break;
                case INCONSISTENT_LEADER:
                case NOT_LEADER:
                case LEADER_NOT_READY:
                case DISK_FULL:
                    putMessageStatus = PutMessageStatus.SERVICE_NOT_AVAILABLE;
                    break;
                case WAIT_QUORUM_ACK_TIMEOUT:
                    //Do not return flush_slave_timeout to the client, for the ons client will ignore it.
                    putMessageStatus = PutMessageStatus.OS_PAGECACHE_BUSY;
                    break;
                case LEADER_PENDING_FULL:
                    putMessageStatus = PutMessageStatus.OS_PAGECACHE_BUSY;
                    break;
            }
            PutMessageResult putMessageResult = new PutMessageResult(putMessageStatus, appendResult);
            if (putMessageStatus == PutMessageStatus.PUT_OK) {
                // Statistics
                storeStatsService.getSinglePutMessageTopicTimesTotal(finalTopic).incrementAndGet();
                storeStatsService.getSinglePutMessageTopicSizeTotal(msg.getTopic()).addAndGet(appendResult.getWroteBytes());
            }
            return putMessageResult;
        });
    }

    @Override
    public CompletableFuture<PutMessageResult> asyncPutMessages(MessageExtBatch messageExtBatch) {
        final int tranType = MessageSysFlag.getTransactionValue(messageExtBatch.getSysFlag());

        if (tranType != MessageSysFlag.TRANSACTION_NOT_TYPE) {
            return CompletableFuture.completedFuture(new PutMessageResult(PutMessageStatus.MESSAGE_ILLEGAL, null));
        }
        if (messageExtBatch.getDelayTimeLevel() > 0) {
            return CompletableFuture.completedFuture(new PutMessageResult(PutMessageStatus.MESSAGE_ILLEGAL, null));
        }

        // Set the storage time
        messageExtBatch.setStoreTimestamp(System.currentTimeMillis());

        StoreStatsService storeStatsService = this.defaultMessageStore.getStoreStatsService();

        InetSocketAddress bornSocketAddress = (InetSocketAddress) messageExtBatch.getBornHost();
        if (bornSocketAddress.getAddress() instanceof Inet6Address) {
            messageExtBatch.setBornHostV6Flag();
        }

        InetSocketAddress storeSocketAddress = (InetSocketAddress) messageExtBatch.getStoreHost();
        if (storeSocketAddress.getAddress() instanceof Inet6Address) {
            messageExtBatch.setStoreHostAddressV6Flag();
        }

        // Back to Results
        AppendMessageResult appendResult;
        BatchAppendFuture<AppendEntryResponse> dledgerFuture;
        EncodeResult encodeResult;

        encodeResult = this.messageSerializer.serialize(messageExtBatch);
        if (encodeResult.status != AppendMessageStatus.PUT_OK) {
            return CompletableFuture.completedFuture(new PutMessageResult(PutMessageStatus.MESSAGE_ILLEGAL, new AppendMessageResult(encodeResult
                    .status)));
        }

        putMessageLock.lock(); //spin or ReentrantLock ,depending on store config
        msgIdBuilder.setLength(0);
        long elapsedTimeInLock;
        long queueOffset;
        long msgNum = 0;
        try {
            beginTimeInDledgerLock = this.defaultMessageStore.getSystemClock().now();
            queueOffset = getQueueOffsetByKey(encodeResult.queueOffsetKey, tranType);
            encodeResult.setQueueOffsetKey(queueOffset, true);
            BatchAppendEntryRequest request = new BatchAppendEntryRequest();
            request.setGroup(dLedgerConfig.getGroup());
            request.setRemoteId(dLedgerServer.getMemberState().getSelfId());
            request.setBatchMsgs(encodeResult.batchData);
            dledgerFuture = (BatchAppendFuture<AppendEntryResponse>) dLedgerServer.handleAppend(request);
            if (dledgerFuture.getPos() == -1) {
                log.warn("HandleAppend return false due to error code {}", dledgerFuture.get().getCode());
                return CompletableFuture.completedFuture(new PutMessageResult(PutMessageStatus.OS_PAGECACHE_BUSY, new AppendMessageResult(AppendMessageStatus.UNKNOWN_ERROR)));
            }
            long wroteOffset = 0;

            int msgIdLength = (messageExtBatch.getSysFlag() & MessageSysFlag.STOREHOSTADDRESS_V6_FLAG) == 0 ? 4 + 4 + 8 : 16 + 4 + 8;
            ByteBuffer buffer = ByteBuffer.allocate(msgIdLength);

            boolean isFirstOffset = true;
            long firstWroteOffset = 0;
            for (long pos : dledgerFuture.getPositions()) {
                wroteOffset = pos + DLedgerEntry.BODY_OFFSET;
                if (isFirstOffset) {
                    firstWroteOffset = wroteOffset;
                    isFirstOffset = false;
                }
                String msgId = MessageDecoder.createMessageId(buffer, messageExtBatch.getStoreHostBytes(), wroteOffset);
                if (msgIdBuilder.length() > 0) {
                    msgIdBuilder.append(',').append(msgId);
                } else {
                    msgIdBuilder.append(msgId);
                }
                msgNum++;
            }

            elapsedTimeInLock = this.defaultMessageStore.getSystemClock().now() - beginTimeInDledgerLock;
            appendResult = new AppendMessageResult(AppendMessageStatus.PUT_OK, firstWroteOffset, encodeResult.totalMsgLen,
                    msgIdBuilder.toString(), System.currentTimeMillis(), queueOffset, elapsedTimeInLock);
            DLedgerCommitLog.this.topicQueueTable.put(encodeResult.queueOffsetKey, queueOffset + msgNum);
        } catch (Exception e) {
            log.error("Put message error", e);
            return CompletableFuture.completedFuture(new PutMessageResult(PutMessageStatus.UNKNOWN_ERROR, new AppendMessageResult(AppendMessageStatus.UNKNOWN_ERROR)));
        } finally {
            beginTimeInDledgerLock = 0;
            putMessageLock.unlock();
        }

        if (elapsedTimeInLock > 500) {
            log.warn("[NOTIFYME]putMessage in lock cost time(ms)={}, bodyLength={} AppendMessageResult={}",
                    elapsedTimeInLock, messageExtBatch.getBody().length, appendResult);
        }

        return dledgerFuture.thenApply(appendEntryResponse -> {
            PutMessageStatus putMessageStatus = PutMessageStatus.UNKNOWN_ERROR;
            switch (DLedgerResponseCode.valueOf(appendEntryResponse.getCode())) {
                case SUCCESS:
                    putMessageStatus = PutMessageStatus.PUT_OK;
                    break;
                case INCONSISTENT_LEADER:
                case NOT_LEADER:
                case LEADER_NOT_READY:
                case DISK_FULL:
                    putMessageStatus = PutMessageStatus.SERVICE_NOT_AVAILABLE;
                    break;
                case WAIT_QUORUM_ACK_TIMEOUT:
                    //Do not return flush_slave_timeout to the client, for the ons client will ignore it.
                    putMessageStatus = PutMessageStatus.OS_PAGECACHE_BUSY;
                    break;
                case LEADER_PENDING_FULL:
                    putMessageStatus = PutMessageStatus.OS_PAGECACHE_BUSY;
                    break;
            }
            PutMessageResult putMessageResult = new PutMessageResult(putMessageStatus, appendResult);
            if (putMessageStatus == PutMessageStatus.PUT_OK) {
                // Statistics
                storeStatsService.getSinglePutMessageTopicTimesTotal(messageExtBatch.getTopic()).incrementAndGet();
                storeStatsService.getSinglePutMessageTopicSizeTotal(messageExtBatch.getTopic()).addAndGet(appendResult.getWroteBytes());
            }
            return putMessageResult;
        });
    }

    @Override
    public SelectMappedBufferResult getMessage(final long offset, final int size) {
        /**
         * 按commitlog数据结构  获取消息
         */
        if (offset < dividedCommitlogOffset) {
            return super.getMessage(offset, size);
        }

        /**
         * dledger数据结构   获取消息
         */
        int mappedFileSize = this.dLedgerServer.getdLedgerConfig().getMappedFileSizeForEntryData();
        /**
         * 获取offset所在的MappedFile
         */
        MmapFile mappedFile = this.dLedgerFileList.findMappedFileByOffset(offset, offset == 0);
        if (mappedFile != null) {
            int pos = (int) (offset % mappedFileSize);
            /**
             * 截取mappedFile  从pos开始  长度为size的数据
             */
            return convertSbr(mappedFile.selectMappedBuffer(pos, size));
        }
        return null;
    }

    /**
     * 计算下个文件的初始offset
     * @param offset
     * @return
     */
    @Override
    public long rollNextFile(final long offset) {
        /**
         * 文件大小  默认1g
         */
        int mappedFileSize = this.defaultMessageStore.getMessageStoreConfig().getMappedFileSizeCommitLog();
        return offset + mappedFileSize - offset % mappedFileSize;
    }

    @Override
    public HashMap<String, Long> getTopicQueueTable() {
        return topicQueueTable;
    }

    @Override
    public void setTopicQueueTable(HashMap<String, Long> topicQueueTable) {
        this.topicQueueTable = topicQueueTable;
    }

    @Override
    public void destroy() {
        super.destroy();
        dLedgerFileList.destroy();
    }

    @Override
    public boolean appendData(long startOffset, byte[] data) {
        //the old ha service will invoke method, here to prevent it
        return false;
    }

    @Override
    public void checkSelf() {
        dLedgerFileList.checkSelf();
    }

    @Override
    public long lockTimeMills() {
        long diff = 0;
        long begin = this.beginTimeInDledgerLock;
        if (begin > 0) {
            diff = this.defaultMessageStore.now() - begin;
        }

        if (diff < 0) {
            diff = 0;
        }

        return diff;
    }

    private long getQueueOffsetByKey(String key, int tranType) {
        Long queueOffset = DLedgerCommitLog.this.topicQueueTable.get(key);
        if (null == queueOffset) {
            queueOffset = 0L;
            DLedgerCommitLog.this.topicQueueTable.put(key, queueOffset);
        }

        // Transaction messages that require special handling
        switch (tranType) {
            // Prepared and Rollback message is not consumed, will not enter the
            // consumer queuec
            case MessageSysFlag.TRANSACTION_PREPARED_TYPE:
            case MessageSysFlag.TRANSACTION_ROLLBACK_TYPE:
                queueOffset = 0L;
                break;
            case MessageSysFlag.TRANSACTION_NOT_TYPE:
            case MessageSysFlag.TRANSACTION_COMMIT_TYPE:
            default:
                break;
        }
        return queueOffset;
    }


    class EncodeResult {
        private String queueOffsetKey;
        private ByteBuffer data;
        private List<byte[]> batchData;
        private AppendMessageStatus status;
        private int totalMsgLen;

        public EncodeResult(AppendMessageStatus status, ByteBuffer data, String queueOffsetKey) {
            this.data = data;
            this.status = status;
            this.queueOffsetKey = queueOffsetKey;
        }

        public void setQueueOffsetKey(long offset, boolean isBatch) {
            if (!isBatch) {
                this.data.putLong(MessageDecoder.QUEUE_OFFSET_POSITION, offset);
                return;
            }

            for (byte[] data : batchData) {
                ByteBuffer.wrap(data).putLong(MessageDecoder.QUEUE_OFFSET_POSITION, offset++);
            }
        }

        public byte[] getData() {
            return data.array();
        }

        public EncodeResult(AppendMessageStatus status, String queueOffsetKey, List<byte[]> batchData, int totalMsgLen) {
            this.batchData = batchData;
            this.status = status;
            this.queueOffsetKey = queueOffsetKey;
            this.totalMsgLen = totalMsgLen;
        }
    }

    class MessageSerializer {

        // The maximum length of the message
        private final int maxMessageSize;

        MessageSerializer(final int size) {
            this.maxMessageSize = size;
        }
        /**
         * 序列化
         * @param msgInner
         * @return
         */
        public EncodeResult serialize(final MessageExtBrokerInner msgInner) {
            // STORETIMESTAMP + STOREHOSTADDRESS + OFFSET <br>

            // PHY OFFSET
            /**
             * 暂时为0   dledger存储时  通过AppendHook来回填真正的物理偏移  phyoffset
             */
            long wroteOffset = 0;

            long queueOffset = 0;

            int sysflag = msgInner.getSysFlag();

            int bornHostLength = (sysflag & MessageSysFlag.BORNHOST_V6_FLAG) == 0 ? 4 + 4 : 16 + 4;
            int storeHostLength = (sysflag & MessageSysFlag.STOREHOSTADDRESS_V6_FLAG) == 0 ? 4 + 4 : 16 + 4;
            ByteBuffer bornHostHolder = ByteBuffer.allocate(bornHostLength);
            ByteBuffer storeHostHolder = ByteBuffer.allocate(storeHostLength);

            String key = msgInner.getTopic() + "-" + msgInner.getQueueId();

            /**
             * Serialize message
             * 计算msg中Properties
             */
            final byte[] propertiesData =
                msgInner.getPropertiesString() == null ? null : msgInner.getPropertiesString().getBytes(MessageDecoder.CHARSET_UTF8);

            final int propertiesLength = propertiesData == null ? 0 : propertiesData.length;

            if (propertiesLength > Short.MAX_VALUE) {
                log.warn("putMessage message properties length too long. length={}", propertiesData.length);
                return new EncodeResult(AppendMessageStatus.PROPERTIES_SIZE_EXCEEDED, null, key);
            }

            /**
             * 计算topic长度
             */
            final byte[] topicData = msgInner.getTopic().getBytes(MessageDecoder.CHARSET_UTF8);
            final int topicLength = topicData.length;

            /**
             * 计算body长度
             */
            final int bodyLength = msgInner.getBody() == null ? 0 : msgInner.getBody().length;

            /**
             * 计算即将存入commitlog的消息大小
             */
            final int msgLen = calMsgLength(msgInner.getSysFlag(), bodyLength, topicLength, propertiesLength);

            ByteBuffer msgStoreItemMemory = ByteBuffer.allocate(msgLen);

            // Exceeds the maximum message
            /**
             * 消息大小不能大于4m
             */
            if (msgLen > this.maxMessageSize) {
                DLedgerCommitLog.log.warn("message size exceeded, msg total size: " + msgLen + ", msg body size: " + bodyLength
                    + ", maxMessageSize: " + this.maxMessageSize);
                return new EncodeResult(AppendMessageStatus.MESSAGE_SIZE_EXCEEDED, null, key);
            }


            // Initialization of storage space
            /**
             * 重置msgStoreItemMemory
             */
            this.resetByteBuffer(msgStoreItemMemory, msgLen);

            /**
             * 写入数据
             */
            // 1 TOTALSIZE
            msgStoreItemMemory.putInt(msgLen);
            // 2 MAGICCODE
            msgStoreItemMemory.putInt(DLedgerCommitLog.MESSAGE_MAGIC_CODE);
            // 3 BODYCRC
            msgStoreItemMemory.putInt(msgInner.getBodyCRC());
            // 4 QUEUEID
            msgStoreItemMemory.putInt(msgInner.getQueueId());
            // 5 FLAG
            msgStoreItemMemory.putInt(msgInner.getFlag());
            // 6 QUEUEOFFSET
            msgStoreItemMemory.putLong(queueOffset);
            // 7 PHYSICALOFFSET
            msgStoreItemMemory.putLong(wroteOffset);
            // 8 SYSFLAG
            msgStoreItemMemory.putInt(msgInner.getSysFlag());
            // 9 BORNTIMESTAMP
            msgStoreItemMemory.putLong(msgInner.getBornTimestamp());
            // 10 BORNHOST
            resetByteBuffer(bornHostHolder, bornHostLength);
            msgStoreItemMemory.put(msgInner.getBornHostBytes(bornHostHolder));
            // 11 STORETIMESTAMP
            msgStoreItemMemory.putLong(msgInner.getStoreTimestamp());
            // 12 STOREHOSTADDRESS
            resetByteBuffer(storeHostHolder, storeHostLength);
            msgStoreItemMemory.put(msgInner.getStoreHostBytes(storeHostHolder));
            //this.msgBatchMemory.put(msgInner.getStoreHostBytes());
            // 13 RECONSUMETIMES
            msgStoreItemMemory.putInt(msgInner.getReconsumeTimes());
            // 14 Prepared Transaction Offset
            msgStoreItemMemory.putLong(msgInner.getPreparedTransactionOffset());
            // 15 BODY
            msgStoreItemMemory.putInt(bodyLength);
            if (bodyLength > 0) {
                msgStoreItemMemory.put(msgInner.getBody());
            }
            // 16 TOPIC
            msgStoreItemMemory.put((byte) topicLength);
            msgStoreItemMemory.put(topicData);
            // 17 PROPERTIES
            msgStoreItemMemory.putShort((short) propertiesLength);
            if (propertiesLength > 0) {
                msgStoreItemMemory.put(propertiesData);
            }
            return new EncodeResult(AppendMessageStatus.PUT_OK, msgStoreItemMemory, key);
        }

        public EncodeResult serialize(final MessageExtBatch messageExtBatch) {
            String key = messageExtBatch.getTopic() + "-" + messageExtBatch.getQueueId();

            int totalMsgLen = 0;
            ByteBuffer messagesByteBuff = messageExtBatch.wrap();
            List<byte[]> batchBody = new LinkedList<>();

            int sysFlag = messageExtBatch.getSysFlag();
            int bornHostLength = (sysFlag & MessageSysFlag.BORNHOST_V6_FLAG) == 0 ? 4 + 4 : 16 + 4;
            int storeHostLength = (sysFlag & MessageSysFlag.STOREHOSTADDRESS_V6_FLAG) == 0 ? 4 + 4 : 16 + 4;
            ByteBuffer bornHostHolder = ByteBuffer.allocate(bornHostLength);
            ByteBuffer storeHostHolder = ByteBuffer.allocate(storeHostLength);

            while (messagesByteBuff.hasRemaining()) {
                // 1 TOTALSIZE
                messagesByteBuff.getInt();
                // 2 MAGICCODE
                messagesByteBuff.getInt();
                // 3 BODYCRC
                messagesByteBuff.getInt();
                // 4 FLAG
                int flag = messagesByteBuff.getInt();
                // 5 BODY
                int bodyLen = messagesByteBuff.getInt();
                int bodyPos = messagesByteBuff.position();
                int bodyCrc = UtilAll.crc32(messagesByteBuff.array(), bodyPos, bodyLen);
                messagesByteBuff.position(bodyPos + bodyLen);
                // 6 properties
                short propertiesLen = messagesByteBuff.getShort();
                int propertiesPos = messagesByteBuff.position();
                messagesByteBuff.position(propertiesPos + propertiesLen);

                final byte[] topicData = messageExtBatch.getTopic().getBytes(MessageDecoder.CHARSET_UTF8);

                final int topicLength = topicData.length;

                final int msgLen = calMsgLength(messageExtBatch.getSysFlag(), bodyLen, topicLength, propertiesLen);
                ByteBuffer msgStoreItemMemory = ByteBuffer.allocate(msgLen);

                // Exceeds the maximum message
                if (msgLen > this.maxMessageSize) {
                    CommitLog.log.warn("message size exceeded, msg total size: " + msgLen + ", msg body size: " +
                            bodyLen
                            + ", maxMessageSize: " + this.maxMessageSize);
                    throw new RuntimeException("message size exceeded");
                }

                totalMsgLen += msgLen;
                // Determines whether there is sufficient free space
                if (totalMsgLen > maxMessageSize) {
                    throw new RuntimeException("message size exceeded");
                }

                // Initialization of storage space
                this.resetByteBuffer(msgStoreItemMemory, msgLen);
                // 1 TOTALSIZE
                msgStoreItemMemory.putInt(msgLen);
                // 2 MAGICCODE
                msgStoreItemMemory.putInt(DLedgerCommitLog.MESSAGE_MAGIC_CODE);
                // 3 BODYCRC
                msgStoreItemMemory.putInt(bodyCrc);
                // 4 QUEUEID
                msgStoreItemMemory.putInt(messageExtBatch.getQueueId());
                // 5 FLAG
                msgStoreItemMemory.putInt(flag);
                // 6 QUEUEOFFSET
                msgStoreItemMemory.putLong(0L);
                // 7 PHYSICALOFFSET
                msgStoreItemMemory.putLong(0);
                // 8 SYSFLAG
                msgStoreItemMemory.putInt(messageExtBatch.getSysFlag());
                // 9 BORNTIMESTAMP
                msgStoreItemMemory.putLong(messageExtBatch.getBornTimestamp());
                // 10 BORNHOST
                resetByteBuffer(bornHostHolder, bornHostLength);
                msgStoreItemMemory.put(messageExtBatch.getBornHostBytes(bornHostHolder));
                // 11 STORETIMESTAMP
                msgStoreItemMemory.putLong(messageExtBatch.getStoreTimestamp());
                // 12 STOREHOSTADDRESS
                resetByteBuffer(storeHostHolder, storeHostLength);
                msgStoreItemMemory.put(messageExtBatch.getStoreHostBytes(storeHostHolder));
                // 13 RECONSUMETIMES
                msgStoreItemMemory.putInt(messageExtBatch.getReconsumeTimes());
                // 14 Prepared Transaction Offset
                msgStoreItemMemory.putLong(0);
                // 15 BODY
                msgStoreItemMemory.putInt(bodyLen);
                if (bodyLen > 0) {
                    msgStoreItemMemory.put(messagesByteBuff.array(), bodyPos, bodyLen);
                }
                // 16 TOPIC
                msgStoreItemMemory.put((byte) topicLength);
                msgStoreItemMemory.put(topicData);
                // 17 PROPERTIES
                msgStoreItemMemory.putShort(propertiesLen);
                if (propertiesLen > 0) {
                    msgStoreItemMemory.put(messagesByteBuff.array(), propertiesPos, propertiesLen);
                }
                byte[] data = new byte[msgLen];
                msgStoreItemMemory.clear();
                msgStoreItemMemory.get(data);
                batchBody.add(data);
            }

            return new EncodeResult(AppendMessageStatus.PUT_OK, key, batchBody, totalMsgLen);
        }

        private void resetByteBuffer(final ByteBuffer byteBuffer, final int limit) {
            byteBuffer.flip();
            byteBuffer.limit(limit);
        }
    }

    public static class DLedgerSelectMappedBufferResult extends SelectMappedBufferResult {

        private SelectMmapBufferResult sbr;

        public DLedgerSelectMappedBufferResult(SelectMmapBufferResult sbr) {
            super(sbr.getStartOffset(), sbr.getByteBuffer(), sbr.getSize(), null);
            this.sbr = sbr;
        }

        @Override
        public synchronized void release() {
            super.release();
            if (sbr != null) {
                sbr.release();
            }
        }

    }

    public DLedgerServer getdLedgerServer() {
        return dLedgerServer;
    }

    public int getId() {
        return id;
    }

    public long getDividedCommitlogOffset() {
        return dividedCommitlogOffset;
    }
}<|MERGE_RESOLUTION|>--- conflicted
+++ resolved
@@ -597,17 +597,13 @@
         long queueOffset;
         try {
             beginTimeInDledgerLock = this.defaultMessageStore.getSystemClock().now();
-<<<<<<< HEAD
+            /**
+             * 获取queueOffset
+             */
+            queueOffset = getQueueOffsetByKey(encodeResult.queueOffsetKey, tranType);
             /**
              * 序列化msg
              */
-            encodeResult = this.messageSerializer.serialize(msg);
-            /**
-             * 获取queueOffset
-             */
-=======
->>>>>>> df1d93fc
-            queueOffset = getQueueOffsetByKey(encodeResult.queueOffsetKey, tranType);
             encodeResult.setQueueOffsetKey(queueOffset, false);
             AppendEntryRequest request = new AppendEntryRequest();
             request.setGroup(dLedgerConfig.getGroup());
