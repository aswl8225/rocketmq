--- conflicted
+++ resolved
@@ -1985,28 +1985,17 @@
                     for (GroupCommitRequest req : this.requestsRead) {
                         // There may be a message in the next file, so a maximum of
                         // two times the flush
-<<<<<<< HEAD
-                        boolean flushOK = false;
+                        boolean flushOK = CommitLog.this.mappedFileQueue.getFlushedWhere() >= req.getNextOffset();
                         /**
                          * 每次只能刷盘一个mappedFile
                          * 如果有一个新mappedFile产生   需要再刷一次
                          */
-=======
-                        boolean flushOK = CommitLog.this.mappedFileQueue.getFlushedWhere() >= req.getNextOffset();
->>>>>>> 39bb9386
                         for (int i = 0; i < 2 && !flushOK; i++) {
+                            /**
+                             * 刷盘
+                             */
                             CommitLog.this.mappedFileQueue.flush(0);
                             flushOK = CommitLog.this.mappedFileQueue.getFlushedWhere() >= req.getNextOffset();
-<<<<<<< HEAD
-
-                            if (!flushOK) {
-                                /**
-                                 * 刷盘
-                                 */
-                                CommitLog.this.mappedFileQueue.flush(0);
-                            }
-=======
->>>>>>> 39bb9386
                         }
 
                         req.wakeupCustomer(flushOK ? PutMessageStatus.PUT_OK : PutMessageStatus.FLUSH_DISK_TIMEOUT);
@@ -2530,15 +2519,11 @@
 
                 final int topicLength = topicData.length;
 
-<<<<<<< HEAD
                 /**
                  * 按commitlog存储格式  计算单条消息总长度
                  */
-                final int msgLen = calMsgLength(messageExtBatch.getSysFlag(), bodyLen, topicLength, propertiesLen);
-=======
                 final int msgLen = calMsgLength(messageExtBatch.getSysFlag(), bodyLen, topicLength,
                         propertiesLen + batchPropLen);
->>>>>>> 39bb9386
 
                 // Exceeds the maximum message
                 if (msgLen > this.maxMessageSize) {
