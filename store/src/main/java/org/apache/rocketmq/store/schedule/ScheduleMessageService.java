/*
 * Licensed to the Apache Software Foundation (ASF) under one or more
 * contributor license agreements.  See the NOTICE file distributed with
 * this work for additional information regarding copyright ownership.
 * The ASF licenses this file to You under the Apache License, Version 2.0
 * (the "License"); you may not use this file except in compliance with
 * the License.  You may obtain a copy of the License at
 *
 *     http://www.apache.org/licenses/LICENSE-2.0
 *
 * Unless required by applicable law or agreed to in writing, software
 * distributed under the License is distributed on an "AS IS" BASIS,
 * WITHOUT WARRANTIES OR CONDITIONS OF ANY KIND, either express or implied.
 * See the License for the specific language governing permissions and
 * limitations under the License.
 */
package org.apache.rocketmq.store.schedule;

import java.util.HashMap;
import java.util.Iterator;
import java.util.Map;
import java.util.Timer;
import java.util.TimerTask;
import java.util.concurrent.ConcurrentHashMap;
import java.util.concurrent.ConcurrentMap;
import java.util.concurrent.atomic.AtomicBoolean;
import org.apache.rocketmq.common.ConfigManager;
import org.apache.rocketmq.common.TopicFilterType;
import org.apache.rocketmq.common.constant.LoggerName;
import org.apache.rocketmq.logging.InternalLogger;
import org.apache.rocketmq.logging.InternalLoggerFactory;
import org.apache.rocketmq.common.message.MessageAccessor;
import org.apache.rocketmq.common.message.MessageConst;
import org.apache.rocketmq.common.message.MessageDecoder;
import org.apache.rocketmq.common.message.MessageExt;
import org.apache.rocketmq.common.running.RunningStats;
import org.apache.rocketmq.store.ConsumeQueue;
import org.apache.rocketmq.store.ConsumeQueueExt;
import org.apache.rocketmq.store.DefaultMessageStore;
import org.apache.rocketmq.store.MessageExtBrokerInner;
import org.apache.rocketmq.store.MessageStore;
import org.apache.rocketmq.store.PutMessageResult;
import org.apache.rocketmq.store.PutMessageStatus;
import org.apache.rocketmq.store.SelectMappedBufferResult;
import org.apache.rocketmq.store.config.StorePathConfigHelper;

public class ScheduleMessageService extends ConfigManager {
    private static final InternalLogger log = InternalLoggerFactory.getLogger(LoggerName.STORE_LOGGER_NAME);

    public static final String SCHEDULE_TOPIC = "SCHEDULE_TOPIC_XXXX";
    private static final long FIRST_DELAY_TIME = 1000L;
    private static final long DELAY_FOR_A_WHILE = 100L;
    private static final long DELAY_FOR_A_PERIOD = 10000L;

    /**
     * delayLevelTable
     * 1s 5s 10s 30s 1m 2m 3m 4m 5m 6m 7m 8m 9m 10m 20m 30m 1h 2h
     */
    private final ConcurrentMap<Integer /* level */, Long/* delay timeMillis */> delayLevelTable =
        new ConcurrentHashMap<Integer, Long>(32);

    /**
     * delayOffset.json内容
     */
    private final ConcurrentMap<Integer /* level */, Long/* offset */> offsetTable =
        new ConcurrentHashMap<Integer, Long>(32);
    private final DefaultMessageStore defaultMessageStore;
    private final AtomicBoolean started = new AtomicBoolean(false);
    private Timer timer;
    private MessageStore writeMessageStore;
    private int maxDelayLevel;

    public ScheduleMessageService(final DefaultMessageStore defaultMessageStore) {
        this.defaultMessageStore = defaultMessageStore;
        this.writeMessageStore = defaultMessageStore;
    }

    public static int queueId2DelayLevel(final int queueId) {
        return queueId + 1;
    }

    public static int delayLevel2QueueId(final int delayLevel) {
        return delayLevel - 1;
    }

    /**
     * @param writeMessageStore
     *     the writeMessageStore to set
     */
    public void setWriteMessageStore(MessageStore writeMessageStore) {
        this.writeMessageStore = writeMessageStore;
    }

    public void buildRunningStats(HashMap<String, String> stats) {
        Iterator<Map.Entry<Integer, Long>> it = this.offsetTable.entrySet().iterator();
        while (it.hasNext()) {
            Map.Entry<Integer, Long> next = it.next();
            int queueId = delayLevel2QueueId(next.getKey());
            long delayOffset = next.getValue();
            long maxOffset = this.defaultMessageStore.getMaxOffsetInQueue(SCHEDULE_TOPIC, queueId);
            String value = String.format("%d,%d", delayOffset, maxOffset);
            String key = String.format("%s_%d", RunningStats.scheduleMessageOffset.name(), next.getKey());
            stats.put(key, value);
        }
    }

    /**
     * 更新delayLevel对应得offset
     * @param delayLevel
     * @param offset
     */
    private void updateOffset(int delayLevel, long offset) {
        this.offsetTable.put(delayLevel, offset);
    }

    /**
     * 计算下次投递时间
     * @param delayLevel
     * @param storeTimestamp
     * @return
     */
    public long computeDeliverTimestamp(final int delayLevel, final long storeTimestamp) {
        /**
         * delayLevelTable
         * 1s 5s 10s 30s 1m 2m 3m 4m 5m 6m 7m 8m 9m 10m 20m 30m 1h 2h
         *
         * 获取delayLevel对应的延迟时间
         */
        Long time = this.delayLevelTable.get(delayLevel);
        if (time != null) {
            /**
             * 计算下次投递时间    当前时间+延迟时间
             */
            return time + storeTimestamp;
        }

        /**
         * 否则  1秒后投递
         */
        return storeTimestamp + 1000;
    }

    /**
     * 定时持久化到store/config/delayOffset.json
     */
    public void start() {
<<<<<<< HEAD
        /**
         * delayLevelTable
         * 1s 5s 10s 30s 1m 2m 3m 4m 5m 6m 7m 8m 9m 10m 20m 30m 1h 2h
         */
        for (Map.Entry<Integer, Long> entry : this.delayLevelTable.entrySet()) {
            Integer level = entry.getKey();
            Long timeDelay = entry.getValue();
            /**
             * delayOffset.json内容
             */
            Long offset = this.offsetTable.get(level);
            if (null == offset) {
                offset = 0L;
            }

            /**
             * 对SCHEDULE_TOPIC_XXXX进行延迟投递
             * 延迟1秒
             */
            if (timeDelay != null) {
                this.timer.schedule(new DeliverDelayedMessageTimerTask(level, offset), FIRST_DELAY_TIME);
=======
        if (started.compareAndSet(false, true)) {
            this.timer = new Timer("ScheduleMessageTimerThread", true);
            for (Map.Entry<Integer, Long> entry : this.delayLevelTable.entrySet()) {
                Integer level = entry.getKey();
                Long timeDelay = entry.getValue();
                Long offset = this.offsetTable.get(level);
                if (null == offset) {
                    offset = 0L;
                }

                if (timeDelay != null) {
                    this.timer.schedule(new DeliverDelayedMessageTimerTask(level, offset), FIRST_DELAY_TIME);
                }
>>>>>>> 34b085df
            }

            this.timer.scheduleAtFixedRate(new TimerTask() {

<<<<<<< HEAD
            @Override
            public void run() {
                try {
                    /**
                     * 持久化
                     */
                    ScheduleMessageService.this.persist();
                } catch (Throwable e) {
                    log.error("scheduleAtFixedRate flush exception", e);
=======
                @Override
                public void run() {
                    try {
                        if (started.get()) ScheduleMessageService.this.persist();
                    } catch (Throwable e) {
                        log.error("scheduleAtFixedRate flush exception", e);
                    }
>>>>>>> 34b085df
                }
            }, 10000, this.defaultMessageStore.getMessageStoreConfig().getFlushDelayOffsetInterval());
        }
    }

    public void shutdown() {
        if (this.started.compareAndSet(true, false)) {
            if (null != this.timer)
                this.timer.cancel();
        }

    }

    public boolean isStarted() {
        return started.get();
    }

    public int getMaxDelayLevel() {
        return maxDelayLevel;
    }

    public String encode() {
        return this.encode(false);
    }

    public boolean load() {
        /**
         * 读取store/config/delayOffset.json   并保存到offsetTable中
         */
        boolean result = super.load();
        /**
         * 将延迟级别以及对应的时间添加到delayLevelTable中
         * 1s 5s 10s 30s 1m 2m 3m 4m 5m 6m 7m 8m 9m 10m 20m 30m 1h 2h
         */
        result = result && this.parseDelayLevel();
        return result;
    }

    @Override
    public String configFilePath() {
        return StorePathConfigHelper.getDelayOffsetStorePath(this.defaultMessageStore.getMessageStoreConfig()
            .getStorePathRootDir());
    }

    /**
     * store\config/delayOffset.json
     * @param jsonString
     */
    @Override
    public void decode(String jsonString) {
        if (jsonString != null) {
            /**
             * json转化为DelayOffsetSerializeWrapper
             */
            DelayOffsetSerializeWrapper delayOffsetSerializeWrapper =
                DelayOffsetSerializeWrapper.fromJson(jsonString, DelayOffsetSerializeWrapper.class);
            /**
             * 添加数据到offsetTable
             */
            if (delayOffsetSerializeWrapper != null) {
                this.offsetTable.putAll(delayOffsetSerializeWrapper.getOffsetTable());
            }
        }
    }

    public String encode(final boolean prettyFormat) {
        DelayOffsetSerializeWrapper delayOffsetSerializeWrapper = new DelayOffsetSerializeWrapper();
        delayOffsetSerializeWrapper.setOffsetTable(this.offsetTable);
        return delayOffsetSerializeWrapper.toJson(prettyFormat);
    }

    /**
     * 将延迟级别以及对应的时间添加到delayLevelTable中
     * @return
     */
    public boolean parseDelayLevel() {
        HashMap<String, Long> timeUnitTable = new HashMap<String, Long>();
        timeUnitTable.put("s", 1000L);
        timeUnitTable.put("m", 1000L * 60);
        timeUnitTable.put("h", 1000L * 60 * 60);
        timeUnitTable.put("d", 1000L * 60 * 60 * 24);

        /**
         * 延迟消费策略  1s 5s 10s 30s 1m 2m 3m 4m 5m 6m 7m 8m 9m 10m 20m 30m 1h 2h
         */
        String levelString = this.defaultMessageStore.getMessageStoreConfig().getMessageDelayLevel();
        try {
            String[] levelArray = levelString.split(" ");
            for (int i = 0; i < levelArray.length; i++) {
                String value = levelArray[i];
                String ch = value.substring(value.length() - 1);
                Long tu = timeUnitTable.get(ch);

                int level = i + 1;
                if (level > this.maxDelayLevel) {
                    this.maxDelayLevel = level;
                }
                long num = Long.parseLong(value.substring(0, value.length() - 1));
                long delayTimeMillis = tu * num;
                this.delayLevelTable.put(level, delayTimeMillis);
            }
        } catch (Exception e) {
            log.error("parseDelayLevel exception", e);
            log.info("levelString String = {}", levelString);
            return false;
        }

        return true;
    }

    class DeliverDelayedMessageTimerTask extends TimerTask {
        /**
         * 延迟级别
         */
        private final int delayLevel;
        /**
         * 消费进度
         */
        private final long offset;

        public DeliverDelayedMessageTimerTask(int delayLevel, long offset) {
            this.delayLevel = delayLevel;
            this.offset = offset;
        }

        @Override
        public void run() {
            try {
<<<<<<< HEAD
                /**
                 * 延迟投递
                 */
                this.executeOnTimeup();
=======
                if (isStarted()) {
                    this.executeOnTimeup();
                }
>>>>>>> 34b085df
            } catch (Exception e) {
                // XXX: warn and notify me
                log.error("ScheduleMessageService, executeOnTimeup exception", e);
                ScheduleMessageService.this.timer.schedule(new DeliverDelayedMessageTimerTask(
                    this.delayLevel, this.offset), DELAY_FOR_A_PERIOD);//延迟10秒
            }
        }

        /**
         * 当前日期和投递日期比较
         * @return
         */
        private long correctDeliverTimestamp(final long now, final long deliverTimestamp) {

            long result = deliverTimestamp;

            long maxTimestamp = now + ScheduleMessageService.this.delayLevelTable.get(this.delayLevel);
            if (deliverTimestamp > maxTimestamp) {
                result = now;
            }

            return result;
        }

        /**
         * 延迟投递
         */
        public void executeOnTimeup() {
            /**
             * 通过topic和queueid（delayLevel-1）   获得延迟队列对应的ConsumeQueue
             */
            ConsumeQueue cq =
                ScheduleMessageService.this.defaultMessageStore.findConsumeQueue(SCHEDULE_TOPIC,
                    delayLevel2QueueId(delayLevel));

            long failScheduleOffset = offset;

            if (cq != null) {
                /**
                 * 获取对应ConsumeQueue在offset处之后未读的消息
                 */
                SelectMappedBufferResult bufferCQ = cq.getIndexBuffer(this.offset);
                if (bufferCQ != null) {
                    try {
                        long nextOffset = offset;
                        int i = 0;
                        ConsumeQueueExt.CqExtUnit cqExtUnit = new ConsumeQueueExt.CqExtUnit();
                        /**
                         * 轮询消息
                         */
                        for (; i < bufferCQ.getSize(); i += ConsumeQueue.CQ_STORE_UNIT_SIZE) {
                            long offsetPy = bufferCQ.getByteBuffer().getLong();
                            int sizePy = bufferCQ.getByteBuffer().getInt();
                            long tagsCode = bufferCQ.getByteBuffer().getLong();

                            if (cq.isExtAddr(tagsCode)) {
                                if (cq.getExt(tagsCode, cqExtUnit)) {
                                    tagsCode = cqExtUnit.getTagsCode();
                                } else {
                                    //can't find ext content.So re compute tags code.
                                    log.error("[BUG] can't find consume queue extend file content!addr={}, offsetPy={}, sizePy={}",
                                        tagsCode, offsetPy, sizePy);
                                    long msgStoreTime = defaultMessageStore.getCommitLog().pickupStoreTimestamp(offsetPy, sizePy);
                                    tagsCode = computeDeliverTimestamp(delayLevel, msgStoreTime);
                                }
                            }

                            long now = System.currentTimeMillis();

                            /**
                             * 计算投递日期
                             */
                            long deliverTimestamp = this.correctDeliverTimestamp(now, tagsCode);

                            /**
                             * 本次消费得offset  i从0开始   即i=0时，nextOffset = offset
                             */
                            nextOffset = offset + (i / ConsumeQueue.CQ_STORE_UNIT_SIZE);

                            long countdown = deliverTimestamp - now;

                            /**
                             * 立即投递
                             */
                            if (countdown <= 0) {
                                /**
                                 * 获取消息
                                 */
                                MessageExt msgExt =
                                    ScheduleMessageService.this.defaultMessageStore.lookMessageByOffset(
                                        offsetPy, sizePy);

                                if (msgExt != null) {
                                    try {
                                        /**
                                         * 将消息从延迟队列  切换到重试队列
                                         */
                                        MessageExtBrokerInner msgInner = this.messageTimeup(msgExt);

                                        /**
                                         * 消息存储  重试队列  作为一条全新的消息  再次存储
                                         * 消息存储  重试队列  作为一条全新的消息  再次存储
                                         * 消息存储  重试队列  作为一条全新的消息  再次存储
                                         */
                                        PutMessageResult putMessageResult =
                                            ScheduleMessageService.this.writeMessageStore
                                                .putMessage(msgInner);

                                        if (putMessageResult != null
                                            && putMessageResult.getPutMessageStatus() == PutMessageStatus.PUT_OK) {
                                            continue;
                                        } else {
                                            // XXX: warn and notify me
                                            log.error(
                                                "ScheduleMessageService, a message time up, but reput it failed, topic: {} msgId {}",
                                                msgExt.getTopic(), msgExt.getMsgId());
                                            /**
                                             * 当前delayLevel的消息间隔countdown   从nextOffset处再次执行
                                             */
                                            ScheduleMessageService.this.timer.schedule(
                                                new DeliverDelayedMessageTimerTask(this.delayLevel,
                                                    nextOffset), DELAY_FOR_A_PERIOD);
                                            ScheduleMessageService.this.updateOffset(this.delayLevel,
                                                nextOffset);
                                            return;
                                        }
                                    } catch (Exception e) {
                                        /*
                                         * XXX: warn and notify me



                                         */
                                        log.error(
                                            "ScheduleMessageService, messageTimeup execute error, drop it. msgExt="
                                                + msgExt + ", nextOffset=" + nextOffset + ",offsetPy="
                                                + offsetPy + ",sizePy=" + sizePy, e);
                                    }
                                }
                            }//end countdown <= 0
                            /**
                             * 当前delayLevel的消息间隔countdown   从nextOffset处再次执行
                             */
                            else {
                                ScheduleMessageService.this.timer.schedule(
                                    new DeliverDelayedMessageTimerTask(this.delayLevel, nextOffset),
                                    countdown);
                                ScheduleMessageService.this.updateOffset(this.delayLevel, nextOffset);
                                return;
                            }
                        } // end of for

                        /**
                         * 本次消费得offset  i从0开始   即i=0时，nextOffset = offset
                         */
                        nextOffset = offset + (i / ConsumeQueue.CQ_STORE_UNIT_SIZE);

                        /**
                         * 100ms后   再次执行
                         */
                        ScheduleMessageService.this.timer.schedule(new DeliverDelayedMessageTimerTask(
                            this.delayLevel, nextOffset), DELAY_FOR_A_WHILE);
                        ScheduleMessageService.this.updateOffset(this.delayLevel, nextOffset);
                        return;
                    } finally {

                        bufferCQ.release();
                    }
                } // end of if (bufferCQ != null)
                else {
                    /**
                     * cq没有未读消息  则比对offset和cq的minLogicOffset
                     */
                    long cqMinOffset = cq.getMinOffsetInQueue();
                    if (offset < cqMinOffset) {
                        /**
                         * 设置failScheduleOffset的值为cqMinOffset
                         */
                        failScheduleOffset = cqMinOffset;
                        log.error("schedule CQ offset invalid. offset=" + offset + ", cqMinOffset="
                            + cqMinOffset + ", queueId=" + cq.getQueueId());
                    }
                }
            } // end of if (cq != null)

            /**
             * 间隔100ms后再次执行
             */
            ScheduleMessageService.this.timer.schedule(new DeliverDelayedMessageTimerTask(this.delayLevel,
                failScheduleOffset), DELAY_FOR_A_WHILE);
        }

        /**
         * 将消息从延迟队列  切换到到重试队列
         * @param msgExt
         * @return
         */
        private MessageExtBrokerInner messageTimeup(MessageExt msgExt) {
            MessageExtBrokerInner msgInner = new MessageExtBrokerInner();
            msgInner.setBody(msgExt.getBody());
            msgInner.setFlag(msgExt.getFlag());
            MessageAccessor.setProperties(msgInner, msgExt.getProperties());

            TopicFilterType topicFilterType = MessageExt.parseTopicFilterType(msgInner.getSysFlag());
            long tagsCodeValue =
                MessageExtBrokerInner.tagsString2tagsCode(topicFilterType, msgInner.getTags());
            msgInner.setTagsCode(tagsCodeValue);
            msgInner.setPropertiesString(MessageDecoder.messageProperties2String(msgExt.getProperties()));

            msgInner.setSysFlag(msgExt.getSysFlag());
            msgInner.setBornTimestamp(msgExt.getBornTimestamp());
            msgInner.setBornHost(msgExt.getBornHost());
            msgInner.setStoreHost(msgExt.getStoreHost());
            msgInner.setReconsumeTimes(msgExt.getReconsumeTimes());

            msgInner.setWaitStoreMsgOK(false);
            /**
             * 清除消息的DELAY属性   则存储消息的时候  不会再发往延迟队列
             */
            MessageAccessor.clearProperty(msgInner, MessageConst.PROPERTY_DELAY_TIME_LEVEL);

            /**
             * 恢复消息真正指向得topic和queueid
             */
            msgInner.setTopic(msgInner.getProperty(MessageConst.PROPERTY_REAL_TOPIC));

            String queueIdStr = msgInner.getProperty(MessageConst.PROPERTY_REAL_QUEUE_ID);
            int queueId = Integer.parseInt(queueIdStr);
            msgInner.setQueueId(queueId);

            return msgInner;
        }
    }
}<|MERGE_RESOLUTION|>--- conflicted
+++ resolved
@@ -144,71 +144,8 @@
      * 定时持久化到store/config/delayOffset.json
      */
     public void start() {
-<<<<<<< HEAD
-        /**
-         * delayLevelTable
-         * 1s 5s 10s 30s 1m 2m 3m 4m 5m 6m 7m 8m 9m 10m 20m 30m 1h 2h
-         */
-        for (Map.Entry<Integer, Long> entry : this.delayLevelTable.entrySet()) {
-            Integer level = entry.getKey();
-            Long timeDelay = entry.getValue();
-            /**
-             * delayOffset.json内容
-             */
-            Long offset = this.offsetTable.get(level);
-            if (null == offset) {
-                offset = 0L;
-            }
-
-            /**
-             * 对SCHEDULE_TOPIC_XXXX进行延迟投递
-             * 延迟1秒
-             */
-            if (timeDelay != null) {
-                this.timer.schedule(new DeliverDelayedMessageTimerTask(level, offset), FIRST_DELAY_TIME);
-=======
-        if (started.compareAndSet(false, true)) {
-            this.timer = new Timer("ScheduleMessageTimerThread", true);
-            for (Map.Entry<Integer, Long> entry : this.delayLevelTable.entrySet()) {
-                Integer level = entry.getKey();
-                Long timeDelay = entry.getValue();
-                Long offset = this.offsetTable.get(level);
-                if (null == offset) {
-                    offset = 0L;
-                }
-
-                if (timeDelay != null) {
-                    this.timer.schedule(new DeliverDelayedMessageTimerTask(level, offset), FIRST_DELAY_TIME);
-                }
->>>>>>> 34b085df
-            }
-
-            this.timer.scheduleAtFixedRate(new TimerTask() {
-
-<<<<<<< HEAD
-            @Override
-            public void run() {
-                try {
-                    /**
-                     * 持久化
-                     */
-                    ScheduleMessageService.this.persist();
-                } catch (Throwable e) {
-                    log.error("scheduleAtFixedRate flush exception", e);
-=======
-                @Override
-                public void run() {
-                    try {
-                        if (started.get()) ScheduleMessageService.this.persist();
-                    } catch (Throwable e) {
-                        log.error("scheduleAtFixedRate flush exception", e);
-                    }
->>>>>>> 34b085df
-                }
-            }, 10000, this.defaultMessageStore.getMessageStoreConfig().getFlushDelayOffsetInterval());
-        }
-    }
-
+
+    }
     public void shutdown() {
         if (this.started.compareAndSet(true, false)) {
             if (null != this.timer)
@@ -332,16 +269,10 @@
         @Override
         public void run() {
             try {
-<<<<<<< HEAD
-                /**
-                 * 延迟投递
-                 */
-                this.executeOnTimeup();
-=======
+
                 if (isStarted()) {
                     this.executeOnTimeup();
                 }
->>>>>>> 34b085df
             } catch (Exception e) {
                 // XXX: warn and notify me
                 log.error("ScheduleMessageService, executeOnTimeup exception", e);
