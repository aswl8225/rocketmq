/*
 * Licensed to the Apache Software Foundation (ASF) under one or more
 * contributor license agreements.  See the NOTICE file distributed with
 * this work for additional information regarding copyright ownership.
 * The ASF licenses this file to You under the Apache License, Version 2.0
 * (the "License"); you may not use this file except in compliance with
 * the License.  You may obtain a copy of the License at
 *
 *     http://www.apache.org/licenses/LICENSE-2.0
 *
 * Unless required by applicable law or agreed to in writing, software
 * distributed under the License is distributed on an "AS IS" BASIS,
 * WITHOUT WARRANTIES OR CONDITIONS OF ANY KIND, either express or implied.
 * See the License for the specific language governing permissions and
 * limitations under the License.
 */
package org.apache.rocketmq.store;

import java.io.File;
import java.nio.ByteBuffer;
import java.util.List;
import org.apache.rocketmq.common.constant.LoggerName;
import org.apache.rocketmq.logging.InternalLogger;
import org.apache.rocketmq.logging.InternalLoggerFactory;
import org.apache.rocketmq.store.config.BrokerRole;
import org.apache.rocketmq.store.config.StorePathConfigHelper;
/**
 * ConsumeQueue存储结构
 * |—————————————————————————————————————————————————————|
 * |   commitlog offset  |     size     |  tag hashcode  |
 * |         8byte       |    4byte     |      8byte     |
 * |—————————————————————————————————————————————————————|
 */
public class ConsumeQueue {
    private static final InternalLogger log = InternalLoggerFactory.getLogger(LoggerName.STORE_LOGGER_NAME);

    public static final int CQ_STORE_UNIT_SIZE = 20;
    private static final InternalLogger LOG_ERROR = InternalLoggerFactory.getLogger(LoggerName.STORE_ERROR_LOGGER_NAME);

    private final DefaultMessageStore defaultMessageStore;

    private final MappedFileQueue mappedFileQueue;
    private final String topic;
    private final int queueId;
    private final ByteBuffer byteBufferIndex;

    private final String storePath;
    private final int mappedFileSize;
    private long maxPhysicOffset = -1;
    private volatile long minLogicOffset = 0;
    private ConsumeQueueExt consumeQueueExt = null;

    public ConsumeQueue(
        final String topic,
        final int queueId,
        final String storePath,
        final int mappedFileSize,
        final DefaultMessageStore defaultMessageStore) {
        this.storePath = storePath;
        /**
         * 6000000b == 5860kb
         */
        this.mappedFileSize = mappedFileSize;
        this.defaultMessageStore = defaultMessageStore;

        this.topic = topic;
        this.queueId = queueId;

        /**
         * store\consumequeue\{topic}\{queueId}
         */
        String queueDir = this.storePath
            + File.separator + topic
            + File.separator + queueId;

        /**
         * 实例化MappedFileQueue
         */
        this.mappedFileQueue = new MappedFileQueue(queueDir, mappedFileSize, null);

        this.byteBufferIndex = ByteBuffer.allocate(CQ_STORE_UNIT_SIZE);

        if (defaultMessageStore.getMessageStoreConfig().isEnableConsumeQueueExt()) {
            this.consumeQueueExt = new ConsumeQueueExt(
                topic,
                queueId,
                StorePathConfigHelper.getStorePathConsumeQueueExt(defaultMessageStore.getMessageStoreConfig().getStorePathRootDir()),
                defaultMessageStore.getMessageStoreConfig().getMappedFileSizeConsumeQueueExt(),
                defaultMessageStore.getMessageStoreConfig().getBitMapLengthConsumeQueueExt()
            );
        }
    }

    /**
     * 处理store\consumequeue\{topic}\{queueId}下的文件
     * @return
     */
    public boolean load() {
        boolean result = this.mappedFileQueue.load();
        log.info("load consume queue " + this.topic + "-" + this.queueId + " " + (result ? "OK" : "Failed"));
        /**
         * 默认false
         */
        if (isExtReadEnable()) {
            result &= this.consumeQueueExt.load();
        }
        return result;
    }

    /**
     * 得到当前consumerqueue存储的最大offset  并存储flushedWhere和committedWhere中
     */
    public void recover() {
        /**
         * 获得store/consumequeue/{topic}/{queueid}/下文件列表
         */
        final List<MappedFile> mappedFiles = this.mappedFileQueue.getMappedFiles();
        if (!mappedFiles.isEmpty()) {

            /**
             * 只读取最后三个文件
             */
            int index = mappedFiles.size() - 3;
            if (index < 0)
                index = 0;

            /**
             * 文件大小  6000000b
             */
            int mappedFileSizeLogics = this.mappedFileSize;
            MappedFile mappedFile = mappedFiles.get(index);
            ByteBuffer byteBuffer = mappedFile.sliceByteBuffer();
            /**
             * 该文件存储的起始逻辑Offset  每次递增20
             */
            long processOffset = mappedFile.getFileFromOffset();
            long mappedFileOffset = 0;
            long maxExtAddr = 1;
            while (true) {
                /**
                 * 遍历读取文件中的offset
                 *
                 * ConsumeQueue存储结构
                 * |—————————————————————————————————————————————————————|
                 * |   commitlog offset  |     size     |  tag hashcode  |
                 * |         8byte       |    4byte     |      8byte     |
                 * |—————————————————————————————————————————————————————|
                 */
                for (int i = 0; i < mappedFileSizeLogics; i += CQ_STORE_UNIT_SIZE) {
                    long offset = byteBuffer.getLong();//commitlog offset 消息的起始物理偏移量physical offset(long 8字节)
                    int size = byteBuffer.getInt();//size 消息大小size(int 4字节)
                    long tagsCode = byteBuffer.getLong();//tag hashcode (long 8字节)

                    if (offset >= 0 && size > 0) {
                        /**
                         * 下一个消息位置
                         */
                        mappedFileOffset = i + CQ_STORE_UNIT_SIZE;
                        this.maxPhysicOffset = offset + size;
                        if (isExtAddr(tagsCode)) {
                            maxExtAddr = tagsCode;
                        }
                    } else {
                        log.info("recover current consume queue file over,  " + mappedFile.getFileName() + " "
                            + offset + " " + size + " " + tagsCode);
                        break;
                    }
                }

                /**
                 * 文件已读取完毕  即当前文件已经写满
                 */
                if (mappedFileOffset == mappedFileSizeLogics) {
                    index++;
                    /**
                     * 列表中最后一个文件已经读取完毕
                     */
                    if (index >= mappedFiles.size()) {

                        log.info("recover last consume queue file over, last mapped file "
                            + mappedFile.getFileName());
                        break;
                    } else {
                        /**
                         * 继续读取下一个consumerqueue文件
                         */
                        mappedFile = mappedFiles.get(index);
                        byteBuffer = mappedFile.sliceByteBuffer();
                        processOffset = mappedFile.getFileFromOffset();
                        mappedFileOffset = 0;
                        log.info("recover next consume queue file, " + mappedFile.getFileName());
                    }
                } else {
                    log.info("recover current consume queue queue over " + mappedFile.getFileName() + " "
                        + (processOffset + mappedFileOffset));
                    break;
                }
            }

            /**
             * 目前读到的consumerqueue位置
             */
            processOffset += mappedFileOffset;
            this.mappedFileQueue.setFlushedWhere(processOffset);
            this.mappedFileQueue.setCommittedWhere(processOffset);

            /**
             * 删除脏文件
             * 假设有两个文件  第一个存储的offset在11到20  第二个存储的offset在21到30   而当前传入的processOffset为15
             * 则保留第一个文件（11-20） 删除第2个文件（21-30）
             */
            this.mappedFileQueue.truncateDirtyFiles(processOffset);

            if (isExtReadEnable()) {
                this.consumeQueueExt.recover();
                log.info("Truncate consume queue extend file by max {}", maxExtAddr);
                this.consumeQueueExt.truncateByMaxAddress(maxExtAddr);
            }
        }
    }

    /**
     * 获取timestamp存储的消息
     * 获取当前文件存储的数据   采用每次都取中间值的算法   得到最接近timestamp的存储时间所对应的消息的offset
     * @param timestamp
     * @return
     */
    public long getOffsetInQueueByTime(final long timestamp) {
        MappedFile mappedFile = this.mappedFileQueue.getMappedFileByTime(timestamp);
        if (mappedFile != null) {
            long offset = 0;
            int low = minLogicOffset > mappedFile.getFileFromOffset() ? (int) (minLogicOffset - mappedFile.getFileFromOffset()) : 0;
            int high = 0;
            int midOffset = -1, targetOffset = -1, leftOffset = -1, rightOffset = -1;
            long leftIndexValue = -1L, rightIndexValue = -1L;
            /**
             * 获取最小PhyOffset
             */
            long minPhysicOffset = this.defaultMessageStore.getMinPhyOffset();
            /**
             * 获取当前文件已写入的内容
             */
            SelectMappedBufferResult sbr = mappedFile.selectMappedBuffer(0);
            if (null != sbr) {
                ByteBuffer byteBuffer = sbr.getByteBuffer();
                /**
                 * byteBuffer.limit()即当前文件存储数据的长度
                 * 但依照consumeQueue存储特性  最后一个有效数据起始位置为byteBuffer.limit() - CQ_STORE_UNIT_SIZE
                 * byteBuffer.limit()为下一次存储数据的起始位置
                 */
                high = byteBuffer.limit() - CQ_STORE_UNIT_SIZE;
                try {
                    while (high >= low) {
                        /**
                         * 获取low和high对应的中间的数据  即获取中间数
                         */
                        midOffset = (low + high) / (2 * CQ_STORE_UNIT_SIZE) * CQ_STORE_UNIT_SIZE;
                        byteBuffer.position(midOffset);
                        /**
                         * ConsumeQueue存储结构
                         * |—————————————————————————————————————————————————————|
                         * |   commitlog offset  |     size     |  tag hashcode  |
                         * |         8byte       |    4byte     |      8byte     |
                         * |—————————————————————————————————————————————————————|
                         */
                        long phyOffset = byteBuffer.getLong();
                        int size = byteBuffer.getInt();
                        if (phyOffset < minPhysicOffset) {
                            low = midOffset + CQ_STORE_UNIT_SIZE;
                            leftOffset = midOffset;
                            continue;
                        }

                        /**
                         * 获取phyOffset处消息的storeTime
                         */
                        long storeTime =
                            this.defaultMessageStore.getCommitLog().pickupStoreTimestamp(phyOffset, size);
                        if (storeTime < 0) {
                            return 0;
                        } else if (storeTime == timestamp) {
                            /**
                             * 命中
                             */
                            targetOffset = midOffset;
                            break;
                        } else if (storeTime > timestamp) {
                            /**
                             * 存储时间大于timestamp   修改右侧
                             */
                            high = midOffset - CQ_STORE_UNIT_SIZE;
                            rightOffset = midOffset;
                            rightIndexValue = storeTime;
                        } else {
                            /**
                             * 存储时间小于timestamp  修改左侧
                             */
                            low = midOffset + CQ_STORE_UNIT_SIZE;
                            leftOffset = midOffset;
                            leftIndexValue = storeTime;
                        }
                    }

                    if (targetOffset != -1) {
                        /**
                         * 命中
                         */
                        offset = targetOffset;
                    } else {
                        if (leftIndexValue == -1) {

                            /**
                             * 存储时间一直大于timestamp  offset = rightOffset = low
                             */
                            offset = rightOffset;
                        } else if (rightIndexValue == -1) {

                            /**
                             * 存储时间一直小于timestamp  offset = leftOffset = byteBuffer.limit() - CQ_STORE_UNIT_SIZE
                             */
                            offset = leftOffset;
                        } else {
                            /**
                             * 取最接近timestamp时间所对应的offset
                             */
                            offset =
                                Math.abs(timestamp - leftIndexValue) > Math.abs(timestamp
                                    - rightIndexValue) ? rightOffset : leftOffset;
                        }
                    }

                    return (mappedFile.getFileFromOffset() + offset) / CQ_STORE_UNIT_SIZE;
                } finally {
                    sbr.release();
                }
            }
        }
        return 0;
    }

    public void truncateDirtyLogicFiles(long phyOffet) {

        int logicFileSize = this.mappedFileSize;

        this.maxPhysicOffset = phyOffet;
        long maxExtAddr = 1;
        while (true) {
            /**
             * 返回最后一个MappedFile
             */
            MappedFile mappedFile = this.mappedFileQueue.getLastMappedFile();
            if (mappedFile != null) {
                ByteBuffer byteBuffer = mappedFile.sliceByteBuffer();

                mappedFile.setWrotePosition(0);
                mappedFile.setCommittedPosition(0);
                mappedFile.setFlushedPosition(0);

                /**
                 * 遍历 每次增加20字节
                 *
                 *
                 * ConsumeQueue存储结构
                 * |—————————————————————————————————————————————————————|
                 * |   commitlog offset  |     size     |  tag hashcode  |
                 * |         8byte       |    4byte     |      8byte     |
                 * |—————————————————————————————————————————————————————|
                 */
                for (int i = 0; i < logicFileSize; i += CQ_STORE_UNIT_SIZE) {
                    long offset = byteBuffer.getLong();//消息的起始物理偏移量physical offset
                    int size = byteBuffer.getInt();//消息大小size
                    long tagsCode = byteBuffer.getLong();

                    if (0 == i) {
                        /**
                         * consumequeue文件存储的第一条记录   存储的offset大于等于传入的phyOffet
                         * 即consumequeue中的数据大于commitlog中的数据
                         * 所以删除当前consumequeue文件
                         */
                        if (offset >= phyOffet) {
                            /**
                             * 删除mappedFileQueue对应的最后一个MappedFile
                             */
                            this.mappedFileQueue.deleteLastMappedFile();
                            break;
                        } else {
                            int pos = i + CQ_STORE_UNIT_SIZE;
                            mappedFile.setWrotePosition(pos);
                            mappedFile.setCommittedPosition(pos);
                            mappedFile.setFlushedPosition(pos);
                            this.maxPhysicOffset = offset + size;
                            // This maybe not take effect, when not every consume queue has extend file.
                            if (isExtAddr(tagsCode)) {
                                maxExtAddr = tagsCode;
                            }
                        }
                    } else {

                        if (offset >= 0 && size > 0) {

                            /**
                             * consumequeue文件存储的非第一条记录   存储的offset大于等于传入的phyOffset
                             * 即consumequeue中的数据大于commitlog中的数据
                             * 由于不是第一条  所以退出  且不删除该文件
                             */
                            if (offset >= phyOffet) {
                                return;
                            }

                            int pos = i + CQ_STORE_UNIT_SIZE;
                            mappedFile.setWrotePosition(pos);
                            mappedFile.setCommittedPosition(pos);
                            mappedFile.setFlushedPosition(pos);
                            this.maxPhysicOffset = offset + size;
                            if (isExtAddr(tagsCode)) {
                                maxExtAddr = tagsCode;
                            }

                            /**
                             * 文件读取到最后
                             */
                            if (pos == logicFileSize) {
                                return;
                            }
                        } else {
                            return;
                        }
                    }
                }
            } else {
                break;
            }
        }

        if (isExtReadEnable()) {
            this.consumeQueueExt.truncateByMaxAddress(maxExtAddr);
        }
    }

    public long getLastOffset() {
        long lastOffset = -1;

        int logicFileSize = this.mappedFileSize;

        MappedFile mappedFile = this.mappedFileQueue.getLastMappedFile();
        if (mappedFile != null) {

            int position = mappedFile.getWrotePosition() - CQ_STORE_UNIT_SIZE;
            if (position < 0)
                position = 0;

            ByteBuffer byteBuffer = mappedFile.sliceByteBuffer();
            byteBuffer.position(position);
            for (int i = 0; i < logicFileSize; i += CQ_STORE_UNIT_SIZE) {
                long offset = byteBuffer.getLong();
                int size = byteBuffer.getInt();
                byteBuffer.getLong();

                if (offset >= 0 && size > 0) {
                    lastOffset = offset + size;
                } else {
                    break;
                }
            }
        }

        return lastOffset;
    }

    /**
     * 刷盘
     * @param flushLeastPages  最少刷几页（内存页   默认一页有4kb数据）
     * @return
     */
    public boolean flush(final int flushLeastPages) {
        /**
         *
         */
        boolean result = this.mappedFileQueue.flush(flushLeastPages);
        if (isExtReadEnable()) {
            result = result & this.consumeQueueExt.flush(flushLeastPages);
        }

        return result;
    }

    public int deleteExpiredFile(long offset) {
        int cnt = this.mappedFileQueue.deleteExpiredFileByOffset(offset, CQ_STORE_UNIT_SIZE);
        this.correctMinOffset(offset);
        return cnt;
    }

    /**
     * 设置minLogicOffset
     * @param phyMinOffset
     */
    public void correctMinOffset(long phyMinOffset) {
        /**
         * 获取第一个MappedFile
         */
        MappedFile mappedFile = this.mappedFileQueue.getFirstMappedFile();
        long minExtAddr = 1;
        if (mappedFile != null) {
            /**
             * 截取mappedByteBuffer从传入位置到最大可写位置之间的buffer
             */
            SelectMappedBufferResult result = mappedFile.selectMappedBuffer(0);
            if (result != null) {
                try {
                    for (int i = 0; i < result.getSize(); i += ConsumeQueue.CQ_STORE_UNIT_SIZE) {
                        long offsetPy = result.getByteBuffer().getLong();//commitlog对应的offset
                        result.getByteBuffer().getInt();//size
                        long tagsCode = result.getByteBuffer().getLong();//tags对应的hash

                        if (offsetPy >= phyMinOffset) {
                            /**
                             * 设置queue对应的minLogicOffset
                             * 大于minPhyOffset且最小的一个
                             */
                            this.minLogicOffset = mappedFile.getFileFromOffset() + i;
                            log.info("Compute logical min offset: {}, topic: {}, queueId: {}",
                                this.getMinOffsetInQueue(), this.topic, this.queueId);
                            // This maybe not take effect, when not every consume queue has extend file.
                            if (isExtAddr(tagsCode)) {
                                minExtAddr = tagsCode;
                            }
                            break;
                        }
                    }
                } catch (Exception e) {
                    log.error("Exception thrown when correctMinOffset", e);
                } finally {
                    result.release();
                }
            }
        }

        if (isExtReadEnable()) {
            this.consumeQueueExt.truncateByMinAddress(minExtAddr);
        }
    }

    public long getMinOffsetInQueue() {
        return this.minLogicOffset / CQ_STORE_UNIT_SIZE;
    }

    public void putMessagePositionInfoWrapper(DispatchRequest request) {
        /**
         * 最大重试30次
         */
        final int maxRetries = 30;
        /**
         * 当前consumequeue是否可写
         * NOT_WRITEABLE_BIT | WRITE_LOGICS_QUEUE_ERROR_BIT | WRITE_INDEX_FILE_ERROR_BIT
         */
        boolean canWrite = this.defaultMessageStore.getRunningFlags().isCQWriteable();
        for (int i = 0; i < maxRetries && canWrite; i++) {
            long tagsCode = request.getTagsCode();
            if (isExtWriteEnable()) {
                ConsumeQueueExt.CqExtUnit cqExtUnit = new ConsumeQueueExt.CqExtUnit();
                cqExtUnit.setFilterBitMap(request.getBitMap());
                cqExtUnit.setMsgStoreTime(request.getStoreTimestamp());
                cqExtUnit.setTagsCode(request.getTagsCode());

                long extAddr = this.consumeQueueExt.put(cqExtUnit);
                if (isExtAddr(extAddr)) {
                    tagsCode = extAddr;
                } else {
                    log.warn("Save consume queue extend fail, So just save tagsCode! {}, topic:{}, queueId:{}, offset:{}", cqExtUnit,
                        topic, queueId, request.getCommitLogOffset());
                }
            }

            /**
             * 向consumequeue写入message
             * 向consumequeue写入message
             * 向consumequeue写入message
             */
            boolean result = this.putMessagePositionInfo(request.getCommitLogOffset(),
                request.getMsgSize(), tagsCode, request.getConsumeQueueOffset());
            if (result) {
<<<<<<< HEAD
                /**
                 * 更新checkpoint文件对应的的logicsMsgTimestamp
                 * StoreTimestamp 消息在broker存储时间
                 */
=======
                if (this.defaultMessageStore.getMessageStoreConfig().getBrokerRole() == BrokerRole.SLAVE ||
                    this.defaultMessageStore.getMessageStoreConfig().isEnableDLegerCommitLog()) {
                    this.defaultMessageStore.getStoreCheckpoint().setPhysicMsgTimestamp(request.getStoreTimestamp());
                }
>>>>>>> d1b4e47c
                this.defaultMessageStore.getStoreCheckpoint().setLogicsMsgTimestamp(request.getStoreTimestamp());
                return;
            } else {
                // XXX: warn and notify me
                log.warn("[BUG]put commit log position info to " + topic + ":" + queueId + " " + request.getCommitLogOffset()
                    + " failed, retry " + i + " times");
                /**
                 * 睡眠1秒后再次执行
                 */
                try {
                    Thread.sleep(1000);
                } catch (InterruptedException e) {
                    log.warn("", e);
                }
            }
        }

        // XXX: warn and notify me
        /**
         * 当前consumequeue不能写入
         */
        log.error("[BUG]consume queue can not write, {} {}", this.topic, this.queueId);
        /**
         * this.flagBits |= WRITE_LOGICS_QUEUE_ERROR_BIT
         */
        this.defaultMessageStore.getRunningFlags().makeLogicsQueueError();
    }


    /**
     *
     * @param offset commitlogoffset
     * @param size
     * @param tagsCode
     * @param cqOffset consumequeueoffset
     * @return
     */
    private boolean putMessagePositionInfo(final long offset, final int size, final long tagsCode,
        final long cqOffset) {

        /**
         * consumequeue已处理过当前offset
         */
        if (offset + size <= this.maxPhysicOffset) {
            log.warn("Maybe try to build consume queue repeatedly maxPhysicOffset={} phyOffset={}", maxPhysicOffset, offset);
            return true;
        }

        /**
         * 有消息写入了commitlog  但没写入consumequeue
         * 组装一条consumequeue得数据
         *
         * ConsumeQueue存储结构
         * |—————————————————————————————————————————————————————|
         * |   commitlog offset  |     size     |  tag hashcode  |
         * |         8byte       |    4byte     |      8byte     |
         * |—————————————————————————————————————————————————————|
         */
        this.byteBufferIndex.flip();//相当于重置
        this.byteBufferIndex.limit(CQ_STORE_UNIT_SIZE);
        this.byteBufferIndex.putLong(offset);
        this.byteBufferIndex.putInt(size);
        this.byteBufferIndex.putLong(tagsCode);

        /**
         * 当前消息在consumequeue中的偏移量
         */
        final long expectLogicOffset = cqOffset * CQ_STORE_UNIT_SIZE;

        /**
         * 查询最后一个mappedFile  如果已满或不存在则创建
         */
        MappedFile mappedFile = this.mappedFileQueue.getLastMappedFile(expectLogicOffset);
        if (mappedFile != null) {

            /**
             * 第一个consumequeue文件&&写入的位置不是0&&文件之前没有写入数据
             */
            if (mappedFile.isFirstCreateInQueue() && cqOffset != 0 && mappedFile.getWrotePosition() == 0) {
                this.minLogicOffset = expectLogicOffset;
                this.mappedFileQueue.setFlushedWhere(expectLogicOffset);
                this.mappedFileQueue.setCommittedWhere(expectLogicOffset);

                /**
                 * 向mappedFile写入expectLogicOffset大小得前置空数据占位
                 */
                this.fillPreBlank(mappedFile, expectLogicOffset);
                log.info("fill pre blank space " + mappedFile.getFileName() + " " + expectLogicOffset + " "
                    + mappedFile.getWrotePosition());
            }

            if (cqOffset != 0) {
                /**
                 * mappedFile下一条写入数据对应的offset
                 */
                long currentLogicOffset = mappedFile.getWrotePosition() + mappedFile.getFileFromOffset();

                /**
                 * expectLogicOffset的位置已经有数据写入
                 */
                if (expectLogicOffset < currentLogicOffset) {
                    log.warn("Build  consume queue repeatedly, expectLogicOffset: {} currentLogicOffset: {} Topic: {} QID: {} Diff: {}",
                        expectLogicOffset, currentLogicOffset, this.topic, this.queueId, expectLogicOffset - currentLogicOffset);
                    return true;
                }

                /**
                 * 写入位置不符合预期
                 * 由于之前已经判断expectLogicOffset < currentLogicOffset  所以这里只能为expectLogicOffset > currentLogicOffset
                 * 即预先写入   那么没写过得位置只能为空  无法写入？？？
                 */
                if (expectLogicOffset != currentLogicOffset) {
                    /**
                     * 输出警告
                     */
                    LOG_ERROR.warn(
                        "[BUG]logic queue order maybe wrong, expectLogicOffset: {} currentLogicOffset: {} Topic: {} QID: {} Diff: {}",
                        expectLogicOffset,
                        currentLogicOffset,
                        this.topic,
                        this.queueId,
                        expectLogicOffset - currentLogicOffset
                    );
                }
            }

            /**
             * 当前consumequeue存储得最大commitlog对应得offset
             */
            this.maxPhysicOffset = offset + size;
            /**
             * 将byteBufferIndex写入filechannel
             */
            return mappedFile.appendMessage(this.byteBufferIndex.array());
        }
        return false;
    }

    /**
     * 向mappedFile写入untilWhere大小得空数据
     * @param mappedFile
     * @param untilWhere
     */
    private void fillPreBlank(final MappedFile mappedFile, final long untilWhere) {
        /**
         * 空数据
         */
        ByteBuffer byteBuffer = ByteBuffer.allocate(CQ_STORE_UNIT_SIZE);
        byteBuffer.putLong(0L);
        byteBuffer.putInt(Integer.MAX_VALUE);
        byteBuffer.putLong(0L);

        /**
         * 大小
         */
        int until = (int) (untilWhere % this.mappedFileQueue.getMappedFileSize());

        /**
         * 向mappedFile写入空数据
         */
        for (int i = 0; i < until; i += CQ_STORE_UNIT_SIZE) {
            mappedFile.appendMessage(byteBuffer.array());
        }
    }

    /**
     * 获取startIndex处之后未读的消息
     * @param startIndex
     * @return
     */
    public SelectMappedBufferResult getIndexBuffer(final long startIndex) {
        int mappedFileSize = this.mappedFileSize;
        long offset = startIndex * CQ_STORE_UNIT_SIZE;
        /**
         * 大于minLogicOffset
         */
        if (offset >= this.getMinLogicOffset()) {
            /**
             * 获取offset所在的MappedFile  如果没有则返回null
             */
            MappedFile mappedFile = this.mappedFileQueue.findMappedFileByOffset(offset);
            if (mappedFile != null) {
                /**
                 * 截取mappedByteBuffer
                 */
                SelectMappedBufferResult result = mappedFile.selectMappedBuffer((int) (offset % mappedFileSize));
                return result;
            }
        }
        return null;
    }

    public ConsumeQueueExt.CqExtUnit getExt(final long offset) {
        if (isExtReadEnable()) {
            return this.consumeQueueExt.get(offset);
        }
        return null;
    }

    public boolean getExt(final long offset, ConsumeQueueExt.CqExtUnit cqExtUnit) {
        if (isExtReadEnable()) {
            return this.consumeQueueExt.get(offset, cqExtUnit);
        }
        return false;
    }

    public long getMinLogicOffset() {
        return minLogicOffset;
    }

    public void setMinLogicOffset(long minLogicOffset) {
        this.minLogicOffset = minLogicOffset;
    }

    public long rollNextFile(final long index) {
        int mappedFileSize = this.mappedFileSize;
        int totalUnitsInFile = mappedFileSize / CQ_STORE_UNIT_SIZE;
        return index + totalUnitsInFile - index % totalUnitsInFile;
    }

    public String getTopic() {
        return topic;
    }

    public int getQueueId() {
        return queueId;
    }

    public long getMaxPhysicOffset() {
        return maxPhysicOffset;
    }

    public void setMaxPhysicOffset(long maxPhysicOffset) {
        this.maxPhysicOffset = maxPhysicOffset;
    }

    public void destroy() {
        this.maxPhysicOffset = -1;
        this.minLogicOffset = 0;
        this.mappedFileQueue.destroy();
        if (isExtReadEnable()) {
            this.consumeQueueExt.destroy();
        }
    }

    public long getMessageTotalInQueue() {
        return this.getMaxOffsetInQueue() - this.getMinOffsetInQueue();
    }

    public long getMaxOffsetInQueue() {
        /**
         * this.mappedFileQueue.getMaxOffset()   写入消息的最大位置
         */
        return this.mappedFileQueue.getMaxOffset() / CQ_STORE_UNIT_SIZE;
    }

    public void checkSelf() {
        mappedFileQueue.checkSelf();
        if (isExtReadEnable()) {
            this.consumeQueueExt.checkSelf();
        }
    }

    protected boolean isExtReadEnable() {
        return this.consumeQueueExt != null;
    }

    protected boolean isExtWriteEnable() {
        return this.consumeQueueExt != null
            && this.defaultMessageStore.getMessageStoreConfig().isEnableConsumeQueueExt();
    }

    /**
     * Check {@code tagsCode} is address of extend file or tags code.
     */
    public boolean isExtAddr(long tagsCode) {
        return ConsumeQueueExt.isExtAddr(tagsCode);
    }
}<|MERGE_RESOLUTION|>--- conflicted
+++ resolved
@@ -367,8 +367,10 @@
                  * |—————————————————————————————————————————————————————|
                  */
                 for (int i = 0; i < logicFileSize; i += CQ_STORE_UNIT_SIZE) {
-                    long offset = byteBuffer.getLong();//消息的起始物理偏移量physical offset
-                    int size = byteBuffer.getInt();//消息大小size
+                    ////消息的起始物理偏移量physical offset
+                    long offset = byteBuffer.getLong();
+                    //消息大小size
+                    int size = byteBuffer.getInt();
                     long tagsCode = byteBuffer.getLong();
 
                     if (0 == i) {
@@ -508,9 +510,12 @@
             if (result != null) {
                 try {
                     for (int i = 0; i < result.getSize(); i += ConsumeQueue.CQ_STORE_UNIT_SIZE) {
-                        long offsetPy = result.getByteBuffer().getLong();//commitlog对应的offset
-                        result.getByteBuffer().getInt();//size
-                        long tagsCode = result.getByteBuffer().getLong();//tags对应的hash
+                        //commitlog对应的offset
+                        long offsetPy = result.getByteBuffer().getLong();
+                        //size
+                        result.getByteBuffer().getInt();
+                        //tags对应的hash
+                        long tagsCode = result.getByteBuffer().getLong();
 
                         if (offsetPy >= phyMinOffset) {
                             /**
@@ -579,17 +584,14 @@
             boolean result = this.putMessagePositionInfo(request.getCommitLogOffset(),
                 request.getMsgSize(), tagsCode, request.getConsumeQueueOffset());
             if (result) {
-<<<<<<< HEAD
-                /**
-                 * 更新checkpoint文件对应的的logicsMsgTimestamp
-                 * StoreTimestamp 消息在broker存储时间
-                 */
-=======
                 if (this.defaultMessageStore.getMessageStoreConfig().getBrokerRole() == BrokerRole.SLAVE ||
                     this.defaultMessageStore.getMessageStoreConfig().isEnableDLegerCommitLog()) {
                     this.defaultMessageStore.getStoreCheckpoint().setPhysicMsgTimestamp(request.getStoreTimestamp());
                 }
->>>>>>> d1b4e47c
+                /**
+                 * 更新checkpoint文件对应的的logicsMsgTimestamp
+                 * StoreTimestamp 消息在broker存储时间
+                 */
                 this.defaultMessageStore.getStoreCheckpoint().setLogicsMsgTimestamp(request.getStoreTimestamp());
                 return;
             } else {
@@ -648,7 +650,7 @@
          * |         8byte       |    4byte     |      8byte     |
          * |—————————————————————————————————————————————————————|
          */
-        this.byteBufferIndex.flip();//相当于重置
+        this.byteBufferIndex.flip();
         this.byteBufferIndex.limit(CQ_STORE_UNIT_SIZE);
         this.byteBufferIndex.putLong(offset);
         this.byteBufferIndex.putInt(size);
