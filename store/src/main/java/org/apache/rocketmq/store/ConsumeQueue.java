--- conflicted
+++ resolved
@@ -155,17 +155,7 @@
                          * 下一个消息位置
                          */
                         mappedFileOffset = i + CQ_STORE_UNIT_SIZE;
-<<<<<<< HEAD
-                        /**
-                         * 当前consumerqueue对应的offset
-                         */
                         this.maxPhysicOffset = offset + size;
-                        /**
-                         * 验证tagsCode是否小于Integer.MIN_VALUE
-                         */
-=======
-                        this.maxPhysicOffset = offset + size;
->>>>>>> 34b085df
                         if (isExtAddr(tagsCode)) {
                             maxExtAddr = tagsCode;
                         }
@@ -522,13 +512,6 @@
                         long tagsCode = result.getByteBuffer().getLong();//tags对应的hash
 
                         if (offsetPy >= phyMinOffset) {
-<<<<<<< HEAD
-                            /**
-                             * 设置queue对应的minLogicOffset
-                             * 大于minPhyOffset且最小的一个
-                             */
-=======
->>>>>>> 34b085df
                             this.minLogicOffset = mappedFile.getFileFromOffset() + i;
                             log.info("Compute logical min offset: {}, topic: {}, queueId: {}",
                                 this.getMinOffsetInQueue(), this.topic, this.queueId);
@@ -635,12 +618,7 @@
     private boolean putMessagePositionInfo(final long offset, final int size, final long tagsCode,
         final long cqOffset) {
 
-<<<<<<< HEAD
-        /**
-         * consumequeue已处理过当前offset
-         */
-=======
->>>>>>> 34b085df
+
         if (offset + size <= this.maxPhysicOffset) {
             log.warn("Maybe try to build consume queue repeatedly maxPhysicOffset={} phyOffset={}", maxPhysicOffset, offset);
             return true;
@@ -723,18 +701,8 @@
                     );
                 }
             }
-<<<<<<< HEAD
-
-            /**
-             * 当前consumequeue存储得最大commitlog对应得offset
-             */
+
             this.maxPhysicOffset = offset + size;
-            /**
-             * 将byteBufferIndex写入filechannel
-             */
-=======
-            this.maxPhysicOffset = offset + size;
->>>>>>> 34b085df
             return mappedFile.appendMessage(this.byteBufferIndex.array());
         }
         return false;
