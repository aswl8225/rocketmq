/*
 * Licensed to the Apache Software Foundation (ASF) under one or more
 * contributor license agreements.  See the NOTICE file distributed with
 * this work for additional information regarding copyright ownership.
 * The ASF licenses this file to You under the Apache License, Version 2.0
 * (the "License"); you may not use this file except in compliance with
 * the License.  You may obtain a copy of the License at
 *
 *     http://www.apache.org/licenses/LICENSE-2.0
 *
 * Unless required by applicable law or agreed to in writing, software
 * distributed under the License is distributed on an "AS IS" BASIS,
 * WITHOUT WARRANTIES OR CONDITIONS OF ANY KIND, either express or implied.
 * See the License for the specific language governing permissions and
 * limitations under the License.
 */
package org.apache.rocketmq.store;

import java.io.File;
import java.io.IOException;
import java.io.RandomAccessFile;
import java.net.Inet6Address;
import java.net.InetSocketAddress;
import java.net.SocketAddress;
import java.nio.ByteBuffer;
import java.nio.channels.FileLock;
import java.util.Collections;
import java.util.HashMap;
import java.util.Iterator;
import java.util.LinkedList;
import java.util.Map;
import java.util.Map.Entry;
import java.util.Set;
import java.util.concurrent.CompletableFuture;
import java.util.concurrent.ConcurrentHashMap;
import java.util.concurrent.ConcurrentMap;
import java.util.concurrent.Executors;
import java.util.concurrent.ScheduledExecutorService;
import java.util.concurrent.TimeUnit;
import java.util.concurrent.atomic.AtomicLong;
import org.apache.rocketmq.common.BrokerConfig;
import org.apache.rocketmq.common.MixAll;
import org.apache.rocketmq.common.ServiceThread;
import org.apache.rocketmq.common.SystemClock;
import org.apache.rocketmq.common.ThreadFactoryImpl;
import org.apache.rocketmq.common.UtilAll;
import org.apache.rocketmq.common.constant.LoggerName;
import org.apache.rocketmq.common.message.MessageDecoder;
import org.apache.rocketmq.common.message.MessageExt;
import org.apache.rocketmq.common.message.MessageExtBatch;
import org.apache.rocketmq.common.running.RunningStats;
import org.apache.rocketmq.common.sysflag.MessageSysFlag;
import org.apache.rocketmq.common.topic.TopicValidator;
import org.apache.rocketmq.logging.InternalLogger;
import org.apache.rocketmq.logging.InternalLoggerFactory;
import org.apache.rocketmq.store.config.BrokerRole;
import org.apache.rocketmq.store.config.MessageStoreConfig;
import org.apache.rocketmq.store.config.StorePathConfigHelper;
import org.apache.rocketmq.store.dledger.DLedgerCommitLog;
import org.apache.rocketmq.store.ha.HAService;
import org.apache.rocketmq.store.index.IndexService;
import org.apache.rocketmq.store.index.QueryOffsetResult;
import org.apache.rocketmq.store.schedule.ScheduleMessageService;
import org.apache.rocketmq.store.stats.BrokerStatsManager;

public class DefaultMessageStore implements MessageStore {
    private static final InternalLogger log = InternalLoggerFactory.getLogger(LoggerName.STORE_LOGGER_NAME);

    private final MessageStoreConfig messageStoreConfig;
    // CommitLog
    private final CommitLog commitLog;

    private final ConcurrentMap<String/* topic */, ConcurrentMap<Integer/* queueId */, ConsumeQueue>> consumeQueueTable;

    private final FlushConsumeQueueService flushConsumeQueueService;

    private final CleanCommitLogService cleanCommitLogService;

    private final CleanConsumeQueueService cleanConsumeQueueService;

    private final IndexService indexService;

    private final AllocateMappedFileService allocateMappedFileService;

    private final ReputMessageService reputMessageService;

    private final HAService haService;

    private final ScheduleMessageService scheduleMessageService;

    private final StoreStatsService storeStatsService;

    private final TransientStorePool transientStorePool;

    private final RunningFlags runningFlags = new RunningFlags();
    private final SystemClock systemClock = new SystemClock();

    private final ScheduledExecutorService scheduledExecutorService =
        Executors.newSingleThreadScheduledExecutor(new ThreadFactoryImpl("StoreScheduledThread"));
    private final BrokerStatsManager brokerStatsManager;
    private final MessageArrivingListener messageArrivingListener;
    private final BrokerConfig brokerConfig;

    private volatile boolean shutdown = true;

    private StoreCheckpoint storeCheckpoint;

    private AtomicLong printTimes = new AtomicLong(0);

    private final LinkedList<CommitLogDispatcher> dispatcherList;

    private RandomAccessFile lockFile;

    private FileLock lock;

    boolean shutDownNormal = false;

    private final ScheduledExecutorService diskCheckScheduledExecutorService =
            Executors.newSingleThreadScheduledExecutor(new ThreadFactoryImpl("DiskCheckScheduledThread"));

    public DefaultMessageStore(final MessageStoreConfig messageStoreConfig, final BrokerStatsManager brokerStatsManager,
        final MessageArrivingListener messageArrivingListener, final BrokerConfig brokerConfig) throws IOException {
        this.messageArrivingListener = messageArrivingListener;
        this.brokerConfig = brokerConfig;
        this.messageStoreConfig = messageStoreConfig;
        this.brokerStatsManager = brokerStatsManager;
        this.allocateMappedFileService = new AllocateMappedFileService(this);

        /**
         * 启动dledger
         */
        if (messageStoreConfig.isEnableDLegerCommitLog()) {
            this.commitLog = new DLedgerCommitLog(this);
        } else {
            this.commitLog = new CommitLog(this);
        }
        this.consumeQueueTable = new ConcurrentHashMap<>(32);

        this.flushConsumeQueueService = new FlushConsumeQueueService();
        this.cleanCommitLogService = new CleanCommitLogService();
        this.cleanConsumeQueueService = new CleanConsumeQueueService();

        /**
         * 设置putMessageDistributeTime   new AtomicLong[13]   ？？？
         */
        this.storeStatsService = new StoreStatsService();

        /**
         * 实例化indexService   并设置路径  store/index
         */
        this.indexService = new IndexService(this);

        /**
         * 启动dledger则不再使用ha同步
         */
        if (!messageStoreConfig.isEnableDLegerCommitLog()) {
            this.haService = new HAService(this);
        } else {
            this.haService = null;
        }

        this.reputMessageService = new ReputMessageService();

        this.scheduleMessageService = new ScheduleMessageService(this);

        /**
         * transientStorePool   使用堆外线程池
         */
        this.transientStorePool = new TransientStorePool(messageStoreConfig);

        /**
         * 是否启用 堆外内存  windos没有对应的类库  所以不能在win下执行
         */
        if (messageStoreConfig.isTransientStorePoolEnable()) {
            /**
             * 初始化
             */
            this.transientStorePool.init();
        }

        /**
         *  处理transientStorePool
         */
        this.allocateMappedFileService.start();

        /**
         *  方法为空
         */
        this.indexService.start();

        this.dispatcherList = new LinkedList<>();
        this.dispatcherList.addLast(new CommitLogDispatcherBuildConsumeQueue());
        this.dispatcherList.addLast(new CommitLogDispatcherBuildIndex());

        /**
         * 获得lock文件路径
         */
        File file = new File(StorePathConfigHelper.getLockFile(messageStoreConfig.getStorePathRootDir()));
        MappedFile.ensureDirOK(file.getParent());

        /**
         * 创建lock文件
         * r：以只读方式打开指定文件。如果试图对该RandomAccessFile指定的文件执行写入方法则会抛出IOException
         * rw：以读取、写入方式打开指定文件。如果该文件不存在，则尝试创建文件
         * rws：以读取、写入方式打开指定文件。相对于rw模式，还要求对文件的内容或元数据的每个更新都同步写入到底层存储设备，默认情形下(rw模式下),是使用buffer的,只有cache满的或者使用RandomAccessFile.close()关闭流的时候儿才真正的写到文件
         * rwd：与rws类似，只是仅对文件的内容同步更新到磁盘，而不修改文件的元数据
         */
        lockFile = new RandomAccessFile(file, "rw");
    }

    /**
     * 删除consumeQueue冗余文件
     * @param phyOffset
     */
    public void truncateDirtyLogicFiles(long phyOffset) {
        /**
         * 遍历所有得consumeQueue
         */
        ConcurrentMap<String, ConcurrentMap<Integer, ConsumeQueue>> tables = DefaultMessageStore.this.consumeQueueTable;

        for (ConcurrentMap<Integer, ConsumeQueue> maps : tables.values()) {
            for (ConsumeQueue logic : maps.values()) {
                /**
                 * 1、删除存储得第一个commitlogoffset大于phyOffet得consumequeue文件
                 * 2、更新最后一个文件对应得wrotePosition CommittedPosition FlushedPosition
                 */
                logic.truncateDirtyLogicFiles(phyOffset);
            }
        }
    }

    /**
     * @throws IOException
     */
    public boolean load() {
        boolean result = true;

        try {
            /**
             * 判断store/abort文件是否存在   存在则意味最后一次退出为异常退出
             */
            boolean lastExitOK = !this.isTempFileExist();
            log.info("last shutdown {}", lastExitOK ? "normally" : "abnormally");

            /**
             * 读取store/config/delayOffset.json   并保存到offsetTable中
             * 将延迟级别以及对应的时间添加到delayLevelTable中
             * 1s 5s 10s 30s 1m 2m 3m 4m 5m 6m 7m 8m 9m 10m 20m 30m 1h 2h
             */
            if (null != scheduleMessageService) {
                result = result && this.scheduleMessageService.load();
            }

            // load Commit Log
            /**
             * 处理store/commitlog下的文件
             */
            result = result && this.commitLog.load();

            // load Consume Queue
            /**
             * 处理store/consumequeue下的文件   类似commitLog.load()
             * 转换为ConsumeQueue   再转换为mappedFile   最后存入mappedFiles
             */
            result = result && this.loadConsumeQueue();

            if (result) {
                /**
                 * 处理store/checkpoint文件
                 */
                this.storeCheckpoint =
                    new StoreCheckpoint(StorePathConfigHelper.getStoreCheckpoint(this.messageStoreConfig.getStorePathRootDir()));

                /**
                 * 处理store/index下的文件
                 *
                 * index文件的EndTimestamp>checkpoint文件的IndexMsgTimestamp  销毁index文件
                 * 否则加入      indexFileList
                 */
                this.indexService.load(lastExitOK);

                /**
                 * 恢复（正常恢复  异常恢复）  主要处理commitlog  consumequeue  indexfile所存储的offset
                 */
                this.recover(lastExitOK);

                log.info("load over, and the max phy offset = {}", this.getMaxPhyOffset());
            }
        } catch (Exception e) {
            log.error("load exception", e);
            result = false;
        }

        if (!result) {
            this.allocateMappedFileService.shutdown();
        }

        return result;
    }

    /**
     * @throws Exception
     */
    public void start() throws Exception {

        lock = lockFile.getChannel().tryLock(0, 1, false);
        if (lock == null || lock.isShared() || !lock.isValid()) {
            throw new RuntimeException("Lock failed,MQ already started");
        }

        /**
         * 向store/lock文件  写入“lock”字符串   用于防止在同一台机器中部署了多个broker且指定了相同得store目录
         */
        lockFile.getChannel().write(ByteBuffer.wrap("lock".getBytes()));
        lockFile.getChannel().force(true);
        {
            /**
             * 1. Make sure the fast-forward messages to be truncated during the recovering according to the max physical offset of the commitlog;
             * 2. DLedger committedPos may be missing, so the maxPhysicalPosInLogicQueue maybe bigger that maxOffset returned by DLedgerCommitLog, just let it go;
             * 3. Calculate the reput offset according to the consume queue;
             * 4. Make sure the fall-behind messages to be dispatched before starting the commitlog, especially when the broker role are automatically changed.
             */

            /**
             * 1。确保在恢复过程中根据commitlog的最大物理偏移量截断快进消息；
             * 2。dledger committedpos可能丢失，所以maxPhysicalPosInLogicQueue可能比dledgercommitlog返回的maxoffset大，就让它走吧；
             * 3。根据consumeQueue计算出reputOffset；
             * 4。在启动commitlog之前，确保要dispatched的消息相对得落后，特别是当代理角色被自动更改时。
             */

            /**
             *获取commitlog最小且有效得offset
             */
            long maxPhysicalPosInLogicQueue = commitLog.getMinOffset();
            /**
             * 遍历所有得consumeQueue   选取其中对应得最大得PhysicOffset  赋值给maxPhysicalPosInLogicQueue
             */
            for (ConcurrentMap<Integer, ConsumeQueue> maps : this.consumeQueueTable.values()) {
                for (ConsumeQueue logic : maps.values()) {
                    if (logic.getMaxPhysicOffset() > maxPhysicalPosInLogicQueue) {
                        maxPhysicalPosInLogicQueue = logic.getMaxPhysicOffset();
                    }
                }
            }
            if (maxPhysicalPosInLogicQueue < 0) {
                maxPhysicalPosInLogicQueue = 0;
            }
            if (maxPhysicalPosInLogicQueue < this.commitLog.getMinOffset()) {
                maxPhysicalPosInLogicQueue = this.commitLog.getMinOffset();
                /**
                 * This happens in following conditions:
                 * 1. If someone removes all the consumequeue files or the disk get damaged.
                 * 2. Launch a new broker, and copy the commitlog from other brokers.
                 *
                 * All the conditions has the same in common that the maxPhysicalPosInLogicQueue should be 0.
                 * If the maxPhysicalPosInLogicQueue is gt 0, there maybe something wrong.
                 */
                log.warn("[TooSmallCqOffset] maxPhysicalPosInLogicQueue={} clMinOffset={}", maxPhysicalPosInLogicQueue, this.commitLog.getMinOffset());
            }
            log.info("[SetReputOffset] maxPhysicalPosInLogicQueue={} clMinOffset={} clMaxOffset={} clConfirmedOffset={}",
                maxPhysicalPosInLogicQueue, this.commitLog.getMinOffset(), this.commitLog.getMaxOffset(), this.commitLog.getConfirmOffset());

            /**
             * 设置reputFromOffset
             */
            this.reputMessageService.setReputFromOffset(maxPhysicalPosInLogicQueue);
            /**
             * 执行reput
             */
            this.reputMessageService.start();

            /**
             *  1. Finish dispatching the messages fall behind, then to start other services.
             *  2. DLedger committedPos may be missing, so here just require dispatchBehindBytes <= 0
             */
            while (true) {
                if (dispatchBehindBytes() <= 0) {
                    break;
                }
                Thread.sleep(1000);
                log.info("Try to finish doing reput the messages fall behind during the starting, reputOffset={} maxOffset={} behind={}", this.reputMessageService.getReputFromOffset(), this.getMaxPhyOffset(), this.dispatchBehindBytes());
            }
            /**
             * 恢复TopicQueueTable
             */
            this.recoverTopicQueueTable();
        }

        /**
         * 非dledger模式  则执行ha操作
         */
        if (!messageStoreConfig.isEnableDLegerCommitLog()) {
            this.haService.start();
            this.handleScheduleMessageService(messageStoreConfig.getBrokerRole());
        }

        /**
         * ConsumeQueue刷盘
         */
        this.flushConsumeQueueService.start();
        /**
         * 如果是commitlog模式  刷盘（分异步或同步）  如果isTransientStorePoolEnable，执行commit操作   写入FileChannel
         */
        this.commitLog.start();

        /**
         * 数据统计    ？？？？？
         */
        this.storeStatsService.start();

        /**
         * 创建abort文件   如果正常退出则会删除该文件
         */
        this.createTempFile();

        /**
         * 定时任务计划    ？？？？
         */
        this.addScheduleTask();
        this.shutdown = false;
    }

    public void shutdown() {
        if (!this.shutdown) {
            this.shutdown = true;

            this.scheduledExecutorService.shutdown();
            this.diskCheckScheduledExecutorService.shutdown();
            try {

                Thread.sleep(1000);
            } catch (InterruptedException e) {
                log.error("shutdown Exception, ", e);
            }

            if (this.scheduleMessageService != null) {
                this.scheduleMessageService.shutdown();
            }
            if (this.haService != null) {
                this.haService.shutdown();
            }

            this.storeStatsService.shutdown();
            this.indexService.shutdown();
            this.commitLog.shutdown();
            this.reputMessageService.shutdown();
            this.flushConsumeQueueService.shutdown();
            this.allocateMappedFileService.shutdown();
            this.storeCheckpoint.flush();
            this.storeCheckpoint.shutdown();

            if (this.runningFlags.isWriteable() && dispatchBehindBytes() == 0) {
                this.deleteFile(StorePathConfigHelper.getAbortFile(this.messageStoreConfig.getStorePathRootDir()));
                shutDownNormal = true;
            } else {
                log.warn("the store may be wrong, so shutdown abnormally, and keep abort file.");
            }
        }

        this.transientStorePool.destroy();

        if (lockFile != null && lock != null) {
            try {
                lock.release();
                lockFile.close();
            } catch (IOException e) {
            }
        }
    }

    public void destroy() {
        this.destroyLogics();
        this.commitLog.destroy();
        this.indexService.destroy();
        this.deleteFile(StorePathConfigHelper.getAbortFile(this.messageStoreConfig.getStorePathRootDir()));
        this.deleteFile(StorePathConfigHelper.getStoreCheckpoint(this.messageStoreConfig.getStorePathRootDir()));
    }

    public void destroyLogics() {
        for (ConcurrentMap<Integer, ConsumeQueue> maps : this.consumeQueueTable.values()) {
            for (ConsumeQueue logic : maps.values()) {
                logic.destroy();
            }
        }
    }

    /**
     * 校验消息
     * @param msg
     * @return
     */
    private PutMessageStatus checkMessage(MessageExtBrokerInner msg) {
        if (msg.getTopic().length() > Byte.MAX_VALUE) {
            log.warn("putMessage message topic length too long " + msg.getTopic().length());
            return PutMessageStatus.MESSAGE_ILLEGAL;
        }

        if (msg.getPropertiesString() != null && msg.getPropertiesString().length() > Short.MAX_VALUE) {
            log.warn("putMessage message properties length too long " + msg.getPropertiesString().length());
            return PutMessageStatus.MESSAGE_ILLEGAL;
        }
        return PutMessageStatus.PUT_OK;
    }

    private PutMessageStatus checkMessages(MessageExtBatch messageExtBatch) {
        if (messageExtBatch.getTopic().length() > Byte.MAX_VALUE) {
            log.warn("putMessage message topic length too long " + messageExtBatch.getTopic().length());
            return PutMessageStatus.MESSAGE_ILLEGAL;
        }

        if (messageExtBatch.getBody().length > messageStoreConfig.getMaxMessageSize()) {
            log.warn("PutMessages body length too long " + messageExtBatch.getBody().length);
            return PutMessageStatus.MESSAGE_ILLEGAL;
        }

        return PutMessageStatus.PUT_OK;
    }

    /**
     * 检查broker
     * @return
     */
    private PutMessageStatus checkStoreStatus() {
        if (this.shutdown) {
            log.warn("message store has shutdown, so putMessage is forbidden");
            return PutMessageStatus.SERVICE_NOT_AVAILABLE;
        }

        /**
         * 当前为slave  不支持消息存储
         */
        if (BrokerRole.SLAVE == this.messageStoreConfig.getBrokerRole()) {
            long value = this.printTimes.getAndIncrement();
            if ((value % 50000) == 0) {
                log.warn("broke role is slave, so putMessage is forbidden");
            }
            return PutMessageStatus.SERVICE_NOT_AVAILABLE;
        }

        /**
         * 当前软硬件环境不支持消息存储
         */
        if (!this.runningFlags.isWriteable()) {
            long value = this.printTimes.getAndIncrement();
            if ((value % 50000) == 0) {
                log.warn("the message store is not writable. It may be caused by one of the following reasons: " +
                    "the broker's disk is full, write to logic queue error, write to index file error, etc");
            }
            return PutMessageStatus.SERVICE_NOT_AVAILABLE;
        } else {
            this.printTimes.set(0);
        }

        /**
         * PAGECACHE  繁忙   有消息在写入时耗时超过1秒
         */
        if (this.isOSPageCacheBusy()) {
            return PutMessageStatus.OS_PAGECACHE_BUSY;
        }
        return PutMessageStatus.PUT_OK;
    }

    /**
     * 存储消息
     * @param msg MessageInstance to store
     * @return
     */
    @Override
    public CompletableFuture<PutMessageResult> asyncPutMessage(MessageExtBrokerInner msg) {
        /**
         * 检查broker
         */
        PutMessageStatus checkStoreStatus = this.checkStoreStatus();
        if (checkStoreStatus != PutMessageStatus.PUT_OK) {
            return CompletableFuture.completedFuture(new PutMessageResult(checkStoreStatus, null));
        }

        /**
         * 检查消息
         */
        PutMessageStatus msgCheckStatus = this.checkMessage(msg);
        if (msgCheckStatus == PutMessageStatus.MESSAGE_ILLEGAL) {
            return CompletableFuture.completedFuture(new PutMessageResult(msgCheckStatus, null));
        }

        long beginTime = this.getSystemClock().now();
        /**
         * 消息存储
         * 消息存储
         * 消息存储
         */
        CompletableFuture<PutMessageResult> putResultFuture = this.commitLog.asyncPutMessage(msg);

        putResultFuture.thenAccept((result) -> {
            long elapsedTime = this.getSystemClock().now() - beginTime;
            if (elapsedTime > 500) {
                log.warn("putMessage not in lock elapsed time(ms)={}, bodyLength={}", elapsedTime, msg.getBody().length);
            }
            this.storeStatsService.setPutMessageEntireTimeMax(elapsedTime);

            if (null == result || !result.isOk()) {
                this.storeStatsService.getPutMessageFailedTimes().incrementAndGet();
            }
        });

        return putResultFuture;
    }

    public CompletableFuture<PutMessageResult> asyncPutMessages(MessageExtBatch messageExtBatch) {
        PutMessageStatus checkStoreStatus = this.checkStoreStatus();
        if (checkStoreStatus != PutMessageStatus.PUT_OK) {
            return CompletableFuture.completedFuture(new PutMessageResult(checkStoreStatus, null));
        }

        PutMessageStatus msgCheckStatus = this.checkMessages(messageExtBatch);
        if (msgCheckStatus == PutMessageStatus.MESSAGE_ILLEGAL) {
            return CompletableFuture.completedFuture(new PutMessageResult(msgCheckStatus, null));
        }

        long beginTime = this.getSystemClock().now();
        CompletableFuture<PutMessageResult> resultFuture = this.commitLog.asyncPutMessages(messageExtBatch);

        resultFuture.thenAccept((result) -> {
            long elapsedTime = this.getSystemClock().now() - beginTime;
            if (elapsedTime > 500) {
                log.warn("not in lock elapsed time(ms)={}, bodyLength={}", elapsedTime, messageExtBatch.getBody().length);
            }

            this.storeStatsService.setPutMessageEntireTimeMax(elapsedTime);

            if (null == result || !result.isOk()) {
                this.storeStatsService.getPutMessageFailedTimes().incrementAndGet();
            }
        });

        return resultFuture;
    }

    /**
     * 存储消息
     * @param msg Message instance to store
     * @return
     */
    @Override
    public PutMessageResult putMessage(MessageExtBrokerInner msg) {
        /**
         * 检查broker
         */
        PutMessageStatus checkStoreStatus = this.checkStoreStatus();
        if (checkStoreStatus != PutMessageStatus.PUT_OK) {
            return new PutMessageResult(checkStoreStatus, null);
        }

        /**
         * 校验消息
         */
        PutMessageStatus msgCheckStatus = this.checkMessage(msg);
        if (msgCheckStatus == PutMessageStatus.MESSAGE_ILLEGAL) {
            return new PutMessageResult(msgCheckStatus, null);
        }

        long beginTime = this.getSystemClock().now();
        /**
         * 存储消息
         * 存储消息
         * 存储消息
         */
        PutMessageResult result = this.commitLog.putMessage(msg);
        long elapsedTime = this.getSystemClock().now() - beginTime;
        if (elapsedTime > 500) {
            log.warn("not in lock elapsed time(ms)={}, bodyLength={}", elapsedTime, msg.getBody().length);
        }

        this.storeStatsService.setPutMessageEntireTimeMax(elapsedTime);

        if (null == result || !result.isOk()) {
            this.storeStatsService.getPutMessageFailedTimes().incrementAndGet();
        }

        return result;
    }

    /**
     * 存储批量消息
     * @param messageExtBatch Message batch.
     * @return
     */
    @Override
    public PutMessageResult putMessages(MessageExtBatch messageExtBatch) {
        PutMessageStatus checkStoreStatus = this.checkStoreStatus();
        if (checkStoreStatus != PutMessageStatus.PUT_OK) {
            return new PutMessageResult(checkStoreStatus, null);
        }

        PutMessageStatus msgCheckStatus = this.checkMessages(messageExtBatch);
        if (msgCheckStatus == PutMessageStatus.MESSAGE_ILLEGAL) {
            return new PutMessageResult(msgCheckStatus, null);
        }

        long beginTime = this.getSystemClock().now();

        /**
         * 批量消息存储
         * 批量消息存储
         * 批量消息存储
         */
        PutMessageResult result = this.commitLog.putMessages(messageExtBatch);
        long elapsedTime = this.getSystemClock().now() - beginTime;
        if (elapsedTime > 500) {
            log.warn("not in lock elapsed time(ms)={}, bodyLength={}", elapsedTime, messageExtBatch.getBody().length);
        }

        this.storeStatsService.setPutMessageEntireTimeMax(elapsedTime);

        if (null == result || !result.isOk()) {
            this.storeStatsService.getPutMessageFailedTimes().incrementAndGet();
        }

        return result;
    }

    @Override
    public boolean isOSPageCacheBusy() {
        long begin = this.getCommitLog().getBeginTimeInLock();
        long diff = this.systemClock.now() - begin;

        return diff < 10000000
            && diff > this.messageStoreConfig.getOsPageCacheBusyTimeOutMills();
    }

    @Override
    public long lockTimeMills() {
        return this.commitLog.lockTimeMills();
    }

    public SystemClock getSystemClock() {
        return systemClock;
    }

    public CommitLog getCommitLog() {
        return commitLog;
    }

    /**
     * Query at most <code>maxMsgNums</code> messages belonging to <code>topic</code> at <code>queueId</code> starting
     * from given <code>offset</code>. Resulting messages will further be screened using provided message filter.
     * 查询消息
     *
     * @param group Consumer group that launches this query.
     * @param topic Topic to query.
     * @param queueId Queue ID to query.
     * @param offset Logical offset to start from.
     * @param maxMsgNums Maximum count of messages to query.
     * @param messageFilter Message filter used to screen desired messages.
     * @return Matched messages.
     */
    public GetMessageResult getMessage(final String group, final String topic, final int queueId, final long offset,
        final int maxMsgNums,
        final MessageFilter messageFilter) {
        if (this.shutdown) {
            log.warn("message store has shutdown, so getMessage is forbidden");
            return null;
        }

        /**
         * 不可读
         */
        if (!this.runningFlags.isReadable()) {
            log.warn("message store is not readable, so getMessage is forbidden " + this.runningFlags.getFlagBits());
            return null;
        }

        long beginTime = this.getSystemClock().now();

        GetMessageStatus status = GetMessageStatus.NO_MESSAGE_IN_QUEUE;
        long nextBeginOffset = offset;
        long minOffset = 0;
        long maxOffset = 0;

        GetMessageResult getResult = new GetMessageResult();

        /**
         * 获取commitlog的最大offset
         */
        final long maxOffsetPy = this.commitLog.getMaxOffset();

        /**
         * 通过topic和QueueId  在consumeQueueTable中获取对应的ConsumeQueue
         */
        ConsumeQueue consumeQueue = findConsumeQueue(topic, queueId);
        if (consumeQueue != null) {
            minOffset = consumeQueue.getMinOffsetInQueue();
            maxOffset = consumeQueue.getMaxOffsetInQueue();

            if (maxOffset == 0) {
                /**
                 * topic下没有数据
                 */
                status = GetMessageStatus.NO_MESSAGE_IN_QUEUE;
                nextBeginOffset = nextOffsetCorrection(offset, 0);
            } else if (offset < minOffset) {
                /**
                 * 小于最小值
                 */
                status = GetMessageStatus.OFFSET_TOO_SMALL;
                nextBeginOffset = nextOffsetCorrection(offset, minOffset);
            } else if (offset == maxOffset) {
                /**
                 * topic数据已经全部消费
                 */
                status = GetMessageStatus.OFFSET_OVERFLOW_ONE;
                nextBeginOffset = nextOffsetCorrection(offset, offset);
            } else if (offset > maxOffset) {
                /**
                 * 超过最大值
                 */
                status = GetMessageStatus.OFFSET_OVERFLOW_BADLY;
                if (0 == minOffset) {
                    nextBeginOffset = nextOffsetCorrection(offset, minOffset);
                } else {
                    nextBeginOffset = nextOffsetCorrection(offset, maxOffset);
                }
            } else {
                /**
                 * 正常
                 * 获取offset对应的MappedFile中未消费的消息
                 */
                SelectMappedBufferResult bufferConsumeQueue = consumeQueue.getIndexBuffer(offset);
                if (bufferConsumeQueue != null) {
                    try {
                        status = GetMessageStatus.NO_MATCHED_MESSAGE;

                        long nextPhyFileStartOffset = Long.MIN_VALUE;
                        long maxPhyOffsetPulling = 0;

                        int i = 0;

                        /**
                         * 消费时存在tag过滤的情况   所以当拉取时  不能只循环maxMsgNums次
                         */
                        final int maxFilterMessageCount = Math.max(16000, maxMsgNums * ConsumeQueue.CQ_STORE_UNIT_SIZE);
                        final boolean diskFallRecorded = this.messageStoreConfig.isDiskFallRecorded();
                        ConsumeQueueExt.CqExtUnit cqExtUnit = new ConsumeQueueExt.CqExtUnit();

                        /**
                         * 轮询消息
                         */
                        for (; i < bufferConsumeQueue.getSize() && i < maxFilterMessageCount; i += ConsumeQueue.CQ_STORE_UNIT_SIZE) {
                            long offsetPy = bufferConsumeQueue.getByteBuffer().getLong();
                            int sizePy = bufferConsumeQueue.getByteBuffer().getInt();
                            long tagsCode = bufferConsumeQueue.getByteBuffer().getLong();

                            maxPhyOffsetPulling = offsetPy;

                            /**
                             * 说明上一个消息已经发生MESSAGE_WAS_REMOVING的错误
                             */
                            if (nextPhyFileStartOffset != Long.MIN_VALUE) {
                                if (offsetPy < nextPhyFileStartOffset)
                                    continue;
                            }

                            /**
                             * offsetPy这个偏移量的消息在内存中还是在硬盘上
                             * true   硬盘上
                             */
                            boolean isInDisk = checkInDiskByCommitOffset(offsetPy, maxOffsetPy);

                            /**
                             * 判断本次拉取任务是否完成
                             */
                            if (this.isTheBatchFull(sizePy, maxMsgNums, getResult.getBufferTotalSize(), getResult.getMessageCount(),
                                isInDisk)) {
                                break;
                            }

                            boolean extRet = false, isTagsCodeLegal = true;
                            if (consumeQueue.isExtAddr(tagsCode)) {
                                extRet = consumeQueue.getExt(tagsCode, cqExtUnit);
                                if (extRet) {
                                    tagsCode = cqExtUnit.getTagsCode();
                                } else {
                                    // can't find ext content.Client will filter messages by tag also.
                                    log.error("[BUG] can't find consume queue extend file content!addr={}, offsetPy={}, sizePy={}, topic={}, group={}",
                                        tagsCode, offsetPy, sizePy, topic, group);
                                    isTagsCodeLegal = false;
                                }
                            }

                            /**
                             * ConsumeQueue    tags的hash过滤
                             * 判断消息tags的hashcode与订阅的hashcode是否一致
                             * ExpressionMessageFilter
                             */
                            if (messageFilter != null
                                && !messageFilter.isMatchedByConsumeQueue(isTagsCodeLegal ? tagsCode : null, extRet ? cqExtUnit : null)) {
                                if (getResult.getBufferTotalSize() == 0) {
                                    status = GetMessageStatus.NO_MATCHED_MESSAGE;
                                }

                                /**
                                 * tag不符合   读取下一条消息
                                 */
                                continue;
                            }

                            /**
                             * commitLog 获取消息  从offsetPy开始且长度为sizePy
                             * commitLog 获取消息  从offsetPy开始且长度为sizePy
                             * commitLog 获取消息  从offsetPy开始且长度为sizePy
                             */
                            SelectMappedBufferResult selectResult = this.commitLog.getMessage(offsetPy, sizePy);
                            if (null == selectResult) {
                                if (getResult.getBufferTotalSize() == 0) {
                                    status = GetMessageStatus.MESSAGE_WAS_REMOVING;
                                }

                                nextPhyFileStartOffset = this.commitLog.rollNextFile(offsetPy);
                                continue;
                            }

                            /**
                             * 基于commitlog过滤？？？？
                             */
                            if (messageFilter != null
                                && !messageFilter.isMatchedByCommitLog(selectResult.getByteBuffer().slice(), null)) {
                                if (getResult.getBufferTotalSize() == 0) {
                                    status = GetMessageStatus.NO_MATCHED_MESSAGE;
                                }
                                // release...
                                selectResult.release();
                                continue;
                            }

                            this.storeStatsService.getGetMessageTransferedMsgCount().incrementAndGet();

                            /**
                             * 缓存selectResult
                             */
                            getResult.addMessage(selectResult);
                            status = GetMessageStatus.FOUND;
                            nextPhyFileStartOffset = Long.MIN_VALUE;
                        }
                        //循环结束

                        /**
                         * 统计数据
                         */
                        if (diskFallRecorded) {
                            long fallBehind = maxOffsetPy - maxPhyOffsetPulling;
                            brokerStatsManager.recordDiskFallBehindSize(group, topic, queueId, fallBehind);
                        }

                        /**
                         * 下次拉取逻辑位置
                         */
                        nextBeginOffset = offset + (i / ConsumeQueue.CQ_STORE_UNIT_SIZE);

                        /**
                         * commitlog中的最大offset-本次拉取消息的最大offset
                         */
                        long diff = maxOffsetPy - maxPhyOffsetPulling;
                        /**
                         * 内存中存储数据的最大值
                         */
                        long memory = (long) (StoreUtil.TOTAL_PHYSICAL_MEMORY_SIZE
                            * (this.messageStoreConfig.getAccessMessageInMemoryMaxRatio() / 100.0));

                        /**
                         * 是否推荐从slave拉取消息   即未拉取的数据存储在硬盘中而不是内存中   建议从slave拉取
                         */
                        getResult.setSuggestPullingFromSlave(diff > memory);
                    } finally {

                        bufferConsumeQueue.release();
                    }
                } else {
                    status = GetMessageStatus.OFFSET_FOUND_NULL;
                    nextBeginOffset = nextOffsetCorrection(offset, consumeQueue.rollNextFile(offset));
                    log.warn("consumer request topic: " + topic + "offset: " + offset + " minOffset: " + minOffset + " maxOffset: "
                        + maxOffset + ", but access logic queue failed.");
                }
            }
        } else {
            status = GetMessageStatus.NO_MATCHED_LOGIC_QUEUE;
            nextBeginOffset = nextOffsetCorrection(offset, 0);
        }

        /**
         * 有消息
         */
        if (GetMessageStatus.FOUND == status) {
            this.storeStatsService.getGetMessageTimesTotalFound().incrementAndGet();
        } else {
            this.storeStatsService.getGetMessageTimesTotalMiss().incrementAndGet();
        }
        long elapsedTime = this.getSystemClock().now() - beginTime;
        this.storeStatsService.setGetMessageEntireTimeMax(elapsedTime);

        /**
         * 返回数据
         */
        getResult.setStatus(status);
        getResult.setNextBeginOffset(nextBeginOffset);
        getResult.setMaxOffset(maxOffset);
        getResult.setMinOffset(minOffset);
        return getResult;
    }

    /**
     * 获得当前consumequeue下得最大offset
     * @param topic Topic name.
     * @param queueId Queue ID.
     * @return
     */
    public long getMaxOffsetInQueue(String topic, int queueId) {
        /**
         * 通过topic和QueueId  在consumeQueueTable中获取对应的ConsumeQueue
         */
        ConsumeQueue logic = this.findConsumeQueue(topic, queueId);
        if (logic != null) {
            /**
             * 获得当前consumequeue下得最大offset
             */
            long offset = logic.getMaxOffsetInQueue();
            return offset;
        }

        return 0;
    }

    /**
     * onsumequeue对应得最小offset
     * @param topic Topic name.
     * @param queueId Queue ID.
     * @return
     */
    public long getMinOffsetInQueue(String topic, int queueId) {
        /**
         * 通过topic和QueueId  在consumeQueueTable中获取对应的ConsumeQueue
         */
        ConsumeQueue logic = this.findConsumeQueue(topic, queueId);
        if (logic != null) {
            /**
             * 返回consumequeue对应得最小offset
             */
            return logic.getMinOffsetInQueue();
        }

        return -1;
    }

    @Override
    public long getCommitLogOffsetInQueue(String topic, int queueId, long consumeQueueOffset) {
        ConsumeQueue consumeQueue = findConsumeQueue(topic, queueId);
        if (consumeQueue != null) {
            SelectMappedBufferResult bufferConsumeQueue = consumeQueue.getIndexBuffer(consumeQueueOffset);
            if (bufferConsumeQueue != null) {
                try {
                    long offsetPy = bufferConsumeQueue.getByteBuffer().getLong();
                    return offsetPy;
                } finally {
                    bufferConsumeQueue.release();
                }
            }
        }

        return 0;
    }

    /**
     * 查询指定时间戳存储的消息的physical offset
     * @param topic Topic of the message.
     * @param queueId Queue ID.
     * @param timestamp Timestamp to look up.
     * @return
     */
    public long getOffsetInQueueByTime(String topic, int queueId, long timestamp) {
        ConsumeQueue logic = this.findConsumeQueue(topic, queueId);
        if (logic != null) {
            return logic.getOffsetInQueueByTime(timestamp);
        }

        return 0;
    }

    /**
     * 通过offset查询消息
     * @param commitLogOffset physical offset.
     * @return
     */
    public MessageExt lookMessageByOffset(long commitLogOffset) {
        /**
         * 查询出commitLogOffset对应的消息的前4个字节   即消息的TOTALSIZE
         */
        SelectMappedBufferResult sbr = this.commitLog.getMessage(commitLogOffset, 4);
        if (null != sbr) {
            try {
                // 1 TOTALSIZE
                int size = sbr.getByteBuffer().getInt();

                /**
                 * 查询commitLogOffset对应的消息
                 */
                return lookMessageByOffset(commitLogOffset, size);
            } finally {
                sbr.release();
            }
        }

        return null;
    }

    @Override
    public SelectMappedBufferResult selectOneMessageByOffset(long commitLogOffset) {
        SelectMappedBufferResult sbr = this.commitLog.getMessage(commitLogOffset, 4);
        if (null != sbr) {
            try {
                // 1 TOTALSIZE
                int size = sbr.getByteBuffer().getInt();
                return this.commitLog.getMessage(commitLogOffset, size);
            } finally {
                sbr.release();
            }
        }

        return null;
    }

    @Override
    public SelectMappedBufferResult selectOneMessageByOffset(long commitLogOffset, int msgSize) {
        return this.commitLog.getMessage(commitLogOffset, msgSize);
    }

    public String getRunningDataInfo() {
        return this.storeStatsService.toString();
    }

    private String getStorePathPhysic() {
        String storePathPhysic = "";
        if (DefaultMessageStore.this.getMessageStoreConfig().isEnableDLegerCommitLog()) {
            storePathPhysic = ((DLedgerCommitLog)DefaultMessageStore.this.getCommitLog()).getdLedgerServer().getdLedgerConfig().getDataStorePath();
        } else {
            storePathPhysic = DefaultMessageStore.this.getMessageStoreConfig().getStorePathCommitLog();
        }
        return storePathPhysic;
    }

    @Override
    public HashMap<String, String> getRuntimeInfo() {
        HashMap<String, String> result = this.storeStatsService.getRuntimeInfo();

        {
            double physicRatio = UtilAll.getDiskPartitionSpaceUsedPercent(getStorePathPhysic());
            result.put(RunningStats.commitLogDiskRatio.name(), String.valueOf(physicRatio));

        }

        {

            String storePathLogics = StorePathConfigHelper.getStorePathConsumeQueue(this.messageStoreConfig.getStorePathRootDir());
            double logicsRatio = UtilAll.getDiskPartitionSpaceUsedPercent(storePathLogics);
            result.put(RunningStats.consumeQueueDiskRatio.name(), String.valueOf(logicsRatio));
        }

        {
            if (this.scheduleMessageService != null) {
                this.scheduleMessageService.buildRunningStats(result);
            }
        }

        result.put(RunningStats.commitLogMinOffset.name(), String.valueOf(DefaultMessageStore.this.getMinPhyOffset()));
        result.put(RunningStats.commitLogMaxOffset.name(), String.valueOf(DefaultMessageStore.this.getMaxPhyOffset()));

        return result;
    }

    @Override
    public long getMaxPhyOffset() {
        return this.commitLog.getMaxOffset();
    }

    /**
     * 获取最小PhyOffset
     * @return
     */
    @Override
    public long getMinPhyOffset() {
        return this.commitLog.getMinOffset();
    }

    @Override
    public long getEarliestMessageTime(String topic, int queueId) {
        ConsumeQueue logicQueue = this.findConsumeQueue(topic, queueId);
        if (logicQueue != null) {
            long minLogicOffset = logicQueue.getMinLogicOffset();

            SelectMappedBufferResult result = logicQueue.getIndexBuffer(minLogicOffset / ConsumeQueue.CQ_STORE_UNIT_SIZE);
            return getStoreTime(result);
        }

        return -1;
    }

    private long getStoreTime(SelectMappedBufferResult result) {
        if (result != null) {
            try {
                final long phyOffset = result.getByteBuffer().getLong();
                final int size = result.getByteBuffer().getInt();
                long storeTime = this.getCommitLog().pickupStoreTimestamp(phyOffset, size);
                return storeTime;
            } catch (Exception e) {
            } finally {
                result.release();
            }
        }
        return -1;
    }

    @Override
    public long getEarliestMessageTime() {
        final long minPhyOffset = this.getMinPhyOffset();
        final int size = this.messageStoreConfig.getMaxMessageSize() * 2;
        return this.getCommitLog().pickupStoreTimestamp(minPhyOffset, size);
    }

    @Override
    public long getMessageStoreTimeStamp(String topic, int queueId, long consumeQueueOffset) {
        ConsumeQueue logicQueue = this.findConsumeQueue(topic, queueId);
        if (logicQueue != null) {
            SelectMappedBufferResult result = logicQueue.getIndexBuffer(consumeQueueOffset);
            return getStoreTime(result);
        }

        return -1;
    }

    @Override
    public long getMessageTotalInQueue(String topic, int queueId) {
        ConsumeQueue logicQueue = this.findConsumeQueue(topic, queueId);
        if (logicQueue != null) {
            return logicQueue.getMessageTotalInQueue();
        }

        return -1;
    }

    @Override
    public SelectMappedBufferResult getCommitLogData(final long offset) {
        if (this.shutdown) {
            log.warn("message store has shutdown, so getPhyQueueData is forbidden");
            return null;
        }

        return this.commitLog.getData(offset);
    }

    @Override
    public boolean appendToCommitLog(long startOffset, byte[] data) {
        if (this.shutdown) {
            log.warn("message store has shutdown, so appendToPhyQueue is forbidden");
            return false;
        }

        boolean result = this.commitLog.appendData(startOffset, data);
        if (result) {
            this.reputMessageService.wakeup();
        } else {
            log.error("appendToPhyQueue failed " + startOffset + " " + data.length);
        }

        return result;
    }

    @Override
    public void executeDeleteFilesManually() {
        this.cleanCommitLogService.excuteDeleteFilesManualy();
    }

    /**
     * 查询消息
     * @param topic topic of the message.
     * @param key message key.
     * @param maxNum maximum number of the messages possible.
     * @param begin begin timestamp.
     * @param end end timestamp.
     * @return
     */
    @Override
    public QueryMessageResult queryMessage(String topic, String key, int maxNum, long begin, long end) {
        QueryMessageResult queryMessageResult = new QueryMessageResult();

        long lastQueryMsgTime = end;

        /**
         * 最多3次
         */
        for (int i = 0; i < 3; i++) {
            /**
             * 在index文件中查询消息
             * 在index文件中查询消息
             * 在index文件中查询消息
             */
            QueryOffsetResult queryOffsetResult = this.indexService.queryOffset(topic, key, maxNum, begin, lastQueryMsgTime);
            if (queryOffsetResult.getPhyOffsets().isEmpty()) {
                break;
            }

            Collections.sort(queryOffsetResult.getPhyOffsets());

            queryMessageResult.setIndexLastUpdatePhyoffset(queryOffsetResult.getIndexLastUpdatePhyoffset());
            queryMessageResult.setIndexLastUpdateTimestamp(queryOffsetResult.getIndexLastUpdateTimestamp());

            /**
             * 遍历结果   基于index存储特性   getPhyOffsets（）存储的数据为倒序排列
             */
            for (int m = 0; m < queryOffsetResult.getPhyOffsets().size(); m++) {
                long offset = queryOffsetResult.getPhyOffsets().get(m);

                try {

                    boolean match = true;
                    /**
                     * 获取offset处的消息
                     */
                    MessageExt msg = this.lookMessageByOffset(offset);
                    if (0 == m) {
                        lastQueryMsgTime = msg.getStoreTimestamp();
                    }

//                    String[] keyArray = msg.getKeys().split(MessageConst.KEY_SEPARATOR);
//                    if (topic.equals(msg.getTopic())) {
//                        for (String k : keyArray) {
//                            if (k.equals(key)) {
//                                match = true;
//                                break;
//                            }
//                        }
//                    }

                    if (match) {
                        /**
                         * 获取offset处对应消息的ByteBuffer  并存储在queryMessageResult
                         */
                        SelectMappedBufferResult result = this.commitLog.getData(offset, false);
                        if (result != null) {
                            int size = result.getByteBuffer().getInt(0);
                            result.getByteBuffer().limit(size);
                            result.setSize(size);
                            queryMessageResult.addMessage(result);
                        }
                    } else {
                        log.warn("queryMessage hash duplicate, {} {}", topic, key);
                    }
                } catch (Exception e) {
                    log.error("queryMessage exception", e);
                }
            }

            if (queryMessageResult.getBufferTotalSize() > 0) {
                break;
            }

            if (lastQueryMsgTime < begin) {
                break;
            }
        }

        return queryMessageResult;
    }

    @Override
    public void updateHaMasterAddress(String newAddr) {
        this.haService.updateMasterAddress(newAddr);
    }

    @Override
    public long slaveFallBehindMuch() {
        return this.commitLog.getMaxOffset() - this.haService.getPush2SlaveMaxOffset().get();
    }

    @Override
    public long now() {
        return this.systemClock.now();
    }

    @Override
    public int cleanUnusedTopic(Set<String> topics) {
        Iterator<Entry<String, ConcurrentMap<Integer, ConsumeQueue>>> it = this.consumeQueueTable.entrySet().iterator();
        while (it.hasNext()) {
            Entry<String, ConcurrentMap<Integer, ConsumeQueue>> next = it.next();
            String topic = next.getKey();

            if (!topics.contains(topic) && !topic.equals(TopicValidator.RMQ_SYS_SCHEDULE_TOPIC)
                    && !topic.equals(TopicValidator.RMQ_SYS_TRANS_OP_HALF_TOPIC)) {
                ConcurrentMap<Integer, ConsumeQueue> queueTable = next.getValue();
                for (ConsumeQueue cq : queueTable.values()) {
                    cq.destroy();
                    log.info("cleanUnusedTopic: {} {} ConsumeQueue cleaned",
                        cq.getTopic(),
                        cq.getQueueId()
                    );

                    this.commitLog.removeQueueFromTopicQueueTable(cq.getTopic(), cq.getQueueId());
                }
                it.remove();

                if (this.brokerConfig.isAutoDeleteUnusedStats()) {
                    this.brokerStatsManager.onTopicDeleted(topic);
                }

                log.info("cleanUnusedTopic: {},topic destroyed", topic);
            }
        }

        return 0;
    }

    public void cleanExpiredConsumerQueue() {
        long minCommitLogOffset = this.commitLog.getMinOffset();

        Iterator<Entry<String, ConcurrentMap<Integer, ConsumeQueue>>> it = this.consumeQueueTable.entrySet().iterator();
        while (it.hasNext()) {
            Entry<String, ConcurrentMap<Integer, ConsumeQueue>> next = it.next();
            String topic = next.getKey();
            if (!topic.equals(TopicValidator.RMQ_SYS_SCHEDULE_TOPIC)) {
                ConcurrentMap<Integer, ConsumeQueue> queueTable = next.getValue();
                Iterator<Entry<Integer, ConsumeQueue>> itQT = queueTable.entrySet().iterator();
                while (itQT.hasNext()) {
                    Entry<Integer, ConsumeQueue> nextQT = itQT.next();
                    long maxCLOffsetInConsumeQueue = nextQT.getValue().getLastOffset();

                    if (maxCLOffsetInConsumeQueue == -1) {
                        log.warn("maybe ConsumeQueue was created just now. topic={} queueId={} maxPhysicOffset={} minLogicOffset={}.",
                            nextQT.getValue().getTopic(),
                            nextQT.getValue().getQueueId(),
                            nextQT.getValue().getMaxPhysicOffset(),
                            nextQT.getValue().getMinLogicOffset());
                    } else if (maxCLOffsetInConsumeQueue < minCommitLogOffset) {
                        log.info(
                            "cleanExpiredConsumerQueue: {} {} consumer queue destroyed, minCommitLogOffset: {} maxCLOffsetInConsumeQueue: {}",
                            topic,
                            nextQT.getKey(),
                            minCommitLogOffset,
                            maxCLOffsetInConsumeQueue);

                        DefaultMessageStore.this.commitLog.removeQueueFromTopicQueueTable(nextQT.getValue().getTopic(),
                            nextQT.getValue().getQueueId());

                        nextQT.getValue().destroy();
                        itQT.remove();
                    }
                }

                if (queueTable.isEmpty()) {
                    log.info("cleanExpiredConsumerQueue: {},topic destroyed", topic);
                    it.remove();
                }
            }
        }
    }

    public Map<String, Long> getMessageIds(final String topic, final int queueId, long minOffset, long maxOffset,
        SocketAddress storeHost) {
        Map<String, Long> messageIds = new HashMap<String, Long>();
        if (this.shutdown) {
            return messageIds;
        }

        ConsumeQueue consumeQueue = findConsumeQueue(topic, queueId);
        if (consumeQueue != null) {
            minOffset = Math.max(minOffset, consumeQueue.getMinOffsetInQueue());
            maxOffset = Math.min(maxOffset, consumeQueue.getMaxOffsetInQueue());

            if (maxOffset == 0) {
                return messageIds;
            }

            long nextOffset = minOffset;
            while (nextOffset < maxOffset) {
                SelectMappedBufferResult bufferConsumeQueue = consumeQueue.getIndexBuffer(nextOffset);
                if (bufferConsumeQueue != null) {
                    try {
                        int i = 0;
                        for (; i < bufferConsumeQueue.getSize(); i += ConsumeQueue.CQ_STORE_UNIT_SIZE) {
                            long offsetPy = bufferConsumeQueue.getByteBuffer().getLong();
                            InetSocketAddress inetSocketAddress = (InetSocketAddress) storeHost;
                            int msgIdLength = (inetSocketAddress.getAddress() instanceof Inet6Address) ? 16 + 4 + 8 : 4 + 4 + 8;
                            final ByteBuffer msgIdMemory = ByteBuffer.allocate(msgIdLength);
                            String msgId =
                                MessageDecoder.createMessageId(msgIdMemory, MessageExt.socketAddress2ByteBuffer(storeHost), offsetPy);
                            messageIds.put(msgId, nextOffset++);
                            if (nextOffset > maxOffset) {
                                return messageIds;
                            }
                        }
                    } finally {

                        bufferConsumeQueue.release();
                    }
                } else {
                    return messageIds;
                }
            }
        }
        return messageIds;
    }

    @Override
    public boolean checkInDiskByConsumeOffset(final String topic, final int queueId, long consumeOffset) {

        final long maxOffsetPy = this.commitLog.getMaxOffset();

        ConsumeQueue consumeQueue = findConsumeQueue(topic, queueId);
        if (consumeQueue != null) {
            SelectMappedBufferResult bufferConsumeQueue = consumeQueue.getIndexBuffer(consumeOffset);
            if (bufferConsumeQueue != null) {
                try {
                    for (int i = 0; i < bufferConsumeQueue.getSize(); ) {
                        i += ConsumeQueue.CQ_STORE_UNIT_SIZE;
                        long offsetPy = bufferConsumeQueue.getByteBuffer().getLong();
                        return checkInDiskByCommitOffset(offsetPy, maxOffsetPy);
                    }
                } finally {

                    bufferConsumeQueue.release();
                }
            } else {
                return false;
            }
        }
        return false;
    }

    /**
     * 存储的数据的最大offset与当前reput数据的差值
     * @return
     */
    @Override
    public long dispatchBehindBytes() {
        return this.reputMessageService.behind();
    }

    @Override
    public long flush() {
        return this.commitLog.flush();
    }

    @Override
    public boolean resetWriteOffset(long phyOffset) {
        return this.commitLog.resetOffset(phyOffset);
    }

    @Override
    public long getConfirmOffset() {
        return this.commitLog.getConfirmOffset();
    }

    @Override
    public void setConfirmOffset(long phyOffset) {
        this.commitLog.setConfirmOffset(phyOffset);
    }

    /**
     * 查询commitLogOffset处的消息的size个字节
     * @param commitLogOffset
     * @param size
     * @return
     */
    public MessageExt lookMessageByOffset(long commitLogOffset, int size) {
        /**
         * 查询消息
         */
        SelectMappedBufferResult sbr = this.commitLog.getMessage(commitLogOffset, size);
        if (null != sbr) {
            try {
                /**
                 * 反序列化
                 */
                return MessageDecoder.decode(sbr.getByteBuffer(), true, false);
            } finally {
                sbr.release();
            }
        }

        return null;
    }

    /**
     * 通过topic和QueueId  在consumeQueueTable中获取对应的ConsumeQueue
     * @param topic
     * @param queueId
     * @return
     */
    public ConsumeQueue findConsumeQueue(String topic, int queueId) {
        /**
         * 从consumeQueueTable中获取topic对应的ConcurrentMap
         */
        ConcurrentMap<Integer, ConsumeQueue> map = consumeQueueTable.get(topic);
        /**
         * 为空则putIfAbsent
         */
        if (null == map) {
            ConcurrentMap<Integer, ConsumeQueue> newMap = new ConcurrentHashMap<Integer, ConsumeQueue>(128);
            ConcurrentMap<Integer, ConsumeQueue> oldMap = consumeQueueTable.putIfAbsent(topic, newMap);
            if (oldMap != null) {
                map = oldMap;
            } else {
                map = newMap;
            }
        }

        /**
         * 从ConcurrentMap<Integer, ConsumeQueue>中获取queueId对应的ConsumeQueue
         */
        ConsumeQueue logic = map.get(queueId);
        /**
         * 为空则putIfAbsent
         */
        if (null == logic) {
            ConsumeQueue newLogic = new ConsumeQueue(
                topic,
                queueId,
                StorePathConfigHelper.getStorePathConsumeQueue(this.messageStoreConfig.getStorePathRootDir()),
                this.getMessageStoreConfig().getMappedFileSizeConsumeQueue(),
                this);
            ConsumeQueue oldLogic = map.putIfAbsent(queueId, newLogic);
            if (oldLogic != null) {
                logic = oldLogic;
            } else {
                logic = newLogic;
            }
        }

        return logic;
    }

    /**
     * 下次消费offset
     * 非slave或slave有检查offset设置时取newOffset。否则取oldOffset
     * @param oldOffset
     * @param newOffset
     * @return
     */
    private long nextOffsetCorrection(long oldOffset, long newOffset) {
        long nextOffset = oldOffset;

        /**
         * 非slave  或   offsetCheckInSlave为true
         */
        if (this.getMessageStoreConfig().getBrokerRole() != BrokerRole.SLAVE || this.getMessageStoreConfig().isOffsetCheckInSlave()) {
            nextOffset = newOffset;
        }
        return nextOffset;
    }

    /**
     *
     * @param offsetPy  待拉取的消息偏移量
     * @param maxOffsetPy  当前commitlog文件最大的偏移量
     * @return maxOffsetPy-offsetPy > memory，说明offsetPy这个偏移量的消息已经从内存中置换到磁盘中了
     */
    private boolean checkInDiskByCommitOffset(long offsetPy, long maxOffsetPy) {
        /**
         * 当前环境   内存最大缓存数据
         */
        long memory = (long) (StoreUtil.TOTAL_PHYSICAL_MEMORY_SIZE * (this.messageStoreConfig.getAccessMessageInMemoryMaxRatio() / 100.0));
        return (maxOffsetPy - offsetPy) > memory;
    }

    /**
     * 判断获取消息是否已经满
     *
     * @param sizePy 字节数
     * @param maxMsgNums 预期拉取最大消息数
     * @param bufferTotal 目前已经拉取字节数
     * @param messageTotal 目前已经拉取消息数
     * @param isInDisk 是否在硬盘中
     * @return 是否已满
     */
    private boolean isTheBatchFull(int sizePy, int maxMsgNums, int bufferTotal, int messageTotal, boolean isInDisk) {

        if (0 == bufferTotal || 0 == messageTotal) {
            return false;
        }

        /**
         * 期待拉取条数小于等于已经拉取条数
         */
        if (maxMsgNums <= messageTotal) {
            return true;
        }

        if (isInDisk) {
            if ((bufferTotal + sizePy) > this.messageStoreConfig.getMaxTransferBytesOnMessageInDisk()) {
                return true;
            }

            if (messageTotal > this.messageStoreConfig.getMaxTransferCountOnMessageInDisk() - 1) {
                return true;
            }
        } else {
            if ((bufferTotal + sizePy) > this.messageStoreConfig.getMaxTransferBytesOnMessageInMemory()) {
                return true;
            }

            if (messageTotal > this.messageStoreConfig.getMaxTransferCountOnMessageInMemory() - 1) {
                return true;
            }
        }

        return false;
    }

    private void deleteFile(final String fileName) {
        File file = new File(fileName);
        boolean result = file.delete();
        log.info(fileName + (result ? " delete OK" : " delete Failed"));
    }

    /**
     * @throws IOException
     */
    private void createTempFile() throws IOException {
        String fileName = StorePathConfigHelper.getAbortFile(this.messageStoreConfig.getStorePathRootDir());
        File file = new File(fileName);
        MappedFile.ensureDirOK(file.getParent());
        boolean result = file.createNewFile();
        log.info(fileName + (result ? " create OK" : " already exists"));
    }

    private void addScheduleTask() {
        /**
         * 清理文件
         */
        this.scheduledExecutorService.scheduleAtFixedRate(new Runnable() {
            @Override
            public void run() {
                DefaultMessageStore.this.cleanFilesPeriodically();
            }
        }, 1000 * 60, this.messageStoreConfig.getCleanResourceInterval(), TimeUnit.MILLISECONDS);

        /**
         * 自省
         */
        this.scheduledExecutorService.scheduleAtFixedRate(new Runnable() {
            @Override
            public void run() {
                DefaultMessageStore.this.checkSelf();
            }
        }, 1, 10, TimeUnit.MINUTES);

        this.scheduledExecutorService.scheduleAtFixedRate(new Runnable() {
            @Override
            public void run() {
                if (DefaultMessageStore.this.getMessageStoreConfig().isDebugLockEnable()) {
                    try {
                        if (DefaultMessageStore.this.commitLog.getBeginTimeInLock() != 0) {
                            long lockTime = System.currentTimeMillis() - DefaultMessageStore.this.commitLog.getBeginTimeInLock();
                            if (lockTime > 1000 && lockTime < 10000000) {

                                String stack = UtilAll.jstack();
                                final String fileName = System.getProperty("user.home") + File.separator + "debug/lock/stack-"
                                    + DefaultMessageStore.this.commitLog.getBeginTimeInLock() + "-" + lockTime;
                                MixAll.string2FileNotSafe(stack, fileName);
                            }
                        }
                    } catch (Exception e) {
                    }
                }
            }
        }, 1, 1, TimeUnit.SECONDS);

        // this.scheduledExecutorService.scheduleAtFixedRate(new Runnable() {
        // @Override
        // public void run() {
        // DefaultMessageStore.this.cleanExpiredConsumerQueue();
        // }
        // }, 1, 1, TimeUnit.HOURS);
        /**
         * 检查磁盘空间
         */
        this.diskCheckScheduledExecutorService.scheduleAtFixedRate(new Runnable() {
            public void run() {
                DefaultMessageStore.this.cleanCommitLogService.isSpaceFull();
            }
        }, 1000L, 10000L, TimeUnit.MILLISECONDS);
    }

    private void cleanFilesPeriodically() {
        this.cleanCommitLogService.run();
        this.cleanConsumeQueueService.run();
    }

    private void checkSelf() {
        this.commitLog.checkSelf();

        Iterator<Entry<String, ConcurrentMap<Integer, ConsumeQueue>>> it = this.consumeQueueTable.entrySet().iterator();
        while (it.hasNext()) {
            Entry<String, ConcurrentMap<Integer, ConsumeQueue>> next = it.next();
            Iterator<Entry<Integer, ConsumeQueue>> itNext = next.getValue().entrySet().iterator();
            while (itNext.hasNext()) {
                Entry<Integer, ConsumeQueue> cq = itNext.next();
                cq.getValue().checkSelf();
            }
        }
    }

    /**
     * 是否存在abort   如果有则表示异常退出
     * @return
     */
    private boolean isTempFileExist() {
        String fileName = StorePathConfigHelper.getAbortFile(this.messageStoreConfig.getStorePathRootDir());
        File file = new File(fileName);
        return file.exists();
    }

    private boolean loadConsumeQueue() {
        /**
         * store/consumequeue目录
         */
        File dirLogic = new File(StorePathConfigHelper.getStorePathConsumeQueue(this.messageStoreConfig.getStorePathRootDir()));

        /**
         * store/consumequeue下的topic目录
         */
        File[] fileTopicList = dirLogic.listFiles();
        if (fileTopicList != null) {

            for (File fileTopic : fileTopicList) {
                /**
                 * 获得topic名称
                 */
                String topic = fileTopic.getName();

                /**
                 * 每个topic下的queue目录
                 */
                File[] fileQueueIdList = fileTopic.listFiles();
                if (fileQueueIdList != null) {
                    for (File fileQueueId : fileQueueIdList) {
                        int queueId;
                        try {
                            /**
                             * 目录名   转换成queueId
                             */
                            queueId = Integer.parseInt(fileQueueId.getName());
                        } catch (NumberFormatException e) {
                            continue;
                        }

                        /**
                         * 实例化ConsumeQueue
                         */
                        ConsumeQueue logic = new ConsumeQueue(
                            topic,
                            queueId,
                            StorePathConfigHelper.getStorePathConsumeQueue(this.messageStoreConfig.getStorePathRootDir()),
                            this.getMessageStoreConfig().getMappedFileSizeConsumeQueue(),
                            this);
                        /**
                         * 新增或修改consumeQueueTable
                         */
                        this.putConsumeQueue(topic, queueId, logic);
                        /**
                         * 处理ConsumeQueue文件
                         */
                        if (!logic.load()) {
                            return false;
                        }
                    }
                }
            }
        }

        log.info("load logics queue all over, OK");

        return true;
    }

    private void recover(final boolean lastExitOK) {
        /**
         * 恢复ConsumeQueue下的文件
         * 遍历每一个文件
         * 获取对应的commitlog存储消息的最大offset
         */
        long maxPhyOffsetOfConsumeQueue = this.recoverConsumeQueue();

        if (lastExitOK) {
            this.commitLog.recoverNormally(maxPhyOffsetOfConsumeQueue);
        } else {
            this.commitLog.recoverAbnormally(maxPhyOffsetOfConsumeQueue);
        }

        this.recoverTopicQueueTable();
    }

    public MessageStoreConfig getMessageStoreConfig() {
        return messageStoreConfig;
    }

    public TransientStorePool getTransientStorePool() {
        return transientStorePool;
    }

    /**
     * 新增或修改consumeQueueTable
     * @param topic
     * @param queueId
     * @param consumeQueue
     */
    private void putConsumeQueue(final String topic, final int queueId, final ConsumeQueue consumeQueue) {
        ConcurrentMap<Integer/* queueId */, ConsumeQueue> map = this.consumeQueueTable.get(topic);
        if (null == map) {
            map = new ConcurrentHashMap<Integer/* queueId */, ConsumeQueue>();
            map.put(queueId, consumeQueue);
            this.consumeQueueTable.put(topic, map);
        } else {
            map.put(queueId, consumeQueue);
        }
    }

    /**
     * 遍历所有的topic下的所有consumeQueue对应的映射文件   获取对应的maxPhysicOffset   以此删除脏数据文件
     * 并获得commitlog下最大的offset
     * @return
     */
    private long recoverConsumeQueue() {
        long maxPhysicOffset = -1;
        /**
         * 遍历所有的topic下的所有consumeQueue
         */
        for (ConcurrentMap<Integer, ConsumeQueue> maps : this.consumeQueueTable.values()) {
            /**
             * 遍历consumeQueue下每个queueId
             */
            for (ConsumeQueue logic : maps.values()) {
                logic.recover();
                if (logic.getMaxPhysicOffset() > maxPhysicOffset) {
                    maxPhysicOffset = logic.getMaxPhysicOffset();
                }
            }
        }

        /**
         * 并获得commitlog下最大的offset
         */
        return maxPhysicOffset;
    }

    /**
     * 更新commitLog对应得topicQueueTable
     */
    public void recoverTopicQueueTable() {
        HashMap<String/* topic-queueid */, Long/* offset */> table = new HashMap<String, Long>(1024);

        /**
         * 返回commitlog对应的最小的offset
         */
        long minPhyOffset = this.commitLog.getMinOffset();
        for (ConcurrentMap<Integer, ConsumeQueue> maps : this.consumeQueueTable.values()) {
            for (ConsumeQueue logic : maps.values()) {
                String key = logic.getTopic() + "-" + logic.getQueueId();

                /**
                 * 在consumeQueue中的消息个数   MaxOffset / CQ_STORE_UNIT_SIZE
                 */
                table.put(key, logic.getMaxOffsetInQueue());

                /**
                 *
                 * 设置queue对应的minLogicOffset
                 * 大于minPhyOffset且最小的一个
                 */
                logic.correctMinOffset(minPhyOffset);
            }
        }

        /**
         * 更新topicQueueTable
         */
        this.commitLog.setTopicQueueTable(table);
    }

    public AllocateMappedFileService getAllocateMappedFileService() {
        return allocateMappedFileService;
    }

    public StoreStatsService getStoreStatsService() {
        return storeStatsService;
    }

    public RunningFlags getAccessRights() {
        return runningFlags;
    }

    public ConcurrentMap<String, ConcurrentMap<Integer, ConsumeQueue>> getConsumeQueueTable() {
        return consumeQueueTable;
    }

    public StoreCheckpoint getStoreCheckpoint() {
        return storeCheckpoint;
    }

    public HAService getHaService() {
        return haService;
    }

    public ScheduleMessageService getScheduleMessageService() {
        return scheduleMessageService;
    }

    public RunningFlags getRunningFlags() {
        return runningFlags;
    }

    public void doDispatch(DispatchRequest req) {
        /**
         * 处理consumerqueue和index
         * 即消息在commitlog有写入  但是在consumerqueue中没有写入   则将消息写入到consume queue中   并不断更新checkpoint对应的logicsMsgTimestamp
         * 将消息写入indexfile   分别按照消息的uniqKey和keys写入
         */
        for (CommitLogDispatcher dispatcher : this.dispatcherList) {
            dispatcher.dispatch(req);
        }
    }

    public void putMessagePositionInfo(DispatchRequest dispatchRequest) {
        /**
         * 通过topic和QueueId  在consumeQueueTable中获取对应的ConsumeQueue
         */
        ConsumeQueue cq = this.findConsumeQueue(dispatchRequest.getTopic(), dispatchRequest.getQueueId());
        /**
         * 处理dispatchRequest
         */
        cq.putMessagePositionInfoWrapper(dispatchRequest);
    }

    @Override
    public BrokerStatsManager getBrokerStatsManager() {
        return brokerStatsManager;
    }

    /**
     * 处理调度服务  角色为slave则关闭
     * @param brokerRole
     */
    @Override
    public void handleScheduleMessageService(final BrokerRole brokerRole) {
        if (this.scheduleMessageService != null) {
            if (brokerRole == BrokerRole.SLAVE) {
                /**
                 * slave  关闭延迟投递服务
                 */
                this.scheduleMessageService.shutdown();
            } else {
                /**
                 * master  开启延迟投递服务
                 */
                this.scheduleMessageService.start();
            }
        }

    }

    public int remainTransientStoreBufferNumbs() {
        return this.transientStorePool.availableBufferNums();
    }

    @Override
    public boolean isTransientStorePoolDeficient() {
        return remainTransientStoreBufferNumbs() == 0;
    }

    @Override
    public LinkedList<CommitLogDispatcher> getDispatcherList() {
        return this.dispatcherList;
    }

    @Override
    public ConsumeQueue getConsumeQueue(String topic, int queueId) {
        ConcurrentMap<Integer, ConsumeQueue> map = consumeQueueTable.get(topic);
        if (map == null) {
            return null;
        }
        return map.get(queueId);
    }

    public void unlockMappedFile(final MappedFile mappedFile) {
        this.scheduledExecutorService.schedule(new Runnable() {
            @Override
            public void run() {
                mappedFile.munlock();
            }
        }, 6, TimeUnit.SECONDS);
    }

    class CommitLogDispatcherBuildConsumeQueue implements CommitLogDispatcher {

        @Override
        public void dispatch(DispatchRequest request) {
            final int tranType = MessageSysFlag.getTransactionValue(request.getSysFlag());
            switch (tranType) {
                case MessageSysFlag.TRANSACTION_NOT_TYPE:
                case MessageSysFlag.TRANSACTION_COMMIT_TYPE:
                    /**
                     * 消息在commitlog有写入  但是在consumerqueue中没有写入
                     * 则将消息写入到consumequeue中   并不断更新checkpoint对应的logicsMsgTimestamp
                     */
                    DefaultMessageStore.this.putMessagePositionInfo(request);
                    break;
                case MessageSysFlag.TRANSACTION_PREPARED_TYPE:
                case MessageSysFlag.TRANSACTION_ROLLBACK_TYPE:
                    break;
            }
        }
    }

    class CommitLogDispatcherBuildIndex implements CommitLogDispatcher {

        @Override
        public void dispatch(DispatchRequest request) {
            if (DefaultMessageStore.this.messageStoreConfig.isMessageIndexEnable()) {
                /**
                 * 将消息写入index
                 */
                DefaultMessageStore.this.indexService.buildIndex(request);
            }
        }
    }

    class CleanCommitLogService {

        private final static int MAX_MANUAL_DELETE_FILE_TIMES = 20;
        private final double diskSpaceWarningLevelRatio =
            Double.parseDouble(System.getProperty("rocketmq.broker.diskSpaceWarningLevelRatio", "0.90"));

        private final double diskSpaceCleanForciblyRatio =
            Double.parseDouble(System.getProperty("rocketmq.broker.diskSpaceCleanForciblyRatio", "0.85"));
        private long lastRedeleteTimestamp = 0;

        private volatile int manualDeleteFileSeveralTimes = 0;

        private volatile boolean cleanImmediately = false;

        public void excuteDeleteFilesManualy() {
            this.manualDeleteFileSeveralTimes = MAX_MANUAL_DELETE_FILE_TIMES;
            DefaultMessageStore.log.info("executeDeleteFilesManually was invoked");
        }

        public void run() {
            try {
                this.deleteExpiredFiles();

                this.redeleteHangedFile();
            } catch (Throwable e) {
                DefaultMessageStore.log.warn(this.getServiceName() + " service has exception. ", e);
            }
        }

        private void deleteExpiredFiles() {
            int deleteCount = 0;
            long fileReservedTime = DefaultMessageStore.this.getMessageStoreConfig().getFileReservedTime();
            int deletePhysicFilesInterval = DefaultMessageStore.this.getMessageStoreConfig().getDeleteCommitLogFilesInterval();
            int destroyMapedFileIntervalForcibly = DefaultMessageStore.this.getMessageStoreConfig().getDestroyMapedFileIntervalForcibly();

            boolean timeup = this.isTimeToDelete();
            boolean spacefull = this.isSpaceToDelete();
            boolean manualDelete = this.manualDeleteFileSeveralTimes > 0;

            if (timeup || spacefull || manualDelete) {

                if (manualDelete)
                    this.manualDeleteFileSeveralTimes--;

                boolean cleanAtOnce = DefaultMessageStore.this.getMessageStoreConfig().isCleanFileForciblyEnable() && this.cleanImmediately;

                log.info("begin to delete before {} hours file. timeup: {} spacefull: {} manualDeleteFileSeveralTimes: {} cleanAtOnce: {}",
                    fileReservedTime,
                    timeup,
                    spacefull,
                    manualDeleteFileSeveralTimes,
                    cleanAtOnce);

                fileReservedTime *= 60 * 60 * 1000;

                deleteCount = DefaultMessageStore.this.commitLog.deleteExpiredFile(fileReservedTime, deletePhysicFilesInterval,
                    destroyMapedFileIntervalForcibly, cleanAtOnce);
                if (deleteCount > 0) {
                } else if (spacefull) {
                    log.warn("disk space will be full soon, but delete file failed.");
                }
            }
        }

        private void redeleteHangedFile() {
            int interval = DefaultMessageStore.this.getMessageStoreConfig().getRedeleteHangedFileInterval();
            long currentTimestamp = System.currentTimeMillis();
            if ((currentTimestamp - this.lastRedeleteTimestamp) > interval) {
                this.lastRedeleteTimestamp = currentTimestamp;
                int destroyMapedFileIntervalForcibly =
                    DefaultMessageStore.this.getMessageStoreConfig().getDestroyMapedFileIntervalForcibly();
                if (DefaultMessageStore.this.commitLog.retryDeleteFirstFile(destroyMapedFileIntervalForcibly)) {
                }
            }
        }

        public String getServiceName() {
            return CleanCommitLogService.class.getSimpleName();
        }

        private boolean isTimeToDelete() {
            String when = DefaultMessageStore.this.getMessageStoreConfig().getDeleteWhen();
            if (UtilAll.isItTimeToDo(when)) {
                DefaultMessageStore.log.info("it's time to reclaim disk space, " + when);
                return true;
            }

            return false;
        }

        private boolean isSpaceToDelete() {
            double ratio = DefaultMessageStore.this.getMessageStoreConfig().getDiskMaxUsedSpaceRatio() / 100.0;

            cleanImmediately = false;

            {
                double physicRatio = UtilAll.getDiskPartitionSpaceUsedPercent(getStorePathPhysic());
                if (physicRatio > diskSpaceWarningLevelRatio) {
                    boolean diskok = DefaultMessageStore.this.runningFlags.getAndMakeDiskFull();
                    if (diskok) {
                        DefaultMessageStore.log.error("physic disk maybe full soon " + physicRatio + ", so mark disk full");
                    }

                    cleanImmediately = true;
                } else if (physicRatio > diskSpaceCleanForciblyRatio) {
                    cleanImmediately = true;
                } else {
                    boolean diskok = DefaultMessageStore.this.runningFlags.getAndMakeDiskOK();
                    if (!diskok) {
                        DefaultMessageStore.log.info("physic disk space OK " + physicRatio + ", so mark disk ok");
                    }
                }

                if (physicRatio < 0 || physicRatio > ratio) {
                    DefaultMessageStore.log.info("physic disk maybe full soon, so reclaim space, " + physicRatio);
                    return true;
                }
            }

            {
                String storePathLogics = StorePathConfigHelper
                    .getStorePathConsumeQueue(DefaultMessageStore.this.getMessageStoreConfig().getStorePathRootDir());
                double logicsRatio = UtilAll.getDiskPartitionSpaceUsedPercent(storePathLogics);
                if (logicsRatio > diskSpaceWarningLevelRatio) {
                    boolean diskok = DefaultMessageStore.this.runningFlags.getAndMakeDiskFull();
                    if (diskok) {
                        DefaultMessageStore.log.error("logics disk maybe full soon " + logicsRatio + ", so mark disk full");
                    }

                    cleanImmediately = true;
                } else if (logicsRatio > diskSpaceCleanForciblyRatio) {
                    cleanImmediately = true;
                } else {
                    boolean diskok = DefaultMessageStore.this.runningFlags.getAndMakeDiskOK();
                    if (!diskok) {
                        DefaultMessageStore.log.info("logics disk space OK " + logicsRatio + ", so mark disk ok");
                    }
                }

                if (logicsRatio < 0 || logicsRatio > ratio) {
                    DefaultMessageStore.log.info("logics disk maybe full soon, so reclaim space, " + logicsRatio);
                    return true;
                }
            }

            return false;
        }

        public int getManualDeleteFileSeveralTimes() {
            return manualDeleteFileSeveralTimes;
        }

        public void setManualDeleteFileSeveralTimes(int manualDeleteFileSeveralTimes) {
            this.manualDeleteFileSeveralTimes = manualDeleteFileSeveralTimes;
        }
        public boolean isSpaceFull() {
            double physicRatio = UtilAll.getDiskPartitionSpaceUsedPercent(getStorePathPhysic());
            double ratio = DefaultMessageStore.this.getMessageStoreConfig().getDiskMaxUsedSpaceRatio() / 100.0;
            if (physicRatio > ratio) {
                DefaultMessageStore.log.info("physic disk of commitLog used: " + physicRatio);
            }
            if (physicRatio > this.diskSpaceWarningLevelRatio) {
                boolean diskok = DefaultMessageStore.this.runningFlags.getAndMakeDiskFull();
                if (diskok) {
                    DefaultMessageStore.log.error("physic disk of commitLog maybe full soon, used " + physicRatio + ", so mark disk full");
                }

                return true;
            } else {
                boolean diskok = DefaultMessageStore.this.runningFlags.getAndMakeDiskOK();

                if (!diskok) {
                    DefaultMessageStore.log.info("physic disk space of commitLog OK " + physicRatio + ", so mark disk ok");
                }

                return false;
            }
        }
    }

    class CleanConsumeQueueService {
        private long lastPhysicalMinOffset = 0;

        public void run() {
            try {
                this.deleteExpiredFiles();
            } catch (Throwable e) {
                DefaultMessageStore.log.warn(this.getServiceName() + " service has exception. ", e);
            }
        }

        private void deleteExpiredFiles() {
            int deleteLogicsFilesInterval = DefaultMessageStore.this.getMessageStoreConfig().getDeleteConsumeQueueFilesInterval();

            long minOffset = DefaultMessageStore.this.commitLog.getMinOffset();
            if (minOffset > this.lastPhysicalMinOffset) {
                this.lastPhysicalMinOffset = minOffset;

                ConcurrentMap<String, ConcurrentMap<Integer, ConsumeQueue>> tables = DefaultMessageStore.this.consumeQueueTable;

                for (ConcurrentMap<Integer, ConsumeQueue> maps : tables.values()) {
                    for (ConsumeQueue logic : maps.values()) {
                        int deleteCount = logic.deleteExpiredFile(minOffset);

                        if (deleteCount > 0 && deleteLogicsFilesInterval > 0) {
                            try {
                                Thread.sleep(deleteLogicsFilesInterval);
                            } catch (InterruptedException ignored) {
                            }
                        }
                    }
                }

                DefaultMessageStore.this.indexService.deleteExpiredFile(minOffset);
            }
        }

        public String getServiceName() {
            return CleanConsumeQueueService.class.getSimpleName();
        }
    }

    class FlushConsumeQueueService extends ServiceThread {
        private static final int RETRY_TIMES_OVER = 3;
        private long lastFlushTimestamp = 0;

        private void doFlush(int retryTimes) {
            /**
             * 默认2页
             */
            int flushConsumeQueueLeastPages = DefaultMessageStore.this.getMessageStoreConfig().getFlushConsumeQueueLeastPages();

            /**
             * 服务关闭时
             */
            if (retryTimes == RETRY_TIMES_OVER) {
                flushConsumeQueueLeastPages = 0;
            }

            long logicsMsgTimestamp = 0;

            /**
             * flush间隔  默认60秒
             */
            int flushConsumeQueueThoroughInterval = DefaultMessageStore.this.getMessageStoreConfig().getFlushConsumeQueueThoroughInterval();
            long currentTimeMillis = System.currentTimeMillis();

            /**
             * 当前日期距离最后一次Flush 间隔超过60秒
             * 第一次执行必进
             */
            if (currentTimeMillis >= (this.lastFlushTimestamp + flushConsumeQueueThoroughInterval)) {
                /**
                 * 记录最后一次flush日期为当前时间
                 */
                this.lastFlushTimestamp = currentTimeMillis;
                flushConsumeQueueLeastPages = 0;

                /**
                 * 获取checkpoint的logicsMsgTimestamp
                 */
                logicsMsgTimestamp = DefaultMessageStore.this.getStoreCheckpoint().getLogicsMsgTimestamp();
            }

            ConcurrentMap<String, ConcurrentMap<Integer, ConsumeQueue>> tables = DefaultMessageStore.this.consumeQueueTable;

            for (ConcurrentMap<Integer, ConsumeQueue> maps : tables.values()) {
                for (ConsumeQueue cq : maps.values()) {
                    boolean result = false;
                    for (int i = 0; i < retryTimes && !result; i++) {
                        /**
                         * 刷盘
                         */
                        result = cq.flush(flushConsumeQueueLeastPages);
                    }
                }
            }

            /**
             * Checkpoint刷盘
             */
            if (0 == flushConsumeQueueLeastPages) {
                if (logicsMsgTimestamp > 0) {
                    DefaultMessageStore.this.getStoreCheckpoint().setLogicsMsgTimestamp(logicsMsgTimestamp);
                }
                DefaultMessageStore.this.getStoreCheckpoint().flush();
            }
        }

        public void run() {
            DefaultMessageStore.log.info(this.getServiceName() + " service started");

            while (!this.isStopped()) {
                try {
                    /**
                     * 执行周期  默认1秒
                     */
                    int interval = DefaultMessageStore.this.getMessageStoreConfig().getFlushIntervalConsumeQueue();
                    this.waitForRunning(interval);

                    /**
                     * 刷盘
                     */
                    this.doFlush(1);
                } catch (Exception e) {
                    DefaultMessageStore.log.warn(this.getServiceName() + " service has exception. ", e);
                }
            }

            /**
             * 服务关闭时  刷盘  最多刷3次  3个文件
             */
            this.doFlush(RETRY_TIMES_OVER);

            DefaultMessageStore.log.info(this.getServiceName() + " service end");
        }

        @Override
        public String getServiceName() {
            return FlushConsumeQueueService.class.getSimpleName();
        }

        @Override
        public long getJointime() {
            return 1000 * 60;
        }
    }

    class ReputMessageService extends ServiceThread {

        private volatile long reputFromOffset = 0;

        public long getReputFromOffset() {
            return reputFromOffset;
        }

        public void setReputFromOffset(long reputFromOffset) {
            this.reputFromOffset = reputFromOffset;
        }

        @Override
        public void shutdown() {
            for (int i = 0; i < 50 && this.isCommitLogAvailable(); i++) {
                try {
                    Thread.sleep(100);
                } catch (InterruptedException ignored) {
                }
            }

            if (this.isCommitLogAvailable()) {
                log.warn("shutdown ReputMessageService, but commitlog have not finish to be dispatched, CL: {} reputFromOffset: {}",
                    DefaultMessageStore.this.commitLog.getMaxOffset(), this.reputFromOffset);
            }

            super.shutdown();
        }

        /**
         * 存储的数据的最大offset与当前reput数据的差值
         * @return
         */
        public long behind() {
            return DefaultMessageStore.this.commitLog.getMaxOffset() - this.reputFromOffset;
        }

        /**
         * reputFromOffset小于commitLog得最大offset
         * @return
         */
        private boolean isCommitLogAvailable() {
            return this.reputFromOffset < DefaultMessageStore.this.commitLog.getMaxOffset();
        }

        private void doReput() {
            /**
             * reputFromOffset小于commitLog得最小offset
             */
            if (this.reputFromOffset < DefaultMessageStore.this.commitLog.getMinOffset()) {
                log.warn("The reputFromOffset={} is smaller than minPyOffset={}, this usually indicate that the dispatch behind too much and the commitlog has expired.",
                    this.reputFromOffset, DefaultMessageStore.this.commitLog.getMinOffset());
                this.reputFromOffset = DefaultMessageStore.this.commitLog.getMinOffset();
            }
            for (boolean doNext = true; this.isCommitLogAvailable() && doNext; ) {

                if (DefaultMessageStore.this.getMessageStoreConfig().isDuplicationEnable()
                    && this.reputFromOffset >= DefaultMessageStore.this.getConfirmOffset()) {
                    break;
                }

                /**
                 * 在reputFromOffset所在得commitlog中，获取从reputFromOffset开始，有效得数据
                 */
                SelectMappedBufferResult result = DefaultMessageStore.this.commitLog.getData(reputFromOffset);
                if (result != null) {
                    try {
                        this.reputFromOffset = result.getStartOffset();

                        for (int readSize = 0; readSize < result.getSize() && doNext; ) {
                            /**
                             * 遍历byteBuffer  返回最近一条消息
                             * dledger模式   也是返回解析后的commitlog结构   舍弃dledger header部分
                             */
                            DispatchRequest dispatchRequest =
                                DefaultMessageStore.this.commitLog.checkMessageAndReturnSize(result.getByteBuffer(), false, false);

                            /**
                             * dledger模式    dispatchRequest.getBufferSize() 不等于 -1
                             * commitlog  对应的MsgSize
                             * dledger    对应的BufferSize
                             */
                            int size = dispatchRequest.getBufferSize() == -1 ? dispatchRequest.getMsgSize() : dispatchRequest.getBufferSize();

                            if (dispatchRequest.isSuccess()) {
                                if (size > 0) {
                                    /**
                                     * 将消息写入index和consumequeue文件
                                     */
                                    DefaultMessageStore.this.doDispatch(dispatchRequest);

                                    /**
                                     * 当前broker为master && 允许长轮询
                                     */
                                    if (BrokerRole.SLAVE != DefaultMessageStore.this.getMessageStoreConfig().getBrokerRole()
<<<<<<< HEAD
                                        && DefaultMessageStore.this.brokerConfig.isLongPollingEnable()) {

                                        /**
                                         * 通知消费者
                                         * consumer在拉取消息时   broker发现消息已经全部消费没有数据可返回时（PULL_NOT_FOUND）
                                         * 这时broker会缓存consumer的请求   待有消息时会依照缓存中的数据拉取消息并返回给consumer
                                         *
                                         * 上面的DefaultMessageStore.this.doDispatch(dispatchRequest)会将新消息写入consumequeue
                                         */
=======
                                            && DefaultMessageStore.this.brokerConfig.isLongPollingEnable()
                                            && DefaultMessageStore.this.messageArrivingListener != null) {
>>>>>>> df1d93fc
                                        DefaultMessageStore.this.messageArrivingListener.arriving(dispatchRequest.getTopic(),
                                            dispatchRequest.getQueueId(), dispatchRequest.getConsumeQueueOffset() + 1,
                                            dispatchRequest.getTagsCode(), dispatchRequest.getStoreTimestamp(),
                                            dispatchRequest.getBitMap(), dispatchRequest.getPropertiesMap());
                                    }

                                    /**
                                     * 累计
                                     */
                                    this.reputFromOffset += size;
                                    readSize += size;

                                    /**
                                     * 当前为slave
                                     */
                                    if (DefaultMessageStore.this.getMessageStoreConfig().getBrokerRole() == BrokerRole.SLAVE) {
                                        /**
                                         * 累计topic下  消息的个数?????????
                                         */
                                        DefaultMessageStore.this.storeStatsService
                                            .getSinglePutMessageTopicTimesTotal(dispatchRequest.getTopic()).incrementAndGet();
                                        /**
                                         * 累计topic下  消息的大小????????
                                         */
                                        DefaultMessageStore.this.storeStatsService
                                            .getSinglePutMessageTopicSizeTotal(dispatchRequest.getTopic())
                                            .addAndGet(dispatchRequest.getMsgSize());
                                    }
                                } else if (size == 0) {
                                    /**
                                     * size为0 即当前commitlog所有消息已经读取完毕
                                     * 之后应该读取下一个文件
                                     *
                                     * 将reputFromOffset设置为下一个文件的起始offset
                                     */
                                    this.reputFromOffset = DefaultMessageStore.this.commitLog.rollNextFile(this.reputFromOffset);
                                    readSize = result.getSize();
                                }
                            } else if (!dispatchRequest.isSuccess()) {
                                /**
                                 * 消息计算后的大小和消息体中标识的大小不一样
                                 * 或者异常
                                 * 或者没有数据（commitlog没有写满）
                                 */

                                if (size > 0) {
                                    /**
                                     * 消息计算后的大小和消息体中标识的大小不一样
                                     * int readLength = calMsgLength(bodyLen, topicLen, propertiesLength);
                                     * (totalSize != readLength)
                                     *
                                     * 只是输出错误日志    逻辑不中断
                                     */
                                    log.error("[BUG]read total count not equals msg total size. reputFromOffset={}", reputFromOffset);
                                    this.reputFromOffset += size;
                                } else {
                                    /**
                                     * 异常或者没有数据
                                     */
                                    doNext = false;

                                    // If user open the dledger pattern or the broker is master node,
                                    // it will not ignore the exception and fix the reputFromOffset variable
                                    if (DefaultMessageStore.this.getMessageStoreConfig().isEnableDLegerCommitLog() ||
                                        DefaultMessageStore.this.brokerConfig.getBrokerId() == MixAll.MASTER_ID) {
                                        log.error("[BUG]dispatch message to consume queue error, COMMITLOG OFFSET: {}",
                                            this.reputFromOffset);
                                        /**
                                         * 将剩余未读的消息也记入reputFromOffset中  即达到这一批最大的offset
                                         * reputFromOffset    result.getSize()     readsize     消息size
                                         *     10                  1000                0                   初始
                                         *     110                 1000               100         100      1st
                                         *     160                 1000               150          50      2nd
                                         * 160+1000-150=1010       1000                                    3rd   本次进入当前判断
                                         */
                                        this.reputFromOffset += result.getSize() - readSize;
                                    }
                                }
                            }
                        }
                    } finally {
                        result.release();
                    }
                } else {
                    doNext = false;
                }
            }
        }

        @Override
        public void run() {
            DefaultMessageStore.log.info(this.getServiceName() + " service started");

            while (!this.isStopped()) {
                try {
                    Thread.sleep(1);
                    this.doReput();
                } catch (Exception e) {
                    DefaultMessageStore.log.warn(this.getServiceName() + " service has exception. ", e);
                }
            }

            DefaultMessageStore.log.info(this.getServiceName() + " service end");
        }

        @Override
        public String getServiceName() {
            return ReputMessageService.class.getSimpleName();
        }

    }
}<|MERGE_RESOLUTION|>--- conflicted
+++ resolved
@@ -2553,9 +2553,8 @@
                                      * 当前broker为master && 允许长轮询
                                      */
                                     if (BrokerRole.SLAVE != DefaultMessageStore.this.getMessageStoreConfig().getBrokerRole()
-<<<<<<< HEAD
-                                        && DefaultMessageStore.this.brokerConfig.isLongPollingEnable()) {
-
+                                            && DefaultMessageStore.this.brokerConfig.isLongPollingEnable()
+                                            && DefaultMessageStore.this.messageArrivingListener != null) {
                                         /**
                                          * 通知消费者
                                          * consumer在拉取消息时   broker发现消息已经全部消费没有数据可返回时（PULL_NOT_FOUND）
@@ -2563,10 +2562,6 @@
                                          *
                                          * 上面的DefaultMessageStore.this.doDispatch(dispatchRequest)会将新消息写入consumequeue
                                          */
-=======
-                                            && DefaultMessageStore.this.brokerConfig.isLongPollingEnable()
-                                            && DefaultMessageStore.this.messageArrivingListener != null) {
->>>>>>> df1d93fc
                                         DefaultMessageStore.this.messageArrivingListener.arriving(dispatchRequest.getTopic(),
                                             dispatchRequest.getQueueId(), dispatchRequest.getConsumeQueueOffset() + 1,
                                             dispatchRequest.getTagsCode(), dispatchRequest.getStoreTimestamp(),
