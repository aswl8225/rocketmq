--- conflicted
+++ resolved
@@ -458,14 +458,6 @@
         }
     }
 
-<<<<<<< HEAD
-    /**
-     * 单个消息存储
-     * @param msg Message instance to store
-     * @return
-     */
-    public PutMessageResult putMessage(MessageExtBrokerInner msg) {
-=======
     private PutMessageStatus checkMessage(MessageExtBrokerInner msg) {
         if (msg.getTopic().length() > Byte.MAX_VALUE) {
             log.warn("putMessage message topic length too long " + msg.getTopic().length());
@@ -494,7 +486,6 @@
     }
 
     private PutMessageStatus checkStoreStatus() {
->>>>>>> 8ef01a6c
         if (this.shutdown) {
             log.warn("message store has shutdown, so putMessage is forbidden");
             return PutMessageStatus.SERVICE_NOT_AVAILABLE;
@@ -524,46 +515,15 @@
             this.printTimes.set(0);
         }
 
-<<<<<<< HEAD
-        /**
-         * topic名称太长
-         */
-        if (msg.getTopic().length() > Byte.MAX_VALUE) {
-            log.warn("putMessage message topic length too long " + msg.getTopic().length());
-            return new PutMessageResult(PutMessageStatus.MESSAGE_ILLEGAL, null);
-=======
+        /**
+         * PAGECACHE  繁忙   有消息在写入时耗时超过1秒
+         */
         if (this.isOSPageCacheBusy()) {
             return PutMessageStatus.OS_PAGECACHE_BUSY;
->>>>>>> 8ef01a6c
         }
         return PutMessageStatus.PUT_OK;
     }
 
-<<<<<<< HEAD
-        /**
-         * 消息对应的propertiesLength过长
-         */
-        if (msg.getPropertiesString() != null && msg.getPropertiesString().length() > Short.MAX_VALUE) {
-            log.warn("putMessage message properties length too long " + msg.getPropertiesString().length());
-            return new PutMessageResult(PutMessageStatus.PROPERTIES_SIZE_EXCEEDED, null);
-        }
-
-        /**
-         * PAGECACHE  繁忙   有消息在写入时耗时超过1秒
-         */
-        if (this.isOSPageCacheBusy()) {
-            return new PutMessageResult(PutMessageStatus.OS_PAGECACHE_BUSY, null);
-        }
-
-        long beginTime = this.getSystemClock().now();
-
-        /**
-         * 消息存储
-         * 消息存储
-         * 消息存储
-         */
-        PutMessageResult result = this.commitLog.putMessage(msg);
-=======
     @Override
     public CompletableFuture<PutMessageResult> asyncPutMessage(MessageExtBrokerInner msg) {
         PutMessageStatus checkStoreStatus = this.checkStoreStatus();
@@ -577,8 +537,12 @@
         }
 
         long beginTime = this.getSystemClock().now();
+        /**
+         * 消息存储
+         * 消息存储
+         * 消息存储
+         */
         CompletableFuture<PutMessageResult> putResultFuture = this.commitLog.asyncPutMessage(msg);
->>>>>>> 8ef01a6c
 
         putResultFuture.thenAccept((result) -> {
             long elapsedTime = this.getSystemClock().now() - beginTime;
@@ -595,118 +559,69 @@
         return putResultFuture;
     }
 
-<<<<<<< HEAD
+    public CompletableFuture<PutMessageResult> asyncPutMessages(MessageExtBatch messageExtBatch) {
+        PutMessageStatus checkStoreStatus = this.checkStoreStatus();
+        if (checkStoreStatus != PutMessageStatus.PUT_OK) {
+            return CompletableFuture.completedFuture(new PutMessageResult(checkStoreStatus, null));
+        }
+
+        PutMessageStatus msgCheckStatus = this.checkMessages(messageExtBatch);
+        if (msgCheckStatus == PutMessageStatus.MESSAGE_ILLEGAL) {
+            return CompletableFuture.completedFuture(new PutMessageResult(msgCheckStatus, null));
+        }
+
+        long beginTime = this.getSystemClock().now();
+        CompletableFuture<PutMessageResult> resultFuture = this.commitLog.asyncPutMessages(messageExtBatch);
+
+        resultFuture.thenAccept((result) -> {
+            long elapsedTime = this.getSystemClock().now() - beginTime;
+            if (elapsedTime > 500) {
+                log.warn("not in lock elapsed time(ms)={}, bodyLength={}", elapsedTime, messageExtBatch.getBody().length);
+            }
+
+            this.storeStatsService.setPutMessageEntireTimeMax(elapsedTime);
+
+            if (null == result || !result.isOk()) {
+                this.storeStatsService.getPutMessageFailedTimes().incrementAndGet();
+            }
+        });
+
+        return resultFuture;
+    }
+
+    @Override
+    public PutMessageResult putMessage(MessageExtBrokerInner msg) {
+        PutMessageStatus checkStoreStatus = this.checkStoreStatus();
+        if (checkStoreStatus != PutMessageStatus.PUT_OK) {
+            return new PutMessageResult(checkStoreStatus, null);
+        }
+
+        PutMessageStatus msgCheckStatus = this.checkMessage(msg);
+        if (msgCheckStatus == PutMessageStatus.MESSAGE_ILLEGAL) {
+            return new PutMessageResult(msgCheckStatus, null);
+        }
+
+        long beginTime = this.getSystemClock().now();
+        PutMessageResult result = this.commitLog.putMessage(msg);
+        long elapsedTime = this.getSystemClock().now() - beginTime;
+        if (elapsedTime > 500) {
+            log.warn("not in lock elapsed time(ms)={}, bodyLength={}", elapsedTime, msg.getBody().length);
+        }
+
+        this.storeStatsService.setPutMessageEntireTimeMax(elapsedTime);
+
+        if (null == result || !result.isOk()) {
+            this.storeStatsService.getPutMessageFailedTimes().incrementAndGet();
+        }
+
+        return result;
+    }
+
     /**
      * 存储批量消息
      * @param messageExtBatch Message batch.
      * @return
      */
-    public PutMessageResult putMessages(MessageExtBatch messageExtBatch) {
-        if (this.shutdown) {
-            log.warn("DefaultMessageStore has shutdown, so putMessages is forbidden");
-            return new PutMessageResult(PutMessageStatus.SERVICE_NOT_AVAILABLE, null);
-        }
-
-        /**
-         * slave不支持消息存储
-         */
-        if (BrokerRole.SLAVE == this.messageStoreConfig.getBrokerRole()) {
-            long value = this.printTimes.getAndIncrement();
-            if ((value % 50000) == 0) {
-                log.warn("DefaultMessageStore is in slave mode, so putMessages is forbidden ");
-=======
-    public CompletableFuture<PutMessageResult> asyncPutMessages(MessageExtBatch messageExtBatch) {
-        PutMessageStatus checkStoreStatus = this.checkStoreStatus();
-        if (checkStoreStatus != PutMessageStatus.PUT_OK) {
-            return CompletableFuture.completedFuture(new PutMessageResult(checkStoreStatus, null));
-        }
-
-        PutMessageStatus msgCheckStatus = this.checkMessages(messageExtBatch);
-        if (msgCheckStatus == PutMessageStatus.MESSAGE_ILLEGAL) {
-            return CompletableFuture.completedFuture(new PutMessageResult(msgCheckStatus, null));
-        }
-
-        long beginTime = this.getSystemClock().now();
-        CompletableFuture<PutMessageResult> resultFuture = this.commitLog.asyncPutMessages(messageExtBatch);
-
-        resultFuture.thenAccept((result) -> {
-            long elapsedTime = this.getSystemClock().now() - beginTime;
-            if (elapsedTime > 500) {
-                log.warn("not in lock elapsed time(ms)={}, bodyLength={}", elapsedTime, messageExtBatch.getBody().length);
->>>>>>> 8ef01a6c
-            }
-
-            this.storeStatsService.setPutMessageEntireTimeMax(elapsedTime);
-
-<<<<<<< HEAD
-        /**
-         * 硬件环境不支持消息存储
-         */
-        if (!this.runningFlags.isWriteable()) {
-            long value = this.printTimes.getAndIncrement();
-            if ((value % 50000) == 0) {
-                log.warn("DefaultMessageStore is not writable, so putMessages is forbidden " + this.runningFlags.getFlagBits());
-=======
-            if (null == result || !result.isOk()) {
-                this.storeStatsService.getPutMessageFailedTimes().incrementAndGet();
->>>>>>> 8ef01a6c
-            }
-        });
-
-        return resultFuture;
-    }
-
-    @Override
-    public PutMessageResult putMessage(MessageExtBrokerInner msg) {
-        PutMessageStatus checkStoreStatus = this.checkStoreStatus();
-        if (checkStoreStatus != PutMessageStatus.PUT_OK) {
-            return new PutMessageResult(checkStoreStatus, null);
-        }
-
-<<<<<<< HEAD
-        /**
-         * 消息topic太长
-         */
-        if (messageExtBatch.getTopic().length() > Byte.MAX_VALUE) {
-            log.warn("PutMessages topic length too long " + messageExtBatch.getTopic().length());
-            return new PutMessageResult(PutMessageStatus.MESSAGE_ILLEGAL, null);
-        }
-
-        /**
-         * 消息内容太大   4m
-         */
-        if (messageExtBatch.getBody().length > messageStoreConfig.getMaxMessageSize()) {
-            log.warn("PutMessages body length too long " + messageExtBatch.getBody().length);
-            return new PutMessageResult(PutMessageStatus.MESSAGE_ILLEGAL, null);
-        }
-
-        /**
-         * PAGECACHE  繁忙   有消息在写入时耗时超过1秒
-         */
-        if (this.isOSPageCacheBusy()) {
-            return new PutMessageResult(PutMessageStatus.OS_PAGECACHE_BUSY, null);
-=======
-        PutMessageStatus msgCheckStatus = this.checkMessage(msg);
-        if (msgCheckStatus == PutMessageStatus.MESSAGE_ILLEGAL) {
-            return new PutMessageResult(msgCheckStatus, null);
-        }
-
-        long beginTime = this.getSystemClock().now();
-        PutMessageResult result = this.commitLog.putMessage(msg);
-        long elapsedTime = this.getSystemClock().now() - beginTime;
-        if (elapsedTime > 500) {
-            log.warn("not in lock elapsed time(ms)={}, bodyLength={}", elapsedTime, msg.getBody().length);
-        }
-
-        this.storeStatsService.setPutMessageEntireTimeMax(elapsedTime);
-
-        if (null == result || !result.isOk()) {
-            this.storeStatsService.getPutMessageFailedTimes().incrementAndGet();
-        }
-
-        return result;
-    }
-
     @Override
     public PutMessageResult putMessages(MessageExtBatch messageExtBatch) {
         PutMessageStatus checkStoreStatus = this.checkStoreStatus();
@@ -717,7 +632,6 @@
         PutMessageStatus msgCheckStatus = this.checkMessages(messageExtBatch);
         if (msgCheckStatus == PutMessageStatus.MESSAGE_ILLEGAL) {
             return new PutMessageResult(msgCheckStatus, null);
->>>>>>> 8ef01a6c
         }
 
         long beginTime = this.getSystemClock().now();
