/*
 * Licensed to the Apache Software Foundation (ASF) under one or more
 * contributor license agreements.  See the NOTICE file distributed with
 * this work for additional information regarding copyright ownership.
 * The ASF licenses this file to You under the Apache License, Version 2.0
 * (the "License"); you may not use this file except in compliance with
 * the License.  You may obtain a copy of the License at
 *
 *     http://www.apache.org/licenses/LICENSE-2.0
 *
 * Unless required by applicable law or agreed to in writing, software
 * distributed under the License is distributed on an "AS IS" BASIS,
 * WITHOUT WARRANTIES OR CONDITIONS OF ANY KIND, either express or implied.
 * See the License for the specific language governing permissions and
 * limitations under the License.
 */
package org.apache.rocketmq.store;

import org.apache.rocketmq.common.*;
import org.apache.rocketmq.common.constant.LoggerName;
import org.apache.rocketmq.common.message.MessageDecoder;
import org.apache.rocketmq.common.message.MessageExt;
import org.apache.rocketmq.common.message.MessageExtBatch;
import org.apache.rocketmq.common.running.RunningStats;
import org.apache.rocketmq.common.sysflag.MessageSysFlag;
import org.apache.rocketmq.logging.InternalLogger;
import org.apache.rocketmq.logging.InternalLoggerFactory;
import org.apache.rocketmq.store.config.BrokerRole;
import org.apache.rocketmq.store.config.MessageStoreConfig;
import org.apache.rocketmq.store.config.StorePathConfigHelper;
import org.apache.rocketmq.store.dledger.DLedgerCommitLog;
import org.apache.rocketmq.store.ha.HAService;
import org.apache.rocketmq.store.index.IndexService;
import org.apache.rocketmq.store.index.QueryOffsetResult;
import org.apache.rocketmq.store.schedule.ScheduleMessageService;
import org.apache.rocketmq.store.stats.BrokerStatsManager;

<<<<<<< HEAD
import java.io.File;
import java.io.IOException;
import java.io.RandomAccessFile;
import java.net.SocketAddress;
import java.nio.ByteBuffer;
import java.nio.channels.FileLock;
import java.util.*;
import java.util.Map.Entry;
import java.util.concurrent.*;
import java.util.concurrent.atomic.AtomicLong;

import static org.apache.rocketmq.store.config.BrokerRole.SLAVE;

=======
>>>>>>> 34b085df
public class DefaultMessageStore implements MessageStore {
    private static final InternalLogger log = InternalLoggerFactory.getLogger(LoggerName.STORE_LOGGER_NAME);

    private final MessageStoreConfig messageStoreConfig;
    // CommitLog
    private final CommitLog commitLog;

    private final ConcurrentMap<String/* topic */, ConcurrentMap<Integer/* queueId */, ConsumeQueue>> consumeQueueTable;

    private final FlushConsumeQueueService flushConsumeQueueService;

    private final CleanCommitLogService cleanCommitLogService;

    private final CleanConsumeQueueService cleanConsumeQueueService;

    private final IndexService indexService;

    private final AllocateMappedFileService allocateMappedFileService;

    private final ReputMessageService reputMessageService;

    private final HAService haService;

    private final ScheduleMessageService scheduleMessageService;

    private final StoreStatsService storeStatsService;

    private final TransientStorePool transientStorePool;

    private final RunningFlags runningFlags = new RunningFlags();
    private final SystemClock systemClock = new SystemClock();

    private final ScheduledExecutorService scheduledExecutorService =
        Executors.newSingleThreadScheduledExecutor(new ThreadFactoryImpl("StoreScheduledThread"));
    private final BrokerStatsManager brokerStatsManager;
    private final MessageArrivingListener messageArrivingListener;
    private final BrokerConfig brokerConfig;

    private volatile boolean shutdown = true;

    private StoreCheckpoint storeCheckpoint;

    private AtomicLong printTimes = new AtomicLong(0);

    private final LinkedList<CommitLogDispatcher> dispatcherList;

    private RandomAccessFile lockFile;

    private FileLock lock;

    boolean shutDownNormal = false;

    public DefaultMessageStore(final MessageStoreConfig messageStoreConfig, final BrokerStatsManager brokerStatsManager,
                               final MessageArrivingListener messageArrivingListener, final BrokerConfig brokerConfig) throws IOException {
        this.messageArrivingListener = messageArrivingListener;
        this.brokerConfig = brokerConfig;
        this.messageStoreConfig = messageStoreConfig;
        this.brokerStatsManager = brokerStatsManager;
        this.allocateMappedFileService = new AllocateMappedFileService(this);
<<<<<<< HEAD


=======
        if (messageStoreConfig.isEnableDLegerCommitLog()) {
            this.commitLog = new DLedgerCommitLog(this);
        } else {
            this.commitLog = new CommitLog(this);
        }
>>>>>>> 34b085df
        this.consumeQueueTable = new ConcurrentHashMap<>(32);

        this.flushConsumeQueueService = new FlushConsumeQueueService();
        this.cleanCommitLogService = new CleanCommitLogService();
        this.cleanConsumeQueueService = new CleanConsumeQueueService();

        /**
         * 设置putMessageDistributeTime   new AtomicLong[13]   ？？？
         */
        this.storeStatsService = new StoreStatsService();

        /**
         * 实例化indexService   并设置路径  store/index
         */
        this.indexService = new IndexService(this);
<<<<<<< HEAD



=======
        if (!messageStoreConfig.isEnableDLegerCommitLog()) {
            this.haService = new HAService(this);
        } else {
            this.haService = null;
        }
>>>>>>> 34b085df
        this.reputMessageService = new ReputMessageService();

        this.scheduleMessageService = new ScheduleMessageService(this);

        /**
         * transientStorePool
         */
        this.transientStorePool = new TransientStorePool(messageStoreConfig);

        /**
         * 是否启用 堆外内存  windos没有对应的类库  所以不能在win下执行
         */
        if (messageStoreConfig.isTransientStorePoolEnable()) {
            /**
             * 初始化
             */
            this.transientStorePool.init();
        }

        /**
         *  处理transientStorePool
         */
        this.allocateMappedFileService.start();

        /**
         *  方法为空
         */
        this.indexService.start();

        this.dispatcherList = new LinkedList<>();
        this.dispatcherList.addLast(new CommitLogDispatcherBuildConsumeQueue());
        this.dispatcherList.addLast(new CommitLogDispatcherBuildIndex());

        /**
         * 获得lock文件路径
         */
        File file = new File(StorePathConfigHelper.getLockFile(messageStoreConfig.getStorePathRootDir()));
        MappedFile.ensureDirOK(file.getParent());

        /**
         * 创建lock文件
         * r：以只读方式打开指定文件。如果试图对该RandomAccessFile指定的文件执行写入方法则会抛出IOException
         * rw：以读取、写入方式打开指定文件。如果该文件不存在，则尝试创建文件
         * rws：以读取、写入方式打开指定文件。相对于rw模式，还要求对文件的内容或元数据的每个更新都同步写入到底层存储设备，默认情形下(rw模式下),是使用buffer的,只有cache满的或者使用RandomAccessFile.close()关闭流的时候儿才真正的写到文件
         * rwd：与rws类似，只是仅对文件的内容同步更新到磁盘，而不修改文件的元数据
         */
        lockFile = new RandomAccessFile(file, "rw");
    }

    public void truncateDirtyLogicFiles(long phyOffset) {
        ConcurrentMap<String, ConcurrentMap<Integer, ConsumeQueue>> tables = DefaultMessageStore.this.consumeQueueTable;

        for (ConcurrentMap<Integer, ConsumeQueue> maps : tables.values()) {
            for (ConsumeQueue logic : maps.values()) {
                logic.truncateDirtyLogicFiles(phyOffset);
            }
        }
    }

    /**
     * @throws IOException
     */
    public boolean load() {
        boolean result = true;

        try {
            /**
             * 判断store/abort文件是否存在   存在则意味最后一次退出为异常退出
             */
            boolean lastExitOK = !this.isTempFileExist();
            log.info("last shutdown {}", lastExitOK ? "normally" : "abnormally");

            /**
             * 读取store/config/delayOffset.json   并保存到offsetTable中
             * 将延迟级别以及对应的时间添加到delayLevelTable中
             * 1s 5s 10s 30s 1m 2m 3m 4m 5m 6m 7m 8m 9m 10m 20m 30m 1h 2h
             */
            if (null != scheduleMessageService) {
                result = result && this.scheduleMessageService.load();
            }

            // load Commit Log
            /**
             * 处理store/commitlog下的文件
             */
            result = result && this.commitLog.load();

            // load Consume Queue
            /**
             * 处理store/consumequeue下的文件   类似commitLog.load()
             * 转换为ConsumeQueue   再转换为mappedFile   最后存入mappedFiles
             */
            result = result && this.loadConsumeQueue();

            if (result) {
                /**
                 * 处理store/checkpoint文件
                 */
                this.storeCheckpoint =
                    new StoreCheckpoint(StorePathConfigHelper.getStoreCheckpoint(this.messageStoreConfig.getStorePathRootDir()));

                /**
                 * 处理store/index下的文件
                 *
                 * index文件的EndTimestamp>checkpoint文件的IndexMsgTimestamp  销毁index文件
                 * 否则加入      indexFileList
                 */
                this.indexService.load(lastExitOK);

                /**
                 * 恢复（正常恢复  异常恢复）  主要处理commitlog  consumequeue  indexfile所存储的offset
                 */
                this.recover(lastExitOK);

                log.info("load over, and the max phy offset = {}", this.getMaxPhyOffset());
            }
        } catch (Exception e) {
            log.error("load exception", e);
            result = false;
        }

        if (!result) {
            this.allocateMappedFileService.shutdown();
        }

        return result;
    }

    /**
     * @throws Exception
     */
    public void start() throws Exception {

        lock = lockFile.getChannel().tryLock(0, 1, false);
        if (lock == null || lock.isShared() || !lock.isValid()) {
            throw new RuntimeException("Lock failed,MQ already started");
        }

        /**
         * 向store/lock文件  写入“lock”字符串   用于防止在同一台机器中部署了多个broker且指定了相同得store目录
         */
        lockFile.getChannel().write(ByteBuffer.wrap("lock".getBytes()));
        lockFile.getChannel().force(true);
<<<<<<< HEAD

        /**
         * consumerqueue定时刷盘
         */
        this.flushConsumeQueueService.start();

        /**
         * commitlog  刷盘（分异步或同步）
         * 如果isTransientStorePoolEnable，执行commit操作   写入FileChannel
         */
        this.commitLog.start();

        /**
         * 计算tps?？？？？？
         */
        this.storeStatsService.start();



=======
        {
            /**
             * 1. Make sure the fast-forward messages to be truncated during the recovering according to the max physical offset of the commitlog;
             * 2. DLedger committedPos may be missing, so the maxPhysicalPosInLogicQueue maybe bigger that maxOffset returned by DLedgerCommitLog, just let it go;
             * 3. Calculate the reput offset according to the consume queue;
             * 4. Make sure the fall-behind messages to be dispatched before starting the commitlog, especially when the broker role are automatically changed.
             */
            long maxPhysicalPosInLogicQueue = commitLog.getMinOffset();
            for (ConcurrentMap<Integer, ConsumeQueue> maps : this.consumeQueueTable.values()) {
                for (ConsumeQueue logic : maps.values()) {
                    if (logic.getMaxPhysicOffset() > maxPhysicalPosInLogicQueue) {
                        maxPhysicalPosInLogicQueue = logic.getMaxPhysicOffset();
                    }
                }
            }
            if (maxPhysicalPosInLogicQueue < 0) {
                maxPhysicalPosInLogicQueue = 0;
            }
            if (maxPhysicalPosInLogicQueue < this.commitLog.getMinOffset()) {
                maxPhysicalPosInLogicQueue = this.commitLog.getMinOffset();
                /**
                 * This happens in following conditions:
                 * 1. If someone removes all the consumequeue files or the disk get damaged.
                 * 2. Launch a new broker, and copy the commitlog from other brokers.
                 *
                 * All the conditions has the same in common that the maxPhysicalPosInLogicQueue should be 0.
                 * If the maxPhysicalPosInLogicQueue is gt 0, there maybe something wrong.
                 */
                log.warn("[TooSmallCqOffset] maxPhysicalPosInLogicQueue={} clMinOffset={}", maxPhysicalPosInLogicQueue, this.commitLog.getMinOffset());
            }
            log.info("[SetReputOffset] maxPhysicalPosInLogicQueue={} clMinOffset={} clMaxOffset={} clConfirmedOffset={}",
                maxPhysicalPosInLogicQueue, this.commitLog.getMinOffset(), this.commitLog.getMaxOffset(), this.commitLog.getConfirmOffset());
            this.reputMessageService.setReputFromOffset(maxPhysicalPosInLogicQueue);
            this.reputMessageService.start();

            /**
             *  1. Finish dispatching the messages fall behind, then to start other services.
             *  2. DLedger committedPos may be missing, so here just require dispatchBehindBytes <= 0
             */
            while (true) {
                if (dispatchBehindBytes() <= 0) {
                    break;
                }
                Thread.sleep(1000);
                log.info("Try to finish doing reput the messages fall behind during the starting, reputOffset={} maxOffset={} behind={}", this.reputMessageService.getReputFromOffset(), this.getMaxPhyOffset(), this.dispatchBehindBytes());
            }
            this.recoverTopicQueueTable();
        }

        if (!messageStoreConfig.isEnableDLegerCommitLog()) {
            this.haService.start();
            this.handleScheduleMessageService(messageStoreConfig.getBrokerRole());
        }

        this.flushConsumeQueueService.start();
        this.commitLog.start();
        this.storeStatsService.start();
>>>>>>> 34b085df



        /**
         * 创建abort文件   如果正常退出则会删除该文件
         */
        this.createTempFile();

        /**
         * 定时任务计划    ？？？？
         */
        this.addScheduleTask();
        this.shutdown = false;
    }



    public void shutdown() {
        if (!this.shutdown) {
            this.shutdown = true;

            this.scheduledExecutorService.shutdown();

            try {

                Thread.sleep(1000);
            } catch (InterruptedException e) {
                log.error("shutdown Exception, ", e);
            }

            if (this.scheduleMessageService != null) {
                this.scheduleMessageService.shutdown();
            }
<<<<<<< HEAD

=======
            if (this.haService != null) {
                this.haService.shutdown();
            }
>>>>>>> 34b085df

            this.storeStatsService.shutdown();
            this.indexService.shutdown();
            this.commitLog.shutdown();
            this.reputMessageService.shutdown();
            this.flushConsumeQueueService.shutdown();
            this.allocateMappedFileService.shutdown();
            this.storeCheckpoint.flush();
            this.storeCheckpoint.shutdown();

            if (this.runningFlags.isWriteable() && dispatchBehindBytes() == 0) {
                this.deleteFile(StorePathConfigHelper.getAbortFile(this.messageStoreConfig.getStorePathRootDir()));
                shutDownNormal = true;
            } else {
                log.warn("the store may be wrong, so shutdown abnormally, and keep abort file.");
            }
        }

        this.transientStorePool.destroy();

        if (lockFile != null && lock != null) {
            try {
                lock.release();
                lockFile.close();
            } catch (IOException e) {
            }
        }
    }

    public void destroy() {
        this.destroyLogics();
        this.commitLog.destroy();
        this.indexService.destroy();
        this.deleteFile(StorePathConfigHelper.getAbortFile(this.messageStoreConfig.getStorePathRootDir()));
        this.deleteFile(StorePathConfigHelper.getStoreCheckpoint(this.messageStoreConfig.getStorePathRootDir()));
    }

    public void destroyLogics() {
        for (ConcurrentMap<Integer, ConsumeQueue> maps : this.consumeQueueTable.values()) {
            for (ConsumeQueue logic : maps.values()) {
                logic.destroy();
            }
        }
    }

    /**
     * 单个消息存储
     * @param msg Message instance to store
     * @return
     */
    public PutMessageResult putMessage(MessageExtBrokerInner msg) {
        if (this.shutdown) {
            log.warn("message store has shutdown, so putMessage is forbidden");
            return new PutMessageResult(PutMessageStatus.SERVICE_NOT_AVAILABLE, null);
        }

        /**
         * 当前为slave  不支持消息存储
         */
        if (BrokerRole.SLAVE == this.messageStoreConfig.getBrokerRole()) {
            long value = this.printTimes.getAndIncrement();
            if ((value % 50000) == 0) {
                log.warn("message store is slave mode, so putMessage is forbidden ");
            }

            return new PutMessageResult(PutMessageStatus.SERVICE_NOT_AVAILABLE, null);
        }

        /**
         * 当前软硬件环境不支持消息存储
         */
        if (!this.runningFlags.isWriteable()) {
            long value = this.printTimes.getAndIncrement();
            if ((value % 50000) == 0) {
                log.warn("message store is not writeable, so putMessage is forbidden " + this.runningFlags.getFlagBits());
            }

            return new PutMessageResult(PutMessageStatus.SERVICE_NOT_AVAILABLE, null);
        } else {
            this.printTimes.set(0);
        }

        /**
         * topic名称太长
         */
        if (msg.getTopic().length() > Byte.MAX_VALUE) {
            log.warn("putMessage message topic length too long " + msg.getTopic().length());
            return new PutMessageResult(PutMessageStatus.MESSAGE_ILLEGAL, null);
        }

        /**
         * 消息对应的propertiesLength过长
         */
        if (msg.getPropertiesString() != null && msg.getPropertiesString().length() > Short.MAX_VALUE) {
            log.warn("putMessage message properties length too long " + msg.getPropertiesString().length());
            return new PutMessageResult(PutMessageStatus.PROPERTIES_SIZE_EXCEEDED, null);
        }

        /**
         * PAGECACHE  繁忙   有消息在写入时耗时超过1秒
         */
        if (this.isOSPageCacheBusy()) {
            return new PutMessageResult(PutMessageStatus.OS_PAGECACHE_BUSY, null);
        }

        long beginTime = this.getSystemClock().now();

        /**
         * 消息存储
         * 消息存储
         * 消息存储
         */
        PutMessageResult result = this.commitLog.putMessage(msg);

        long eclipseTime = this.getSystemClock().now() - beginTime;
        if (eclipseTime > 500) {
            log.warn("putMessage not in lock eclipse time(ms)={}, bodyLength={}", eclipseTime, msg.getBody().length);
        }
        this.storeStatsService.setPutMessageEntireTimeMax(eclipseTime);

        if (null == result || !result.isOk()) {
            this.storeStatsService.getPutMessageFailedTimes().incrementAndGet();
        }

        return result;
    }

    /**
     * 存储批量消息
     * @param messageExtBatch Message batch.
     * @return
     */
    public PutMessageResult putMessages(MessageExtBatch messageExtBatch) {
        if (this.shutdown) {
            log.warn("DefaultMessageStore has shutdown, so putMessages is forbidden");
            return new PutMessageResult(PutMessageStatus.SERVICE_NOT_AVAILABLE, null);
        }

        /**
         * slave不支持消息存储
         */
        if (BrokerRole.SLAVE == this.messageStoreConfig.getBrokerRole()) {
            long value = this.printTimes.getAndIncrement();
            if ((value % 50000) == 0) {
                log.warn("DefaultMessageStore is in slave mode, so putMessages is forbidden ");
            }

            return new PutMessageResult(PutMessageStatus.SERVICE_NOT_AVAILABLE, null);
        }

        /**
         * 硬件环境不支持消息存储
         */
        if (!this.runningFlags.isWriteable()) {
            long value = this.printTimes.getAndIncrement();
            if ((value % 50000) == 0) {
                log.warn("DefaultMessageStore is not writable, so putMessages is forbidden " + this.runningFlags.getFlagBits());
            }

            return new PutMessageResult(PutMessageStatus.SERVICE_NOT_AVAILABLE, null);
        } else {
            this.printTimes.set(0);
        }

        /**
         * 消息topic太长
         */
        if (messageExtBatch.getTopic().length() > Byte.MAX_VALUE) {
            log.warn("PutMessages topic length too long " + messageExtBatch.getTopic().length());
            return new PutMessageResult(PutMessageStatus.MESSAGE_ILLEGAL, null);
        }

        /**
         * 消息内容太大   4m
         */
        if (messageExtBatch.getBody().length > messageStoreConfig.getMaxMessageSize()) {
            log.warn("PutMessages body length too long " + messageExtBatch.getBody().length);
            return new PutMessageResult(PutMessageStatus.MESSAGE_ILLEGAL, null);
        }

        /**
         * PAGECACHE  繁忙   有消息在写入时耗时超过1秒
         */
        if (this.isOSPageCacheBusy()) {
            return new PutMessageResult(PutMessageStatus.OS_PAGECACHE_BUSY, null);
        }

        long beginTime = this.getSystemClock().now();

        /**
         * 批量消息存储
         * 批量消息存储
         * 批量消息存储
         */
        PutMessageResult result = this.commitLog.putMessages(messageExtBatch);

        long eclipseTime = this.getSystemClock().now() - beginTime;
        if (eclipseTime > 500) {
            log.warn("not in lock eclipse time(ms)={}, bodyLength={}", eclipseTime, messageExtBatch.getBody().length);
        }
        this.storeStatsService.setPutMessageEntireTimeMax(eclipseTime);

        if (null == result || !result.isOk()) {
            this.storeStatsService.getPutMessageFailedTimes().incrementAndGet();
        }

        return result;
    }

    @Override
    public boolean isOSPageCacheBusy() {
        long begin = this.getCommitLog().getBeginTimeInLock();
        long diff = this.systemClock.now() - begin;

        return diff < 10000000
                && diff > this.messageStoreConfig.getOsPageCacheBusyTimeOutMills();
    }

    @Override
    public long lockTimeMills() {
        return this.commitLog.lockTimeMills();
    }

    public SystemClock getSystemClock() {
        return systemClock;
    }

    public CommitLog getCommitLog() {
        return commitLog;
    }

    /**
     * Query at most <code>maxMsgNums</code> messages belonging to <code>topic</code> at <code>queueId</code> starting
     * from given <code>offset</code>. Resulting messages will further be screened using provided message filter.
     * 查询消息
     *
     * @param group Consumer group that launches this query.
     * @param topic Topic to query.
     * @param queueId Queue ID to query.
     * @param offset Logical offset to start from.
     * @param maxMsgNums Maximum count of messages to query.
     * @param messageFilter Message filter used to screen desired messages.
     * @return Matched messages.
     */
    public GetMessageResult getMessage(final String group, final String topic, final int queueId, final long offset,
                                       final int maxMsgNums,
                                       final MessageFilter messageFilter) {
        if (this.shutdown) {
            log.warn("message store has shutdown, so getMessage is forbidden");
            return null;
        }

        /**
         * 不可读
         */
        if (!this.runningFlags.isReadable()) {
            log.warn("message store is not readable, so getMessage is forbidden " + this.runningFlags.getFlagBits());
            return null;
        }

        long beginTime = this.getSystemClock().now();

        GetMessageStatus status = GetMessageStatus.NO_MESSAGE_IN_QUEUE;
        long nextBeginOffset = offset;
        long minOffset = 0;
        long maxOffset = 0;

        GetMessageResult getResult = new GetMessageResult();

        /**
         * 获取commitlog的最大offset
         */
        final long maxOffsetPy = this.commitLog.getMaxOffset();

        /**
         * 通过topic和QueueId  在consumeQueueTable中获取对应的ConsumeQueue
         */
        ConsumeQueue consumeQueue = findConsumeQueue(topic, queueId);
        if (consumeQueue != null) {
            minOffset = consumeQueue.getMinOffsetInQueue();
            maxOffset = consumeQueue.getMaxOffsetInQueue();

            if (maxOffset == 0) {
                /**
                 * topic下没有数据
                 */
                status = GetMessageStatus.NO_MESSAGE_IN_QUEUE;
                nextBeginOffset = nextOffsetCorrection(offset, 0);
            } else if (offset < minOffset) {
                /**
                 * 小于最小值
                 */
                status = GetMessageStatus.OFFSET_TOO_SMALL;
                nextBeginOffset = nextOffsetCorrection(offset, minOffset);
            } else if (offset == maxOffset) {
                /**
                 * topic数据已经全部消费
                 */
                status = GetMessageStatus.OFFSET_OVERFLOW_ONE;
                nextBeginOffset = nextOffsetCorrection(offset, offset);
            } else if (offset > maxOffset) {
                /**
                 * 超过最大值
                 */
                status = GetMessageStatus.OFFSET_OVERFLOW_BADLY;
                if (0 == minOffset) {
                    nextBeginOffset = nextOffsetCorrection(offset, minOffset);
                } else {
                    nextBeginOffset = nextOffsetCorrection(offset, maxOffset);
                }
            } else {
                /**
                 * 正常
                 * 获取offset对应的MappedFile中未消费的消息
                 */
                SelectMappedBufferResult bufferConsumeQueue = consumeQueue.getIndexBuffer(offset);
                if (bufferConsumeQueue != null) {
                    try {
                        status = GetMessageStatus.NO_MATCHED_MESSAGE;

                        long nextPhyFileStartOffset = Long.MIN_VALUE;
                        long maxPhyOffsetPulling = 0;

                        int i = 0;

                        /**
                         * 消费时存在tag过滤的情况   所以当拉取时  不能只循环maxMsgNums次
                         */
                        final int maxFilterMessageCount = Math.max(16000, maxMsgNums * ConsumeQueue.CQ_STORE_UNIT_SIZE);
                        final boolean diskFallRecorded = this.messageStoreConfig.isDiskFallRecorded();
                        ConsumeQueueExt.CqExtUnit cqExtUnit = new ConsumeQueueExt.CqExtUnit();

                        /**
                         * 轮询消息
                         */
                        for (; i < bufferConsumeQueue.getSize() && i < maxFilterMessageCount; i += ConsumeQueue.CQ_STORE_UNIT_SIZE) {
                            long offsetPy = bufferConsumeQueue.getByteBuffer().getLong();
                            int sizePy = bufferConsumeQueue.getByteBuffer().getInt();
                            long tagsCode = bufferConsumeQueue.getByteBuffer().getLong();

                            maxPhyOffsetPulling = offsetPy;

                            /**
                             * 说明上一个消息已经发生MESSAGE_WAS_REMOVING的错误
                             */
                            if (nextPhyFileStartOffset != Long.MIN_VALUE) {
                                if (offsetPy < nextPhyFileStartOffset)
                                    continue;
                            }

                            /**
                             * offsetPy这个偏移量的消息在内存中还是在硬盘上
                             * true   硬盘上
                             */
                            boolean isInDisk = checkInDiskByCommitOffset(offsetPy, maxOffsetPy);

                            /**
                             * 判断本次拉取任务是否完成
                             */
                            if (this.isTheBatchFull(sizePy, maxMsgNums, getResult.getBufferTotalSize(), getResult.getMessageCount(),
                                isInDisk)) {
                                break;
                            }

                            boolean extRet = false, isTagsCodeLegal = true;
                            if (consumeQueue.isExtAddr(tagsCode)) {
                                extRet = consumeQueue.getExt(tagsCode, cqExtUnit);
                                if (extRet) {
                                    tagsCode = cqExtUnit.getTagsCode();
                                } else {
                                    // can't find ext content.Client will filter messages by tag also.
                                    log.error("[BUG] can't find consume queue extend file content!addr={}, offsetPy={}, sizePy={}, topic={}, group={}",
                                        tagsCode, offsetPy, sizePy, topic, group);
                                    isTagsCodeLegal = false;
                                }
                            }

                            /**
                             * ConsumeQueue    tags的hash过滤   ExpressionMessageFilter
                             */
                            if (messageFilter != null
                                && !messageFilter.isMatchedByConsumeQueue(isTagsCodeLegal ? tagsCode : null, extRet ? cqExtUnit : null)) {
                                if (getResult.getBufferTotalSize() == 0) {
                                    status = GetMessageStatus.NO_MATCHED_MESSAGE;
                                }

                                /**
                                 * tag不符合   读取下一条消息
                                 */
                                continue;
                            }

                            /**
                             * commitLog 获取消息  从offsetPy开始且长度为sizePy
                             * commitLog 获取消息  从offsetPy开始且长度为sizePy
                             * commitLog 获取消息  从offsetPy开始且长度为sizePy
                             */
                            SelectMappedBufferResult selectResult = this.commitLog.getMessage(offsetPy, sizePy);
                            if (null == selectResult) {
                                if (getResult.getBufferTotalSize() == 0) {
                                    status = GetMessageStatus.MESSAGE_WAS_REMOVING;
                                }

                                nextPhyFileStartOffset = this.commitLog.rollNextFile(offsetPy);
                                continue;
                            }

                            /**
                             * 基于commitlog过滤？？？？
                             */
                            if (messageFilter != null
                                && !messageFilter.isMatchedByCommitLog(selectResult.getByteBuffer().slice(), null)) {
                                if (getResult.getBufferTotalSize() == 0) {
                                    status = GetMessageStatus.NO_MATCHED_MESSAGE;
                                }
                                // release...
                                selectResult.release();
                                continue;
                            }

                            this.storeStatsService.getGetMessageTransferedMsgCount().incrementAndGet();

                            /**
                             * 缓存selectResult
                             */
                            getResult.addMessage(selectResult);
                            status = GetMessageStatus.FOUND;
                            nextPhyFileStartOffset = Long.MIN_VALUE;
                        }
                        //循环结束

                        /**
                         * 统计数据
                         */
                        if (diskFallRecorded) {
                            long fallBehind = maxOffsetPy - maxPhyOffsetPulling;
                            brokerStatsManager.recordDiskFallBehindSize(group, topic, queueId, fallBehind);
                        }

                        /**
                         * 下次拉取逻辑位置
                         */
                        nextBeginOffset = offset + (i / ConsumeQueue.CQ_STORE_UNIT_SIZE);

                        /**
                         * commitlog中的最大offset-本次拉取消息的最大offset
                         */
                        long diff = maxOffsetPy - maxPhyOffsetPulling;
                        long memory = (long) (StoreUtil.TOTAL_PHYSICAL_MEMORY_SIZE
                            * (this.messageStoreConfig.getAccessMessageInMemoryMaxRatio() / 100.0));

                        /**
                         * 是否推荐从slave拉取消息   即未拉取的数据存储在硬盘中而不是内存中   建议从slave拉取
                         */
                        getResult.setSuggestPullingFromSlave(diff > memory);
                    } finally {

                        bufferConsumeQueue.release();
                    }
                } else {
                    status = GetMessageStatus.OFFSET_FOUND_NULL;
                    nextBeginOffset = nextOffsetCorrection(offset, consumeQueue.rollNextFile(offset));
                    log.warn("consumer request topic: " + topic + "offset: " + offset + " minOffset: " + minOffset + " maxOffset: "
                        + maxOffset + ", but access logic queue failed.");
                }
            }
        } else {
            status = GetMessageStatus.NO_MATCHED_LOGIC_QUEUE;
            nextBeginOffset = nextOffsetCorrection(offset, 0);
        }

        /**
         * 有消息
         */
        if (GetMessageStatus.FOUND == status) {
            this.storeStatsService.getGetMessageTimesTotalFound().incrementAndGet();
        } else {
            this.storeStatsService.getGetMessageTimesTotalMiss().incrementAndGet();
        }
        long eclipseTime = this.getSystemClock().now() - beginTime;
        this.storeStatsService.setGetMessageEntireTimeMax(eclipseTime);

        /**
         * 返回数据
         */
        getResult.setStatus(status);
        getResult.setNextBeginOffset(nextBeginOffset);
        getResult.setMaxOffset(maxOffset);
        getResult.setMinOffset(minOffset);
        return getResult;
    }

    /**
     * 获得当前consumequeue下得最大offset
     * @param topic Topic name.
     * @param queueId Queue ID.
     * @return
     */
    public long getMaxOffsetInQueue(String topic, int queueId) {
        /**
         * 通过topic和QueueId  在consumeQueueTable中获取对应的ConsumeQueue
         */
        ConsumeQueue logic = this.findConsumeQueue(topic, queueId);
        if (logic != null) {
            /**
             * 获得当前consumequeue下得最大offset
             */
            long offset = logic.getMaxOffsetInQueue();
            return offset;
        }

        return 0;
    }

    /**
     * onsumequeue对应得最小offset
     * @param topic Topic name.
     * @param queueId Queue ID.
     * @return
     */
    public long getMinOffsetInQueue(String topic, int queueId) {
        /**
         * 通过topic和QueueId  在consumeQueueTable中获取对应的ConsumeQueue
         */
        ConsumeQueue logic = this.findConsumeQueue(topic, queueId);
        if (logic != null) {
            /**
             * 返回consumequeue对应得最小offset
             */
            return logic.getMinOffsetInQueue();
        }

        return -1;
    }

    @Override
    public long getCommitLogOffsetInQueue(String topic, int queueId, long consumeQueueOffset) {
        ConsumeQueue consumeQueue = findConsumeQueue(topic, queueId);
        if (consumeQueue != null) {
            SelectMappedBufferResult bufferConsumeQueue = consumeQueue.getIndexBuffer(consumeQueueOffset);
            if (bufferConsumeQueue != null) {
                try {
                    long offsetPy = bufferConsumeQueue.getByteBuffer().getLong();
                    return offsetPy;
                } finally {
                    bufferConsumeQueue.release();
                }
            }
        }

        return 0;
    }

    /**
     * 查询指定时间戳存储的消息的physical offset
     * @param topic Topic of the message.
     * @param queueId Queue ID.
     * @param timestamp Timestamp to look up.
     * @return
     */
    public long getOffsetInQueueByTime(String topic, int queueId, long timestamp) {
        ConsumeQueue logic = this.findConsumeQueue(topic, queueId);
        if (logic != null) {
            return logic.getOffsetInQueueByTime(timestamp);
        }

        return 0;
    }

    /**
     * 通过offset查询消息
     * @param commitLogOffset physical offset.
     * @return
     */
    public MessageExt lookMessageByOffset(long commitLogOffset) {
        /**
         * 查询出commitLogOffset对应的消息的前4个字节   即消息的TOTALSIZE
         */
        SelectMappedBufferResult sbr = this.commitLog.getMessage(commitLogOffset, 4);
        if (null != sbr) {
            try {
                // 1 TOTALSIZE
                int size = sbr.getByteBuffer().getInt();

                /**
                 * 查询commitLogOffset对应的消息
                 */
                return lookMessageByOffset(commitLogOffset, size);
            } finally {
                sbr.release();
            }
        }

        return null;
    }

    @Override
    public SelectMappedBufferResult selectOneMessageByOffset(long commitLogOffset) {
        SelectMappedBufferResult sbr = this.commitLog.getMessage(commitLogOffset, 4);
        if (null != sbr) {
            try {
                // 1 TOTALSIZE
                int size = sbr.getByteBuffer().getInt();
                return this.commitLog.getMessage(commitLogOffset, size);
            } finally {
                sbr.release();
            }
        }

        return null;
    }

    @Override
    public SelectMappedBufferResult selectOneMessageByOffset(long commitLogOffset, int msgSize) {
        return this.commitLog.getMessage(commitLogOffset, msgSize);
    }

    public String getRunningDataInfo() {
        return this.storeStatsService.toString();
    }

    @Override
    public HashMap<String, String> getRuntimeInfo() {
        HashMap<String, String> result = this.storeStatsService.getRuntimeInfo();

        {
            String storePathPhysic = DefaultMessageStore.this.getMessageStoreConfig().getStorePathCommitLog();
            double physicRatio = UtilAll.getDiskPartitionSpaceUsedPercent(storePathPhysic);
            result.put(RunningStats.commitLogDiskRatio.name(), String.valueOf(physicRatio));

        }

        {

            String storePathLogics = StorePathConfigHelper.getStorePathConsumeQueue(this.messageStoreConfig.getStorePathRootDir());
            double logicsRatio = UtilAll.getDiskPartitionSpaceUsedPercent(storePathLogics);
            result.put(RunningStats.consumeQueueDiskRatio.name(), String.valueOf(logicsRatio));
        }

        {
            if (this.scheduleMessageService != null) {
                this.scheduleMessageService.buildRunningStats(result);
            }
        }

        result.put(RunningStats.commitLogMinOffset.name(), String.valueOf(DefaultMessageStore.this.getMinPhyOffset()));
        result.put(RunningStats.commitLogMaxOffset.name(), String.valueOf(DefaultMessageStore.this.getMaxPhyOffset()));

        return result;
    }

    @Override
    public long getMaxPhyOffset() {
        return this.commitLog.getMaxOffset();
    }

    /**
     * 获取最小PhyOffset
     * @return
     */
    @Override
    public long getMinPhyOffset() {
        return this.commitLog.getMinOffset();
    }

    @Override
    public long getEarliestMessageTime(String topic, int queueId) {
        ConsumeQueue logicQueue = this.findConsumeQueue(topic, queueId);
        if (logicQueue != null) {
            long minLogicOffset = logicQueue.getMinLogicOffset();

            SelectMappedBufferResult result = logicQueue.getIndexBuffer(minLogicOffset / ConsumeQueue.CQ_STORE_UNIT_SIZE);
            return getStoreTime(result);
        }

        return -1;
    }

    private long getStoreTime(SelectMappedBufferResult result) {
        if (result != null) {
            try {
                final long phyOffset = result.getByteBuffer().getLong();
                final int size = result.getByteBuffer().getInt();
                long storeTime = this.getCommitLog().pickupStoreTimestamp(phyOffset, size);
                return storeTime;
            } catch (Exception e) {
            } finally {
                result.release();
            }
        }
        return -1;
    }

    @Override
    public long getEarliestMessageTime() {
        final long minPhyOffset = this.getMinPhyOffset();
        final int size = this.messageStoreConfig.getMaxMessageSize() * 2;
        return this.getCommitLog().pickupStoreTimestamp(minPhyOffset, size);
    }

    @Override
    public long getMessageStoreTimeStamp(String topic, int queueId, long consumeQueueOffset) {
        ConsumeQueue logicQueue = this.findConsumeQueue(topic, queueId);
        if (logicQueue != null) {
            SelectMappedBufferResult result = logicQueue.getIndexBuffer(consumeQueueOffset);
            return getStoreTime(result);
        }

        return -1;
    }

    @Override
    public long getMessageTotalInQueue(String topic, int queueId) {
        ConsumeQueue logicQueue = this.findConsumeQueue(topic, queueId);
        if (logicQueue != null) {
            return logicQueue.getMessageTotalInQueue();
        }

        return -1;
    }

    @Override
    public SelectMappedBufferResult getCommitLogData(final long offset) {
        if (this.shutdown) {
            log.warn("message store has shutdown, so getPhyQueueData is forbidden");
            return null;
        }

        return this.commitLog.getData(offset);
    }

    @Override
    public boolean appendToCommitLog(long startOffset, byte[] data) {
        if (this.shutdown) {
            log.warn("message store has shutdown, so appendToPhyQueue is forbidden");
            return false;
        }

        boolean result = this.commitLog.appendData(startOffset, data);
        if (result) {
            this.reputMessageService.wakeup();
        } else {
            log.error("appendToPhyQueue failed " + startOffset + " " + data.length);
        }

        return result;
    }

    @Override
    public void executeDeleteFilesManually() {
        this.cleanCommitLogService.excuteDeleteFilesManualy();
    }

    /**
     * 查询消息
     * @param topic topic of the message.
     * @param key message key.
     * @param maxNum maximum number of the messages possible.
     * @param begin begin timestamp.
     * @param end end timestamp.
     * @return
     */
    @Override
    public QueryMessageResult queryMessage(String topic, String key, int maxNum, long begin, long end) {
        QueryMessageResult queryMessageResult = new QueryMessageResult();

        long lastQueryMsgTime = end;

        /**
         * 最多3次
         */
        for (int i = 0; i < 3; i++) {
            /**
             * 在index文件中查询消息
             * 在index文件中查询消息
             * 在index文件中查询消息
             */
            QueryOffsetResult queryOffsetResult = this.indexService.queryOffset(topic, key, maxNum, begin, lastQueryMsgTime);
            if (queryOffsetResult.getPhyOffsets().isEmpty()) {
                break;
            }

            Collections.sort(queryOffsetResult.getPhyOffsets());

            queryMessageResult.setIndexLastUpdatePhyoffset(queryOffsetResult.getIndexLastUpdatePhyoffset());
            queryMessageResult.setIndexLastUpdateTimestamp(queryOffsetResult.getIndexLastUpdateTimestamp());

            /**
             * 遍历结果   基于index存储特性   getPhyOffsets（）存储的数据为倒序排列
             */
            for (int m = 0; m < queryOffsetResult.getPhyOffsets().size(); m++) {
                long offset = queryOffsetResult.getPhyOffsets().get(m);

                try {

                    boolean match = true;
                    /**
                     * 获取offset处的消息
                     */
                    MessageExt msg = this.lookMessageByOffset(offset);
                    if (0 == m) {
                        lastQueryMsgTime = msg.getStoreTimestamp();
                    }

//                    String[] keyArray = msg.getKeys().split(MessageConst.KEY_SEPARATOR);
//                    if (topic.equals(msg.getTopic())) {
//                        for (String k : keyArray) {
//                            if (k.equals(key)) {
//                                match = true;
//                                break;
//                            }
//                        }
//                    }

                    if (match) {
                        /**
                         * 获取offset处对应消息的ByteBuffer  并存储在queryMessageResult
                         */
                        SelectMappedBufferResult result = this.commitLog.getData(offset, false);
                        if (result != null) {
                            int size = result.getByteBuffer().getInt(0);
                            result.getByteBuffer().limit(size);
                            result.setSize(size);
                            queryMessageResult.addMessage(result);
                        }
                    } else {
                        log.warn("queryMessage hash duplicate, {} {}", topic, key);
                    }
                } catch (Exception e) {
                    log.error("queryMessage exception", e);
                }
            }

            if (queryMessageResult.getBufferTotalSize() > 0) {
                break;
            }

            if (lastQueryMsgTime < begin) {
                break;
            }
        }

        return queryMessageResult;
    }

    @Override
    public void updateHaMasterAddress(String newAddr) {
        this.haService.updateMasterAddress(newAddr);
    }

    @Override
    public long slaveFallBehindMuch() {
        return this.commitLog.getMaxOffset() - this.haService.getPush2SlaveMaxOffset().get();
    }

    @Override
    public long now() {
        return this.systemClock.now();
    }

    @Override
    public int cleanUnusedTopic(Set<String> topics) {
        Iterator<Entry<String, ConcurrentMap<Integer, ConsumeQueue>>> it = this.consumeQueueTable.entrySet().iterator();
        while (it.hasNext()) {
            Entry<String, ConcurrentMap<Integer, ConsumeQueue>> next = it.next();
            String topic = next.getKey();

            if (!topics.contains(topic) && !topic.equals(ScheduleMessageService.SCHEDULE_TOPIC)) {
                ConcurrentMap<Integer, ConsumeQueue> queueTable = next.getValue();
                for (ConsumeQueue cq : queueTable.values()) {
                    cq.destroy();
                    log.info("cleanUnusedTopic: {} {} ConsumeQueue cleaned",
                        cq.getTopic(),
                        cq.getQueueId()
                    );

                    this.commitLog.removeQueueFromTopicQueueTable(cq.getTopic(), cq.getQueueId());
                }
                it.remove();

                log.info("cleanUnusedTopic: {},topic destroyed", topic);
            }
        }

        return 0;
    }

    public void cleanExpiredConsumerQueue() {
        long minCommitLogOffset = this.commitLog.getMinOffset();

        Iterator<Entry<String, ConcurrentMap<Integer, ConsumeQueue>>> it = this.consumeQueueTable.entrySet().iterator();
        while (it.hasNext()) {
            Entry<String, ConcurrentMap<Integer, ConsumeQueue>> next = it.next();
            String topic = next.getKey();
            if (!topic.equals(ScheduleMessageService.SCHEDULE_TOPIC)) {
                ConcurrentMap<Integer, ConsumeQueue> queueTable = next.getValue();
                Iterator<Entry<Integer, ConsumeQueue>> itQT = queueTable.entrySet().iterator();
                while (itQT.hasNext()) {
                    Entry<Integer, ConsumeQueue> nextQT = itQT.next();
                    long maxCLOffsetInConsumeQueue = nextQT.getValue().getLastOffset();

                    if (maxCLOffsetInConsumeQueue == -1) {
                        log.warn("maybe ConsumeQueue was created just now. topic={} queueId={} maxPhysicOffset={} minLogicOffset={}.",
                            nextQT.getValue().getTopic(),
                            nextQT.getValue().getQueueId(),
                            nextQT.getValue().getMaxPhysicOffset(),
                            nextQT.getValue().getMinLogicOffset());
                    } else if (maxCLOffsetInConsumeQueue < minCommitLogOffset) {
                        log.info(
                            "cleanExpiredConsumerQueue: {} {} consumer queue destroyed, minCommitLogOffset: {} maxCLOffsetInConsumeQueue: {}",
                            topic,
                            nextQT.getKey(),
                            minCommitLogOffset,
                            maxCLOffsetInConsumeQueue);

                        DefaultMessageStore.this.commitLog.removeQueueFromTopicQueueTable(nextQT.getValue().getTopic(),
                            nextQT.getValue().getQueueId());

                        nextQT.getValue().destroy();
                        itQT.remove();
                    }
                }

                if (queueTable.isEmpty()) {
                    log.info("cleanExpiredConsumerQueue: {},topic destroyed", topic);
                    it.remove();
                }
            }
        }
    }

    public Map<String, Long> getMessageIds(final String topic, final int queueId, long minOffset, long maxOffset,
        SocketAddress storeHost) {
        Map<String, Long> messageIds = new HashMap<String, Long>();
        if (this.shutdown) {
            return messageIds;
        }

        ConsumeQueue consumeQueue = findConsumeQueue(topic, queueId);
        if (consumeQueue != null) {
            minOffset = Math.max(minOffset, consumeQueue.getMinOffsetInQueue());
            maxOffset = Math.min(maxOffset, consumeQueue.getMaxOffsetInQueue());

            if (maxOffset == 0) {
                return messageIds;
            }

            long nextOffset = minOffset;
            while (nextOffset < maxOffset) {
                SelectMappedBufferResult bufferConsumeQueue = consumeQueue.getIndexBuffer(nextOffset);
                if (bufferConsumeQueue != null) {
                    try {
                        int i = 0;
                        for (; i < bufferConsumeQueue.getSize(); i += ConsumeQueue.CQ_STORE_UNIT_SIZE) {
                            long offsetPy = bufferConsumeQueue.getByteBuffer().getLong();
                            final ByteBuffer msgIdMemory = ByteBuffer.allocate(MessageDecoder.MSG_ID_LENGTH);
                            String msgId =
                                MessageDecoder.createMessageId(msgIdMemory, MessageExt.socketAddress2ByteBuffer(storeHost), offsetPy);
                            messageIds.put(msgId, nextOffset++);
                            if (nextOffset > maxOffset) {
                                return messageIds;
                            }
                        }
                    } finally {

                        bufferConsumeQueue.release();
                    }
                } else {
                    return messageIds;
                }
            }
        }
        return messageIds;
    }

    @Override
    public boolean checkInDiskByConsumeOffset(final String topic, final int queueId, long consumeOffset) {

        final long maxOffsetPy = this.commitLog.getMaxOffset();

        ConsumeQueue consumeQueue = findConsumeQueue(topic, queueId);
        if (consumeQueue != null) {
            SelectMappedBufferResult bufferConsumeQueue = consumeQueue.getIndexBuffer(consumeOffset);
            if (bufferConsumeQueue != null) {
                try {
                    for (int i = 0; i < bufferConsumeQueue.getSize(); ) {
                        i += ConsumeQueue.CQ_STORE_UNIT_SIZE;
                        long offsetPy = bufferConsumeQueue.getByteBuffer().getLong();
                        return checkInDiskByCommitOffset(offsetPy, maxOffsetPy);
                    }
                } finally {

                    bufferConsumeQueue.release();
                }
            } else {
                return false;
            }
        }
        return false;
    }

    @Override
    public long dispatchBehindBytes() {
        return this.reputMessageService.behind();
    }

    @Override
    public long flush() {
        return this.commitLog.flush();
    }

    @Override
    public boolean resetWriteOffset(long phyOffset) {
        return this.commitLog.resetOffset(phyOffset);
    }

    @Override
    public long getConfirmOffset() {
        return this.commitLog.getConfirmOffset();
    }

    @Override
    public void setConfirmOffset(long phyOffset) {
        this.commitLog.setConfirmOffset(phyOffset);
    }

    /**
     * 查询commitLogOffset处的消息的size个字节
     * @param commitLogOffset
     * @param size
     * @return
     */
    public MessageExt lookMessageByOffset(long commitLogOffset, int size) {
        /**
         * 查询消息
         */
        SelectMappedBufferResult sbr = this.commitLog.getMessage(commitLogOffset, size);
        if (null != sbr) {
            try {
                /**
                 * 反序列化
                 */
                return MessageDecoder.decode(sbr.getByteBuffer(), true, false);
            } finally {
                sbr.release();
            }
        }

        return null;
    }

    /**
     * 通过topic和QueueId  在consumeQueueTable中获取对应的ConsumeQueue
     * @param topic
     * @param queueId
     * @return
     */
    public ConsumeQueue findConsumeQueue(String topic, int queueId) {
        /**
         * 从consumeQueueTable中获取topic对应的ConcurrentMap
         */
        ConcurrentMap<Integer, ConsumeQueue> map = consumeQueueTable.get(topic);
        /**
         * 为空则putIfAbsent
         */
        if (null == map) {
            ConcurrentMap<Integer, ConsumeQueue> newMap = new ConcurrentHashMap<Integer, ConsumeQueue>(128);
            ConcurrentMap<Integer, ConsumeQueue> oldMap = consumeQueueTable.putIfAbsent(topic, newMap);
            if (oldMap != null) {
                map = oldMap;
            } else {
                map = newMap;
            }
        }

        /**
         * 从ConcurrentMap<Integer, ConsumeQueue>中获取queueId对应的ConsumeQueue
         */
        ConsumeQueue logic = map.get(queueId);
        /**
         * 为空则putIfAbsent
         */
        if (null == logic) {
            ConsumeQueue newLogic = new ConsumeQueue(
                topic,
                queueId,
                StorePathConfigHelper.getStorePathConsumeQueue(this.messageStoreConfig.getStorePathRootDir()),
                this.getMessageStoreConfig().getMapedFileSizeConsumeQueue(),
                this);
            ConsumeQueue oldLogic = map.putIfAbsent(queueId, newLogic);
            if (oldLogic != null) {
                logic = oldLogic;
            } else {
                logic = newLogic;
            }
        }

        return logic;
    }

    /**
     * 下次消费offset
     * 非slave或slave有检查offset设置时取newOffset。否则取oldOffset
     * @param oldOffset
     * @param newOffset
     * @return
     */
    private long nextOffsetCorrection(long oldOffset, long newOffset) {
        long nextOffset = oldOffset;

        /**
         * 非slave
         */
        if (this.getMessageStoreConfig().getBrokerRole() != BrokerRole.SLAVE || this.getMessageStoreConfig().isOffsetCheckInSlave()) {
            nextOffset = newOffset;
        }
        return nextOffset;
    }

    /**
     *
     * @param offsetPy  待拉取的消息偏移量
     * @param maxOffsetPy  当前commitlog文件最大的偏移量
     * @return maxOffsetPy-offsetPy > memory，说明offsetPy这个偏移量的消息已经从内存中置换到磁盘中了
     */
    private boolean checkInDiskByCommitOffset(long offsetPy, long maxOffsetPy) {
        /**
         * 当前环境   内存最大缓存数据
         */
        long memory = (long) (StoreUtil.TOTAL_PHYSICAL_MEMORY_SIZE * (this.messageStoreConfig.getAccessMessageInMemoryMaxRatio() / 100.0));
        return (maxOffsetPy - offsetPy) > memory;
    }

    /**
     * 判断获取消息是否已经满
     *
     * @param sizePy 字节数
     * @param maxMsgNums 预期拉取最大消息数
     * @param bufferTotal 目前已经拉取字节数
     * @param messageTotal 目前已经拉取消息数
     * @param isInDisk 是否在硬盘中
     * @return 是否已满
     */
    private boolean isTheBatchFull(int sizePy, int maxMsgNums, int bufferTotal, int messageTotal, boolean isInDisk) {

        if (0 == bufferTotal || 0 == messageTotal) {
            return false;
        }

        /**
         * 期待拉取条数小于等于已经拉取条数
         */
        if (maxMsgNums <= messageTotal) {
            return true;
        }

        if (isInDisk) {
            if ((bufferTotal + sizePy) > this.messageStoreConfig.getMaxTransferBytesOnMessageInDisk()) {
                return true;
            }

            if (messageTotal > this.messageStoreConfig.getMaxTransferCountOnMessageInDisk() - 1) {
                return true;
            }
        } else {
            if ((bufferTotal + sizePy) > this.messageStoreConfig.getMaxTransferBytesOnMessageInMemory()) {
                return true;
            }

            if (messageTotal > this.messageStoreConfig.getMaxTransferCountOnMessageInMemory() - 1) {
                return true;
            }
        }

        return false;
    }

    private void deleteFile(final String fileName) {
        File file = new File(fileName);
        boolean result = file.delete();
        log.info(fileName + (result ? " delete OK" : " delete Failed"));
    }

    /**
     * @throws IOException
     */
    private void createTempFile() throws IOException {
        String fileName = StorePathConfigHelper.getAbortFile(this.messageStoreConfig.getStorePathRootDir());
        File file = new File(fileName);
        MappedFile.ensureDirOK(file.getParent());
        boolean result = file.createNewFile();
        log.info(fileName + (result ? " create OK" : " already exists"));
    }

    private void addScheduleTask() {

        this.scheduledExecutorService.scheduleAtFixedRate(new Runnable() {
            @Override
            public void run() {
                DefaultMessageStore.this.cleanFilesPeriodically();
            }
        }, 1000 * 60, this.messageStoreConfig.getCleanResourceInterval(), TimeUnit.MILLISECONDS);

        this.scheduledExecutorService.scheduleAtFixedRate(new Runnable() {
            @Override
            public void run() {
                DefaultMessageStore.this.checkSelf();
            }
        }, 1, 10, TimeUnit.MINUTES);

        this.scheduledExecutorService.scheduleAtFixedRate(new Runnable() {
            @Override
            public void run() {
                if (DefaultMessageStore.this.getMessageStoreConfig().isDebugLockEnable()) {
                    try {
                        if (DefaultMessageStore.this.commitLog.getBeginTimeInLock() != 0) {
                            long lockTime = System.currentTimeMillis() - DefaultMessageStore.this.commitLog.getBeginTimeInLock();
                            if (lockTime > 1000 && lockTime < 10000000) {

                                String stack = UtilAll.jstack();
                                final String fileName = System.getProperty("user.home") + File.separator + "debug/lock/stack-"
                                    + DefaultMessageStore.this.commitLog.getBeginTimeInLock() + "-" + lockTime;
                                MixAll.string2FileNotSafe(stack, fileName);
                            }
                        }
                    } catch (Exception e) {
                    }
                }
            }
        }, 1, 1, TimeUnit.SECONDS);

        // this.scheduledExecutorService.scheduleAtFixedRate(new Runnable() {
        // @Override
        // public void run() {
        // DefaultMessageStore.this.cleanExpiredConsumerQueue();
        // }
        // }, 1, 1, TimeUnit.HOURS);
    }

    private void cleanFilesPeriodically() {
        this.cleanCommitLogService.run();
        this.cleanConsumeQueueService.run();
    }

    private void checkSelf() {
        this.commitLog.checkSelf();

        Iterator<Entry<String, ConcurrentMap<Integer, ConsumeQueue>>> it = this.consumeQueueTable.entrySet().iterator();
        while (it.hasNext()) {
            Entry<String, ConcurrentMap<Integer, ConsumeQueue>> next = it.next();
            Iterator<Entry<Integer, ConsumeQueue>> itNext = next.getValue().entrySet().iterator();
            while (itNext.hasNext()) {
                Entry<Integer, ConsumeQueue> cq = itNext.next();
                cq.getValue().checkSelf();
            }
        }
    }

    /**
     * 是否存在abort   如果有则表示异常退出
     * @return
     */
    private boolean isTempFileExist() {
        String fileName = StorePathConfigHelper.getAbortFile(this.messageStoreConfig.getStorePathRootDir());
        File file = new File(fileName);
        return file.exists();
    }

    private boolean loadConsumeQueue() {
        /**
         * store/consumequeue目录
         */
        File dirLogic = new File(StorePathConfigHelper.getStorePathConsumeQueue(this.messageStoreConfig.getStorePathRootDir()));

        /**
         * store/consumequeue下的topic目录
         */
        File[] fileTopicList = dirLogic.listFiles();
        if (fileTopicList != null) {

            for (File fileTopic : fileTopicList) {
                /**
                 * 获得topic名称
                 */
                String topic = fileTopic.getName();

                /**
                 * 每个topic下的queue目录
                 */
                File[] fileQueueIdList = fileTopic.listFiles();
                if (fileQueueIdList != null) {
                    for (File fileQueueId : fileQueueIdList) {
                        int queueId;
                        try {
                            /**
                             * 目录名   转换成queueId
                             */
                            queueId = Integer.parseInt(fileQueueId.getName());
                        } catch (NumberFormatException e) {
                            continue;
                        }

                        /**
                         * 实例化ConsumeQueue
                         */
                        ConsumeQueue logic = new ConsumeQueue(
                            topic,
                            queueId,
                            StorePathConfigHelper.getStorePathConsumeQueue(this.messageStoreConfig.getStorePathRootDir()),
                            this.getMessageStoreConfig().getMapedFileSizeConsumeQueue(),
                            this);
                        /**
                         * 新增或修改consumeQueueTable
                         */
                        this.putConsumeQueue(topic, queueId, logic);
                        /**
                         * 处理ConsumeQueue文件
                         */
                        if (!logic.load()) {
                            return false;
                        }
                    }
                }
            }
        }

        log.info("load logics queue all over, OK");

        return true;
    }

    private void recover(final boolean lastExitOK) {
        /**
         * 恢复ConsumeQueue下的文件
         * 遍历每一个文件
         */
        long maxPhyOffsetOfConsumeQueue = this.recoverConsumeQueue();

        if (lastExitOK) {
            this.commitLog.recoverNormally(maxPhyOffsetOfConsumeQueue);
        } else {
            this.commitLog.recoverAbnormally(maxPhyOffsetOfConsumeQueue);
        }

        this.recoverTopicQueueTable();
    }

    public MessageStoreConfig getMessageStoreConfig() {
        return messageStoreConfig;
    }

    public TransientStorePool getTransientStorePool() {
        return transientStorePool;
    }

    /**
     * 新增或修改consumeQueueTable
     * @param topic
     * @param queueId
     * @param consumeQueue
     */
    private void putConsumeQueue(final String topic, final int queueId, final ConsumeQueue consumeQueue) {
        ConcurrentMap<Integer/* queueId */, ConsumeQueue> map = this.consumeQueueTable.get(topic);
        if (null == map) {
            map = new ConcurrentHashMap<Integer/* queueId */, ConsumeQueue>();
            map.put(queueId, consumeQueue);
            this.consumeQueueTable.put(topic, map);
        } else {
            map.put(queueId, consumeQueue);
        }
    }

    private long recoverConsumeQueue() {
        long maxPhysicOffset = -1;
        for (ConcurrentMap<Integer, ConsumeQueue> maps : this.consumeQueueTable.values()) {
            for (ConsumeQueue logic : maps.values()) {
                logic.recover();
                if (logic.getMaxPhysicOffset() > maxPhysicOffset) {
                    maxPhysicOffset = logic.getMaxPhysicOffset();
                }
            }
        }

        return maxPhysicOffset;
    }

    public void recoverTopicQueueTable() {
        HashMap<String/* topic-queueid */, Long/* offset */> table = new HashMap<String, Long>(1024);

        /**
         * 返回commitlog对应的最小的offset
         */
        long minPhyOffset = this.commitLog.getMinOffset();
        for (ConcurrentMap<Integer, ConsumeQueue> maps : this.consumeQueueTable.values()) {
            for (ConsumeQueue logic : maps.values()) {
                String key = logic.getTopic() + "-" + logic.getQueueId();

                /**
                 * 在consumeQueue中的最大相对位置   MaxOffset / CQ_STORE_UNIT_SIZE
                 */
                table.put(key, logic.getMaxOffsetInQueue());

                /**
                 *
                 * 设置queue对应的minLogicOffset
                 * 大于minPhyOffset且最小的一个
                 */
                logic.correctMinOffset(minPhyOffset);
            }
        }

        this.commitLog.setTopicQueueTable(table);
    }

    public AllocateMappedFileService getAllocateMappedFileService() {
        return allocateMappedFileService;
    }

    public StoreStatsService getStoreStatsService() {
        return storeStatsService;
    }

    public RunningFlags getAccessRights() {
        return runningFlags;
    }

    public ConcurrentMap<String, ConcurrentMap<Integer, ConsumeQueue>> getConsumeQueueTable() {
        return consumeQueueTable;
    }

    public StoreCheckpoint getStoreCheckpoint() {
        return storeCheckpoint;
    }

    public HAService getHaService() {
        return haService;
    }

    public ScheduleMessageService getScheduleMessageService() {
        return scheduleMessageService;
    }

    public RunningFlags getRunningFlags() {
        return runningFlags;
    }

    public void doDispatch(DispatchRequest req) {
        /**
         * 处理consumerqueue和index
         * 即消息在commitlog有写入  但是在consumerqueue中没有写入   则将消息写入到consume queue中   并不断更新checkpoint对应的logicsMsgTimestamp
         * 将消息写入indexfile   分别按照消息的uniqKey和keys写入
         */
        for (CommitLogDispatcher dispatcher : this.dispatcherList) {
            dispatcher.dispatch(req);
        }
    }

    public void putMessagePositionInfo(DispatchRequest dispatchRequest) {
        /**
         * 通过topic和QueueId  在consumeQueueTable中获取对应的ConsumeQueue
         */
        ConsumeQueue cq = this.findConsumeQueue(dispatchRequest.getTopic(), dispatchRequest.getQueueId());
        /**
         * 处理dispatchRequest
         */
        cq.putMessagePositionInfoWrapper(dispatchRequest);
    }

    @Override
    public BrokerStatsManager getBrokerStatsManager() {
        return brokerStatsManager;
    }

    @Override
    public void handleScheduleMessageService(final BrokerRole brokerRole) {
        if (this.scheduleMessageService != null) {
            if (brokerRole == BrokerRole.SLAVE) {
                this.scheduleMessageService.shutdown();
            } else {
                this.scheduleMessageService.start();
            }
        }

    }

    public int remainTransientStoreBufferNumbs() {
        return this.transientStorePool.remainBufferNumbs();
    }

    @Override
    public boolean isTransientStorePoolDeficient() {
        return remainTransientStoreBufferNumbs() == 0;
    }

    @Override
    public LinkedList<CommitLogDispatcher> getDispatcherList() {
        return this.dispatcherList;
    }

    @Override
    public ConsumeQueue getConsumeQueue(String topic, int queueId) {
        ConcurrentMap<Integer, ConsumeQueue> map = consumeQueueTable.get(topic);
        if (map == null) {
            return null;
        }
        return map.get(queueId);
    }

    public void unlockMappedFile(final MappedFile mappedFile) {
        this.scheduledExecutorService.schedule(new Runnable() {
            @Override
            public void run() {
                mappedFile.munlock();
            }
        }, 6, TimeUnit.SECONDS);
    }

    class CommitLogDispatcherBuildConsumeQueue implements CommitLogDispatcher {

        @Override
        public void dispatch(DispatchRequest request) {
            final int tranType = MessageSysFlag.getTransactionValue(request.getSysFlag());
            switch (tranType) {
                case MessageSysFlag.TRANSACTION_NOT_TYPE:
                case MessageSysFlag.TRANSACTION_COMMIT_TYPE:
                    /**
                     * 消息在commitlog有写入  但是在consumerqueue中没有写入   则将消息写入到consumequeue中   并不断更新checkpoint对应的logicsMsgTimestamp
                     */
                    DefaultMessageStore.this.putMessagePositionInfo(request);
                    break;
                case MessageSysFlag.TRANSACTION_PREPARED_TYPE:
                case MessageSysFlag.TRANSACTION_ROLLBACK_TYPE:
                    break;
            }
        }
    }

    class CommitLogDispatcherBuildIndex implements CommitLogDispatcher {

        @Override
        public void dispatch(DispatchRequest request) {
            if (DefaultMessageStore.this.messageStoreConfig.isMessageIndexEnable()) {
                /**
                 * 将消息写入index
                 */
                DefaultMessageStore.this.indexService.buildIndex(request);
            }
        }
    }

    class CleanCommitLogService {

        private final static int MAX_MANUAL_DELETE_FILE_TIMES = 20;
        private final double diskSpaceWarningLevelRatio =
            Double.parseDouble(System.getProperty("rocketmq.broker.diskSpaceWarningLevelRatio", "0.90"));

        private final double diskSpaceCleanForciblyRatio =
            Double.parseDouble(System.getProperty("rocketmq.broker.diskSpaceCleanForciblyRatio", "0.85"));
        private long lastRedeleteTimestamp = 0;

        private volatile int manualDeleteFileSeveralTimes = 0;

        private volatile boolean cleanImmediately = false;

        public void excuteDeleteFilesManualy() {
            this.manualDeleteFileSeveralTimes = MAX_MANUAL_DELETE_FILE_TIMES;
            DefaultMessageStore.log.info("executeDeleteFilesManually was invoked");
        }

        public void run() {
            try {
                this.deleteExpiredFiles();

                this.redeleteHangedFile();
            } catch (Throwable e) {
                DefaultMessageStore.log.warn(this.getServiceName() + " service has exception. ", e);
            }
        }

        private void deleteExpiredFiles() {
            int deleteCount = 0;
            long fileReservedTime = DefaultMessageStore.this.getMessageStoreConfig().getFileReservedTime();
            int deletePhysicFilesInterval = DefaultMessageStore.this.getMessageStoreConfig().getDeleteCommitLogFilesInterval();
            int destroyMapedFileIntervalForcibly = DefaultMessageStore.this.getMessageStoreConfig().getDestroyMapedFileIntervalForcibly();

            boolean timeup = this.isTimeToDelete();
            boolean spacefull = this.isSpaceToDelete();
            boolean manualDelete = this.manualDeleteFileSeveralTimes > 0;

            if (timeup || spacefull || manualDelete) {

                if (manualDelete)
                    this.manualDeleteFileSeveralTimes--;

                boolean cleanAtOnce = DefaultMessageStore.this.getMessageStoreConfig().isCleanFileForciblyEnable() && this.cleanImmediately;

                log.info("begin to delete before {} hours file. timeup: {} spacefull: {} manualDeleteFileSeveralTimes: {} cleanAtOnce: {}",
                    fileReservedTime,
                    timeup,
                    spacefull,
                    manualDeleteFileSeveralTimes,
                    cleanAtOnce);

                fileReservedTime *= 60 * 60 * 1000;

                deleteCount = DefaultMessageStore.this.commitLog.deleteExpiredFile(fileReservedTime, deletePhysicFilesInterval,
                    destroyMapedFileIntervalForcibly, cleanAtOnce);
                if (deleteCount > 0) {
                } else if (spacefull) {
                    log.warn("disk space will be full soon, but delete file failed.");
                }
            }
        }

        private void redeleteHangedFile() {
            int interval = DefaultMessageStore.this.getMessageStoreConfig().getRedeleteHangedFileInterval();
            long currentTimestamp = System.currentTimeMillis();
            if ((currentTimestamp - this.lastRedeleteTimestamp) > interval) {
                this.lastRedeleteTimestamp = currentTimestamp;
                int destroyMapedFileIntervalForcibly =
                    DefaultMessageStore.this.getMessageStoreConfig().getDestroyMapedFileIntervalForcibly();
                if (DefaultMessageStore.this.commitLog.retryDeleteFirstFile(destroyMapedFileIntervalForcibly)) {
                }
            }
        }

        public String getServiceName() {
            return CleanCommitLogService.class.getSimpleName();
        }

        private boolean isTimeToDelete() {
            String when = DefaultMessageStore.this.getMessageStoreConfig().getDeleteWhen();
            if (UtilAll.isItTimeToDo(when)) {
                DefaultMessageStore.log.info("it's time to reclaim disk space, " + when);
                return true;
            }

            return false;
        }

        private boolean isSpaceToDelete() {
            double ratio = DefaultMessageStore.this.getMessageStoreConfig().getDiskMaxUsedSpaceRatio() / 100.0;

            cleanImmediately = false;

            {
                String storePathPhysic = DefaultMessageStore.this.getMessageStoreConfig().getStorePathCommitLog();
                double physicRatio = UtilAll.getDiskPartitionSpaceUsedPercent(storePathPhysic);
                if (physicRatio > diskSpaceWarningLevelRatio) {
                    boolean diskok = DefaultMessageStore.this.runningFlags.getAndMakeDiskFull();
                    if (diskok) {
                        DefaultMessageStore.log.error("physic disk maybe full soon " + physicRatio + ", so mark disk full");
                    }

                    cleanImmediately = true;
                } else if (physicRatio > diskSpaceCleanForciblyRatio) {
                    cleanImmediately = true;
                } else {
                    boolean diskok = DefaultMessageStore.this.runningFlags.getAndMakeDiskOK();
                    if (!diskok) {
                        DefaultMessageStore.log.info("physic disk space OK " + physicRatio + ", so mark disk ok");
                    }
                }

                if (physicRatio < 0 || physicRatio > ratio) {
                    DefaultMessageStore.log.info("physic disk maybe full soon, so reclaim space, " + physicRatio);
                    return true;
                }
            }

            {
                String storePathLogics = StorePathConfigHelper
                    .getStorePathConsumeQueue(DefaultMessageStore.this.getMessageStoreConfig().getStorePathRootDir());
                double logicsRatio = UtilAll.getDiskPartitionSpaceUsedPercent(storePathLogics);
                if (logicsRatio > diskSpaceWarningLevelRatio) {
                    boolean diskok = DefaultMessageStore.this.runningFlags.getAndMakeDiskFull();
                    if (diskok) {
                        DefaultMessageStore.log.error("logics disk maybe full soon " + logicsRatio + ", so mark disk full");
                    }

                    cleanImmediately = true;
                } else if (logicsRatio > diskSpaceCleanForciblyRatio) {
                    cleanImmediately = true;
                } else {
                    boolean diskok = DefaultMessageStore.this.runningFlags.getAndMakeDiskOK();
                    if (!diskok) {
                        DefaultMessageStore.log.info("logics disk space OK " + logicsRatio + ", so mark disk ok");
                    }
                }

                if (logicsRatio < 0 || logicsRatio > ratio) {
                    DefaultMessageStore.log.info("logics disk maybe full soon, so reclaim space, " + logicsRatio);
                    return true;
                }
            }

            return false;
        }

        public int getManualDeleteFileSeveralTimes() {
            return manualDeleteFileSeveralTimes;
        }

        public void setManualDeleteFileSeveralTimes(int manualDeleteFileSeveralTimes) {
            this.manualDeleteFileSeveralTimes = manualDeleteFileSeveralTimes;
        }
    }

    class CleanConsumeQueueService {
        private long lastPhysicalMinOffset = 0;

        public void run() {
            try {
                this.deleteExpiredFiles();
            } catch (Throwable e) {
                DefaultMessageStore.log.warn(this.getServiceName() + " service has exception. ", e);
            }
        }

        private void deleteExpiredFiles() {
            int deleteLogicsFilesInterval = DefaultMessageStore.this.getMessageStoreConfig().getDeleteConsumeQueueFilesInterval();

            long minOffset = DefaultMessageStore.this.commitLog.getMinOffset();
            if (minOffset > this.lastPhysicalMinOffset) {
                this.lastPhysicalMinOffset = minOffset;

                ConcurrentMap<String, ConcurrentMap<Integer, ConsumeQueue>> tables = DefaultMessageStore.this.consumeQueueTable;

                for (ConcurrentMap<Integer, ConsumeQueue> maps : tables.values()) {
                    for (ConsumeQueue logic : maps.values()) {
                        int deleteCount = logic.deleteExpiredFile(minOffset);

                        if (deleteCount > 0 && deleteLogicsFilesInterval > 0) {
                            try {
                                Thread.sleep(deleteLogicsFilesInterval);
                            } catch (InterruptedException ignored) {
                            }
                        }
                    }
                }

                DefaultMessageStore.this.indexService.deleteExpiredFile(minOffset);
            }
        }

        public String getServiceName() {
            return CleanConsumeQueueService.class.getSimpleName();
        }
    }

    class FlushConsumeQueueService extends ServiceThread {
        private static final int RETRY_TIMES_OVER = 3;
        private long lastFlushTimestamp = 0;

        private void doFlush(int retryTimes) {
            /**
             * 默认2页
             */
            int flushConsumeQueueLeastPages = DefaultMessageStore.this.getMessageStoreConfig().getFlushConsumeQueueLeastPages();

            /**
             * 服务关闭时
             */
            if (retryTimes == RETRY_TIMES_OVER) {
                flushConsumeQueueLeastPages = 0;
            }

            long logicsMsgTimestamp = 0;

            /**
             * flush间隔  默认60秒
             */
            int flushConsumeQueueThoroughInterval = DefaultMessageStore.this.getMessageStoreConfig().getFlushConsumeQueueThoroughInterval();
            long currentTimeMillis = System.currentTimeMillis();

            /**
             * 当前日期距离最后一次Flush 间隔超过60秒
             * 第一次执行必进
             */
            if (currentTimeMillis >= (this.lastFlushTimestamp + flushConsumeQueueThoroughInterval)) {
                /**
                 * 记录最后一次flush日期为当前时间
                 */
                this.lastFlushTimestamp = currentTimeMillis;
                flushConsumeQueueLeastPages = 0;

                /**
                 * 获取checkpoint的logicsMsgTimestamp
                 */
                logicsMsgTimestamp = DefaultMessageStore.this.getStoreCheckpoint().getLogicsMsgTimestamp();
            }

            ConcurrentMap<String, ConcurrentMap<Integer, ConsumeQueue>> tables = DefaultMessageStore.this.consumeQueueTable;

            for (ConcurrentMap<Integer, ConsumeQueue> maps : tables.values()) {
                for (ConsumeQueue cq : maps.values()) {
                    boolean result = false;
                    for (int i = 0; i < retryTimes && !result; i++) {
                        /**
                         * 刷盘
                         */
                        result = cq.flush(flushConsumeQueueLeastPages);
                    }
                }
            }

            /**
             * Checkpoint刷盘
             */
            if (0 == flushConsumeQueueLeastPages) {
                if (logicsMsgTimestamp > 0) {
                    DefaultMessageStore.this.getStoreCheckpoint().setLogicsMsgTimestamp(logicsMsgTimestamp);
                }
                DefaultMessageStore.this.getStoreCheckpoint().flush();
            }
        }

        public void run() {
            DefaultMessageStore.log.info(this.getServiceName() + " service started");

            while (!this.isStopped()) {
                try {
                    /**
                     * 执行周期  默认1秒
                     */
                    int interval = DefaultMessageStore.this.getMessageStoreConfig().getFlushIntervalConsumeQueue();
                    this.waitForRunning(interval);

                    /**
                     * 刷盘
                     */
                    this.doFlush(1);
                } catch (Exception e) {
                    DefaultMessageStore.log.warn(this.getServiceName() + " service has exception. ", e);
                }
            }

            /**
             * 服务关闭时  刷盘  最多刷3次  3个文件
             */
            this.doFlush(RETRY_TIMES_OVER);

            DefaultMessageStore.log.info(this.getServiceName() + " service end");
        }

        @Override
        public String getServiceName() {
            return FlushConsumeQueueService.class.getSimpleName();
        }

        @Override
        public long getJointime() {
            return 1000 * 60;
        }
    }

    class ReputMessageService extends ServiceThread {

        private volatile long reputFromOffset = 0;

        public long getReputFromOffset() {
            return reputFromOffset;
        }

        public void setReputFromOffset(long reputFromOffset) {
            this.reputFromOffset = reputFromOffset;
        }

        @Override
        public void shutdown() {
            for (int i = 0; i < 50 && this.isCommitLogAvailable(); i++) {
                try {
                    Thread.sleep(100);
                } catch (InterruptedException ignored) {
                }
            }

            if (this.isCommitLogAvailable()) {
                log.warn("shutdown ReputMessageService, but commitlog have not finish to be dispatched, CL: {} reputFromOffset: {}",
                    DefaultMessageStore.this.commitLog.getMaxOffset(), this.reputFromOffset);
            }

            super.shutdown();
        }

        public long behind() {
            return DefaultMessageStore.this.commitLog.getMaxOffset() - this.reputFromOffset;
        }

        /**
         * reputFromOffset小于commitLog得最大offset
         * @return
         */
        private boolean isCommitLogAvailable() {
            return this.reputFromOffset < DefaultMessageStore.this.commitLog.getMaxOffset();
        }

        private void doReput() {
<<<<<<< HEAD
            /**
             * commitLog得最大offset要大于reputFromOffset
             */
=======
            if (this.reputFromOffset < DefaultMessageStore.this.commitLog.getMinOffset()) {
                log.warn("The reputFromOffset={} is smaller than minPyOffset={}, this usually indicate that the dispatch behind too much and the commitlog has expired.",
                    this.reputFromOffset, DefaultMessageStore.this.commitLog.getMinOffset());
                this.reputFromOffset = DefaultMessageStore.this.commitLog.getMinOffset();
            }
>>>>>>> 34b085df
            for (boolean doNext = true; this.isCommitLogAvailable() && doNext; ) {

                if (DefaultMessageStore.this.getMessageStoreConfig().isDuplicationEnable()
                    && this.reputFromOffset >= DefaultMessageStore.this.getConfirmOffset()) {
                    break;
                }

                /**
                 * 在reputFromOffset所在得commitlog中，获取从reputFromOffset开始，有效得数据
                 */
                SelectMappedBufferResult result = DefaultMessageStore.this.commitLog.getData(reputFromOffset);
                if (result != null) {
                    try {
                        this.reputFromOffset = result.getStartOffset();

                        for (int readSize = 0; readSize < result.getSize() && doNext; ) {
                            /**
                             * 遍历byteBuffer  返回最近一条消息
                             */
                            DispatchRequest dispatchRequest =
                                DefaultMessageStore.this.commitLog.checkMessageAndReturnSize(result.getByteBuffer(), false, false);
<<<<<<< HEAD

                           int size = dispatchRequest.getMsgSize();
=======
                            int size = dispatchRequest.getBufferSize() == -1 ? dispatchRequest.getMsgSize() : dispatchRequest.getBufferSize();
>>>>>>> 34b085df

                            if (dispatchRequest.isSuccess()) {
                                if (size > 0) {
                                    /**
                                     * 将消息写入index和consumequeue文件
                                     */
                                    DefaultMessageStore.this.doDispatch(dispatchRequest);

                                    /**
                                     * 当前broker为master
                                     */
                                    if (BrokerRole.SLAVE != DefaultMessageStore.this.getMessageStoreConfig().getBrokerRole()
                                        && DefaultMessageStore.this.brokerConfig.isLongPollingEnable()) {

                                        /**
                                         * 通知消费者
                                         * consumer在拉取消息时   broker发现消息已经全部消费没有数据可返回时（PULL_NOT_FOUND）
                                         * 这时broker会缓存consumer的请求   待有消息时会依照缓存中的数据拉取消息并返回给consumer
                                         *
                                         * 上面的DefaultMessageStore.this.doDispatch(dispatchRequest)会将新消息写入consumequeue
                                         */
                                        DefaultMessageStore.this.messageArrivingListener.arriving(dispatchRequest.getTopic(),
                                            dispatchRequest.getQueueId(), dispatchRequest.getConsumeQueueOffset() + 1,
                                            dispatchRequest.getTagsCode(), dispatchRequest.getStoreTimestamp(),
                                            dispatchRequest.getBitMap(), dispatchRequest.getPropertiesMap());
                                    }

                                    /**
                                     * 累计
                                     */
                                    this.reputFromOffset += size;
                                    readSize += size;

                                    /**
                                     * 当前为slave
                                     */
                                    if (DefaultMessageStore.this.getMessageStoreConfig().getBrokerRole() == BrokerRole.SLAVE) {
                                        /**
                                         * 累计topic下  消息的个数?????????
                                         */
                                        DefaultMessageStore.this.storeStatsService
                                            .getSinglePutMessageTopicTimesTotal(dispatchRequest.getTopic()).incrementAndGet();
                                        /**
                                         * 累计topic下  消息的大小????????
                                         */
                                        DefaultMessageStore.this.storeStatsService
                                            .getSinglePutMessageTopicSizeTotal(dispatchRequest.getTopic())
                                            .addAndGet(dispatchRequest.getMsgSize());
                                    }
                                } else if (size == 0) {
                                    /**
                                     * size为0 即当前commitlog所有消息已经读取完毕
                                     * 之后应该读取下一个文件
                                     *
                                     * 将reputFromOffset设置为下一个文件的起始offset
                                     */
                                    this.reputFromOffset = DefaultMessageStore.this.commitLog.rollNextFile(this.reputFromOffset);
                                    readSize = result.getSize();
                                }
                            } else if (!dispatchRequest.isSuccess()) {
                                /**
                                 * 消息计算后的大小和消息体中标识的大小不一样
                                 * 或者异常
                                 * 或者没有数据（commitlog没有写满）
                                 */

                                if (size > 0) {
                                    /**
                                     * 消息计算后的大小和消息体中标识的大小不一样
                                     * int readLength = calMsgLength(bodyLen, topicLen, propertiesLength);
                                     * (totalSize != readLength)
                                     *
                                     * 只是输出错误日志    逻辑不中断
                                     */
                                    log.error("[BUG]read total count not equals msg total size. reputFromOffset={}", reputFromOffset);
                                    this.reputFromOffset += size;
                                } else {
                                    /**
                                     * 异常或者没有数据
                                     */
                                    doNext = false;
<<<<<<< HEAD

=======
                                    log.error("[BUG]dispatch message to consume queue error, COMMITLOG OFFSET: {}",
                                        this.reputFromOffset);

                                    this.reputFromOffset += result.getSize() - readSize;
>>>>>>> 34b085df
                                }
                            }
                        }
                    } finally {
                        result.release();
                    }
                } else {
                    doNext = false;
                }
            }
        }

        @Override
        public void run() {
            DefaultMessageStore.log.info(this.getServiceName() + " service started");

            while (!this.isStopped()) {
                try {
                    Thread.sleep(1);
                    this.doReput();
                } catch (Exception e) {
                    DefaultMessageStore.log.warn(this.getServiceName() + " service has exception. ", e);
                }
            }

            DefaultMessageStore.log.info(this.getServiceName() + " service end");
        }

        @Override
        public String getServiceName() {
            return ReputMessageService.class.getSimpleName();
        }

    }
}<|MERGE_RESOLUTION|>--- conflicted
+++ resolved
@@ -35,7 +35,7 @@
 import org.apache.rocketmq.store.schedule.ScheduleMessageService;
 import org.apache.rocketmq.store.stats.BrokerStatsManager;
 
-<<<<<<< HEAD
+
 import java.io.File;
 import java.io.IOException;
 import java.io.RandomAccessFile;
@@ -47,10 +47,7 @@
 import java.util.concurrent.*;
 import java.util.concurrent.atomic.AtomicLong;
 
-import static org.apache.rocketmq.store.config.BrokerRole.SLAVE;
-
-=======
->>>>>>> 34b085df
+
 public class DefaultMessageStore implements MessageStore {
     private static final InternalLogger log = InternalLoggerFactory.getLogger(LoggerName.STORE_LOGGER_NAME);
 
@@ -110,16 +107,12 @@
         this.messageStoreConfig = messageStoreConfig;
         this.brokerStatsManager = brokerStatsManager;
         this.allocateMappedFileService = new AllocateMappedFileService(this);
-<<<<<<< HEAD
-
-
-=======
+
         if (messageStoreConfig.isEnableDLegerCommitLog()) {
             this.commitLog = new DLedgerCommitLog(this);
         } else {
             this.commitLog = new CommitLog(this);
         }
->>>>>>> 34b085df
         this.consumeQueueTable = new ConcurrentHashMap<>(32);
 
         this.flushConsumeQueueService = new FlushConsumeQueueService();
@@ -135,17 +128,13 @@
          * 实例化indexService   并设置路径  store/index
          */
         this.indexService = new IndexService(this);
-<<<<<<< HEAD
-
-
-
-=======
+
         if (!messageStoreConfig.isEnableDLegerCommitLog()) {
             this.haService = new HAService(this);
         } else {
             this.haService = null;
         }
->>>>>>> 34b085df
+
         this.reputMessageService = new ReputMessageService();
 
         this.scheduleMessageService = new ScheduleMessageService(this);
@@ -289,27 +278,6 @@
          */
         lockFile.getChannel().write(ByteBuffer.wrap("lock".getBytes()));
         lockFile.getChannel().force(true);
-<<<<<<< HEAD
-
-        /**
-         * consumerqueue定时刷盘
-         */
-        this.flushConsumeQueueService.start();
-
-        /**
-         * commitlog  刷盘（分异步或同步）
-         * 如果isTransientStorePoolEnable，执行commit操作   写入FileChannel
-         */
-        this.commitLog.start();
-
-        /**
-         * 计算tps?？？？？？
-         */
-        this.storeStatsService.start();
-
-
-
-=======
         {
             /**
              * 1. Make sure the fast-forward messages to be truncated during the recovering according to the max physical offset of the commitlog;
@@ -367,7 +335,6 @@
         this.flushConsumeQueueService.start();
         this.commitLog.start();
         this.storeStatsService.start();
->>>>>>> 34b085df
 
 
 
@@ -401,13 +368,10 @@
             if (this.scheduleMessageService != null) {
                 this.scheduleMessageService.shutdown();
             }
-<<<<<<< HEAD
-
-=======
+
             if (this.haService != null) {
                 this.haService.shutdown();
             }
->>>>>>> 34b085df
 
             this.storeStatsService.shutdown();
             this.indexService.shutdown();
@@ -2306,17 +2270,12 @@
         }
 
         private void doReput() {
-<<<<<<< HEAD
-            /**
-             * commitLog得最大offset要大于reputFromOffset
-             */
-=======
+
             if (this.reputFromOffset < DefaultMessageStore.this.commitLog.getMinOffset()) {
                 log.warn("The reputFromOffset={} is smaller than minPyOffset={}, this usually indicate that the dispatch behind too much and the commitlog has expired.",
                     this.reputFromOffset, DefaultMessageStore.this.commitLog.getMinOffset());
                 this.reputFromOffset = DefaultMessageStore.this.commitLog.getMinOffset();
             }
->>>>>>> 34b085df
             for (boolean doNext = true; this.isCommitLogAvailable() && doNext; ) {
 
                 if (DefaultMessageStore.this.getMessageStoreConfig().isDuplicationEnable()
@@ -2338,12 +2297,8 @@
                              */
                             DispatchRequest dispatchRequest =
                                 DefaultMessageStore.this.commitLog.checkMessageAndReturnSize(result.getByteBuffer(), false, false);
-<<<<<<< HEAD
-
-                           int size = dispatchRequest.getMsgSize();
-=======
+
                             int size = dispatchRequest.getBufferSize() == -1 ? dispatchRequest.getMsgSize() : dispatchRequest.getBufferSize();
->>>>>>> 34b085df
 
                             if (dispatchRequest.isSuccess()) {
                                 if (size > 0) {
@@ -2425,14 +2380,11 @@
                                      * 异常或者没有数据
                                      */
                                     doNext = false;
-<<<<<<< HEAD
-
-=======
+
                                     log.error("[BUG]dispatch message to consume queue error, COMMITLOG OFFSET: {}",
                                         this.reputFromOffset);
 
                                     this.reputFromOffset += result.getSize() - readSize;
->>>>>>> 34b085df
                                 }
                             }
                         }
